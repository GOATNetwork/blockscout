--- conflicted
+++ resolved
@@ -23,17 +23,6 @@
 # Get Rust
 RUN curl --proto '=https' --tlsv1.2 -sSf https://sh.rustup.rs | sh -s -- -y
 
-<<<<<<< HEAD
-ENV PATH="$HOME/.cargo/bin:${PATH}"
-ENV RUSTFLAGS="-C target-feature=-crt-static"
-
-EXPOSE 4000
-
-ENV MIX_ENV="prod"
-ENV CHAIN_ID="61"
-ENV SOCKET_ROOT="/etc/mainnet"
-ENV JSON_RPC="https://www.ethercluster.com/etc"
-=======
 ARG CACHE_EXCHANGE_RATES_PERIOD
 ARG DISABLE_READ_API
 ARG API_PATH
@@ -45,7 +34,6 @@
 ARG ADMIN_PANEL_ENABLED
 ARG CACHE_ADDRESS_WITH_BALANCES_UPDATE_INTERVAL
 ARG SOCKET_ROOT
->>>>>>> 8885075f
 
 # Cache elixir deps
 ADD mix.exs mix.lock ./
