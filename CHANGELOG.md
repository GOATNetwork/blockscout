## Current

### Features

### Fixes

### Chore


## 2.0.2-beta

### Features
- [#2412](https://github.com/poanetwork/blockscout/pull/2412) - dark theme
- [#2399](https://github.com/poanetwork/blockscout/pull/2399) - decode verified smart contract's logs
- [#2391](https://github.com/poanetwork/blockscout/pull/2391) - Controllers Improvements
- [#2379](https://github.com/poanetwork/blockscout/pull/2379) - Disable network selector when is empty
- [#2374](https://github.com/poanetwork/blockscout/pull/2374) - decode constructor arguments for verified smart contracts
- [#2366](https://github.com/poanetwork/blockscout/pull/2366) - paginate eth logs
- [#2360](https://github.com/poanetwork/blockscout/pull/2360) - add default evm version to smart contract verification
- [#2352](https://github.com/poanetwork/blockscout/pull/2352) - Fetch rewards in parallel with transactions
- [#2294](https://github.com/poanetwork/blockscout/pull/2294) - add healthy block period checking endpoint
- [#2324](https://github.com/poanetwork/blockscout/pull/2324) - set timeout for loading message on the main page

### Fixes
- [#2421](https://github.com/poanetwork/blockscout/pull/2421) - Fix hiding of loader for txs on the main page
- [#2420](https://github.com/poanetwork/blockscout/pull/2420) - fetch data from cache in healthy endpoint
- [#2416](https://github.com/poanetwork/blockscout/pull/2416) - Fix "page not found" handling in the router
- [#2413](https://github.com/poanetwork/blockscout/pull/2413) - remove outer tables for decoded data
- [#2410](https://github.com/poanetwork/blockscout/pull/2410) - preload smart contract for logs decoding
- [#2405](https://github.com/poanetwork/blockscout/pull/2405) - added templates for table loader and tile loader
- [#2398](https://github.com/poanetwork/blockscout/pull/2398) - show only one decoded candidate
- [#2389](https://github.com/poanetwork/blockscout/pull/2389) - Reduce Lodash lib size (86% of lib methods are not used)
- [#2388](https://github.com/poanetwork/blockscout/pull/2388) - add create2 support to geth's js tracer
- [#2387](https://github.com/poanetwork/blockscout/pull/2387) - fix not existing keys in transaction json rpc
- [#2378](https://github.com/poanetwork/blockscout/pull/2378) - Page performance: exclude moment.js localization files except EN, remove unused css
- [#2368](https://github.com/poanetwork/blockscout/pull/2368) - add two columns of smart contract info
- [#2375](https://github.com/poanetwork/blockscout/pull/2375) - Update created_contract_code_indexed_at on transaction import conflict
- [#2346](https://github.com/poanetwork/blockscout/pull/2346) - Avoid fetching internal transactions of blocks that still need refetching
- [#2350](https://github.com/poanetwork/blockscout/pull/2350) - fix invalid User agent headers
- [#2345](https://github.com/poanetwork/blockscout/pull/2345) - do not override existing market records
- [#2337](https://github.com/poanetwork/blockscout/pull/2337) - set url params for prod explicitly
- [#2341](https://github.com/poanetwork/blockscout/pull/2341) - fix transaction input json encoding
- [#2311](https://github.com/poanetwork/blockscout/pull/2311) - fix market history overriding with zeroes
- [#2310](https://github.com/poanetwork/blockscout/pull/2310) - parse url for api docs
- [#2299](https://github.com/poanetwork/blockscout/pull/2299) - fix interpolation in error message
- [#2303](https://github.com/poanetwork/blockscout/pull/2303) - fix transaction csv download link
- [#2304](https://github.com/poanetwork/blockscout/pull/2304) - footer grid fix for md resolution
- [#2291](https://github.com/poanetwork/blockscout/pull/2291) - dashboard fix for md resolution, transactions load fix, block info row fix, addresses page issue, check mark issue
- [#2326](https://github.com/poanetwork/blockscout/pull/2326) - fix nested constructor arguments

### Chore
<<<<<<< HEAD
- [#2434](https://github.com/poanetwork/blockscout/pull/2434) - get rid of timex warnings
=======
- [#2422](https://github.com/poanetwork/blockscout/pull/2422) - check if address_id is binary in token_transfers_csv endpoint
>>>>>>> 6f6bdd52
- [#2418](https://github.com/poanetwork/blockscout/pull/2418) - Remove parentheses in market cap percentage
- [#2401](https://github.com/poanetwork/blockscout/pull/2401) - add ENV vars to manage updating period of average block time and market history cache
- [#2363](https://github.com/poanetwork/blockscout/pull/2363) - add parameters example for eth rpc
- [#2342](https://github.com/poanetwork/blockscout/pull/2342) - Upgrade Postgres image version in Docker setup
- [#2325](https://github.com/poanetwork/blockscout/pull/2325) - Reduce function input to address' hash only where possible
- [#2323](https://github.com/poanetwork/blockscout/pull/2323) - Group Explorer caches
- [#2305](https://github.com/poanetwork/blockscout/pull/2305) - Improve Address controllers
- [#2302](https://github.com/poanetwork/blockscout/pull/2302) - fix names for xDai source
- [#2289](https://github.com/poanetwork/blockscout/pull/2289) - Optional websockets for dev environment
- [#2307](https://github.com/poanetwork/blockscout/pull/2307) - add GoJoy to README
- [#2293](https://github.com/poanetwork/blockscout/pull/2293) - remove request idle timeout configuration
- [#2255](https://github.com/poanetwork/blockscout/pull/2255) - bump elixir version to 1.9.0


## 2.0.1-beta

### Features
- [#2283](https://github.com/poanetwork/blockscout/pull/2283) - Add transactions cache
- [#2182](https://github.com/poanetwork/blockscout/pull/2182) - add market history cache
- [#2109](https://github.com/poanetwork/blockscout/pull/2109) - use bigger updates instead of `Multi` transactions in BlocksTransactionsMismatch
- [#2075](https://github.com/poanetwork/blockscout/pull/2075) - add blocks cache
- [#2151](https://github.com/poanetwork/blockscout/pull/2151) - hide dropdown menu then other networks list is empty
- [#2191](https://github.com/poanetwork/blockscout/pull/2191) - allow to configure token metadata update interval
- [#2146](https://github.com/poanetwork/blockscout/pull/2146) - feat: add eth_getLogs rpc endpoint
- [#2216](https://github.com/poanetwork/blockscout/pull/2216) - Improve token's controllers by avoiding unnecessary preloads
- [#2235](https://github.com/poanetwork/blockscout/pull/2235) - save and show additional validation fields to smart contract
- [#2190](https://github.com/poanetwork/blockscout/pull/2190) - show all token transfers
- [#2193](https://github.com/poanetwork/blockscout/pull/2193) - feat: add BLOCKSCOUT_HOST, and use it in API docs
- [#2266](https://github.com/poanetwork/blockscout/pull/2266) - allow excluding uncles from average block time calculation

### Fixes
- [#2290](https://github.com/poanetwork/blockscout/pull/2290) - Add eth_get_balance.json to AddressView's render
- [#2286](https://github.com/poanetwork/blockscout/pull/2286) - banner stats issues on sm resolutions, transactions title issue
- [#2284](https://github.com/poanetwork/blockscout/pull/2284) - add 404 status for not existing pages
- [#2244](https://github.com/poanetwork/blockscout/pull/2244) - fix internal transactions failing to be indexed because of constraint
- [#2281](https://github.com/poanetwork/blockscout/pull/2281) - typo issues, dropdown issues
- [#2278](https://github.com/poanetwork/blockscout/pull/2278) - increase threshold for scientific notation
- [#2275](https://github.com/poanetwork/blockscout/pull/2275) - Description for networks selector
- [#2263](https://github.com/poanetwork/blockscout/pull/2263) - added an ability to close network selector on outside click
- [#2257](https://github.com/poanetwork/blockscout/pull/2257) - 'download csv' button added to different tabs
- [#2242](https://github.com/poanetwork/blockscout/pull/2242) - added styles for 'download csv' button
- [#2261](https://github.com/poanetwork/blockscout/pull/2261) - header logo aligned to the center properly
- [#2254](https://github.com/poanetwork/blockscout/pull/2254) - search length issue, tile link wrapping issue
- [#2238](https://github.com/poanetwork/blockscout/pull/2238) - header content alignment issue, hide navbar on outside click
- [#2229](https://github.com/poanetwork/blockscout/pull/2229) - gap issue between qr and copy button in token transfers, top cards width and height issue
- [#2201](https://github.com/poanetwork/blockscout/pull/2201) - footer columns fix
- [#2179](https://github.com/poanetwork/blockscout/pull/2179) - fix docker build error
- [#2165](https://github.com/poanetwork/blockscout/pull/2165) - sort blocks by timestamp when calculating average block time
- [#2175](https://github.com/poanetwork/blockscout/pull/2175) - fix coinmarketcap response errors
- [#2164](https://github.com/poanetwork/blockscout/pull/2164) - fix large numbers in balance view card
- [#2155](https://github.com/poanetwork/blockscout/pull/2155) - fix pending transaction query
- [#2183](https://github.com/poanetwork/blockscout/pull/2183) - tile content aligning for mobile resolution fix, dai logo fix
- [#2162](https://github.com/poanetwork/blockscout/pull/2162) - contract creation tile color changed
- [#2144](https://github.com/poanetwork/blockscout/pull/2144) - 'page not found' images path fixed for goerli
- [#2142](https://github.com/poanetwork/blockscout/pull/2142) - Removed posdao theme and logo, added 'page not found' image for goerli
- [#2138](https://github.com/poanetwork/blockscout/pull/2138) - badge colors issue, api titles issue
- [#2129](https://github.com/poanetwork/blockscout/pull/2129) - Fix for width of explorer elements
- [#2121](https://github.com/poanetwork/blockscout/pull/2121) - Binding of 404 page
- [#2120](https://github.com/poanetwork/blockscout/pull/2120) - footer links and socials focus color issue
- [#2113](https://github.com/poanetwork/blockscout/pull/2113) - renewed logos for rsk, dai, blockscout; themes color changes for lukso; error images for lukso
- [#2112](https://github.com/poanetwork/blockscout/pull/2112) - themes color improvements, dropdown color issue
- [#2110](https://github.com/poanetwork/blockscout/pull/2110) - themes colors issues, ui issues
- [#2103](https://github.com/poanetwork/blockscout/pull/2103) - ui issues for all themes
- [#2090](https://github.com/poanetwork/blockscout/pull/2090) - updated some ETC theme colors
- [#2096](https://github.com/poanetwork/blockscout/pull/2096) - RSK theme fixes
- [#2093](https://github.com/poanetwork/blockscout/pull/2093) - detect token transfer type for deprecated erc721 spec
- [#2111](https://github.com/poanetwork/blockscout/pull/2111) - improve address transaction controller
- [#2108](https://github.com/poanetwork/blockscout/pull/2108) - fix uncle fetching without full transactions
- [#2128](https://github.com/poanetwork/blockscout/pull/2128) - add new function clause for uncle errors
- [#2123](https://github.com/poanetwork/blockscout/pull/2123) - fix coins percentage view
- [#2119](https://github.com/poanetwork/blockscout/pull/2119) - fix map logging
- [#2130](https://github.com/poanetwork/blockscout/pull/2130) - fix navigation
- [#2148](https://github.com/poanetwork/blockscout/pull/2148) - filter pending logs
- [#2147](https://github.com/poanetwork/blockscout/pull/2147) - add rsk format of checksum
- [#2149](https://github.com/poanetwork/blockscout/pull/2149) - remove pending transaction count
- [#2177](https://github.com/poanetwork/blockscout/pull/2177) - remove duplicate entries from UncleBlock's Fetcher
- [#2169](https://github.com/poanetwork/blockscout/pull/2169) - add more validator reward types for xDai
- [#2173](https://github.com/poanetwork/blockscout/pull/2173) - handle correctly empty transactions
- [#2174](https://github.com/poanetwork/blockscout/pull/2174) - fix reward channel joining
- [#2186](https://github.com/poanetwork/blockscout/pull/2186) - fix net version test
- [#2196](https://github.com/poanetwork/blockscout/pull/2196) - Nethermind client fixes
- [#2237](https://github.com/poanetwork/blockscout/pull/2237) - fix rsk total_supply
- [#2198](https://github.com/poanetwork/blockscout/pull/2198) - reduce transaction status and error constraint
- [#2167](https://github.com/poanetwork/blockscout/pull/2167) - feat: document eth rpc api mimicking endpoints
- [#2225](https://github.com/poanetwork/blockscout/pull/2225) - fix metadata decoding in Solidity 0.5.9 smart contract verification
- [#2204](https://github.com/poanetwork/blockscout/pull/2204) - fix large contract verification
- [#2258](https://github.com/poanetwork/blockscout/pull/2258) - reduce BlocksTransactionsMismatch memory footprint
- [#2247](https://github.com/poanetwork/blockscout/pull/2247) - hide logs search if there are no logs
- [#2248](https://github.com/poanetwork/blockscout/pull/2248) - sort block after query execution for average block time
- [#2249](https://github.com/poanetwork/blockscout/pull/2249) - More transaction controllers improvements
- [#2267](https://github.com/poanetwork/blockscout/pull/2267) - Modify implementation of `where_transaction_has_multiple_internal_transactions`
- [#2270](https://github.com/poanetwork/blockscout/pull/2270) - Remove duplicate params in `Indexer.Fetcher.TokenBalance`
- [#2268](https://github.com/poanetwork/blockscout/pull/2268) - remove not existing assigns in html code
- [#2276](https://github.com/poanetwork/blockscout/pull/2276) - remove port in docs

### Chore
- [#2127](https://github.com/poanetwork/blockscout/pull/2127) - use previouse chromedriver version
- [#2118](https://github.com/poanetwork/blockscout/pull/2118) - show only the last decompiled contract
- [#2255](https://github.com/poanetwork/blockscout/pull/2255) - upgrade elixir version to 1.9.0
- [#2256](https://github.com/poanetwork/blockscout/pull/2256) - use the latest version of chromedriver

## 2.0.0-beta

### Features
- [#2044](https://github.com/poanetwork/blockscout/pull/2044) - New network selector.
- [#2091](https://github.com/poanetwork/blockscout/pull/2091) - Added "Question" modal.
- [#1963](https://github.com/poanetwork/blockscout/pull/1963), [#1959](https://github.com/poanetwork/blockscout/pull/1959), [#1948](https://github.com/poanetwork/blockscout/pull/1948), [#1936](https://github.com/poanetwork/blockscout/pull/1936), [#1925](https://github.com/poanetwork/blockscout/pull/1925), [#1922](https://github.com/poanetwork/blockscout/pull/1922), [#1903](https://github.com/poanetwork/blockscout/pull/1903), [#1874](https://github.com/poanetwork/blockscout/pull/1874), [#1895](https://github.com/poanetwork/blockscout/pull/1895), [#2031](https://github.com/poanetwork/blockscout/pull/2031), [#2073](https://github.com/poanetwork/blockscout/pull/2073), [#2074](https://github.com/poanetwork/blockscout/pull/2074),  - added new themes and logos for poa, eth, rinkeby, goerli, ropsten, kovan, sokol, xdai, etc, rsk and default theme
- [#1726](https://github.com/poanetwork/blockscout/pull/2071) - Updated styles for the new smart contract page.
- [#2081](https://github.com/poanetwork/blockscout/pull/2081) - Tooltip for 'more' button, explorers logos added
- [#2010](https://github.com/poanetwork/blockscout/pull/2010) - added "block not found" and "tx not found pages"
- [#1928](https://github.com/poanetwork/blockscout/pull/1928) - pagination styles were updated
- [#1940](https://github.com/poanetwork/blockscout/pull/1940) - qr modal button and background issue
- [#1907](https://github.com/poanetwork/blockscout/pull/1907) - dropdown color bug fix (lukso theme) and tooltip color bug fix
- [#1859](https://github.com/poanetwork/blockscout/pull/1859) - feat: show raw transaction traces
- [#1941](https://github.com/poanetwork/blockscout/pull/1941) - feat: add on demand fetching and stale attr to rpc
- [#1957](https://github.com/poanetwork/blockscout/pull/1957) - Calculate stakes ratio before insert pools
- [#1956](https://github.com/poanetwork/blockscout/pull/1956) - add logs tab to address
- [#1952](https://github.com/poanetwork/blockscout/pull/1952) - feat: exclude empty contracts by default
- [#1954](https://github.com/poanetwork/blockscout/pull/1954) - feat: use creation init on self destruct
- [#2036](https://github.com/poanetwork/blockscout/pull/2036) - New tables for staking pools and delegators
- [#1974](https://github.com/poanetwork/blockscout/pull/1974) - feat: previous page button logic
- [#1999](https://github.com/poanetwork/blockscout/pull/1999) - load data async on addresses page
- [#1807](https://github.com/poanetwork/blockscout/pull/1807) - New theming capabilites.
- [#2040](https://github.com/poanetwork/blockscout/pull/2040) - Verification links to other explorers for ETH
- [#2037](https://github.com/poanetwork/blockscout/pull/2037) - add address logs search functionality
- [#2012](https://github.com/poanetwork/blockscout/pull/2012) - make all pages pagination async
- [#2064](https://github.com/poanetwork/blockscout/pull/2064) - feat: add fields to tx apis, small cleanups
- [#2100](https://github.com/poanetwork/blockscout/pull/2100) - feat: eth_get_balance rpc endpoint

### Fixes
- [#2228](https://github.com/poanetwork/blockscout/pull/2228) - favorites duplication issues, active radio issue
- [#2207](https://github.com/poanetwork/blockscout/pull/2207) - new 'download csv' button design
- [#2206](https://github.com/poanetwork/blockscout/pull/2206) - added styles for 'Download All Transactions as CSV' button
- [#2099](https://github.com/poanetwork/blockscout/pull/2099) - logs search input width
- [#2098](https://github.com/poanetwork/blockscout/pull/2098) - nav dropdown issue, logo size issue
- [#2082](https://github.com/poanetwork/blockscout/pull/2082) - dropdown styles, tooltip gap fix, 404 page added
- [#2077](https://github.com/poanetwork/blockscout/pull/2077) - ui issues
- [#2072](https://github.com/poanetwork/blockscout/pull/2072) - Fixed checkmarks not showing correctly in tabs.
- [#2066](https://github.com/poanetwork/blockscout/pull/2066) - fixed length of logs search input
- [#2056](https://github.com/poanetwork/blockscout/pull/2056) - log search form styles added
- [#2043](https://github.com/poanetwork/blockscout/pull/2043) - Fixed modal dialog width for 'verify other explorers'
- [#2025](https://github.com/poanetwork/blockscout/pull/2025) - Added a new color to display transactions' errors.
- [#2033](https://github.com/poanetwork/blockscout/pull/2033) - Header nav. dropdown active element color issue
- [#2019](https://github.com/poanetwork/blockscout/pull/2019) - Fixed the missing tx hashes.
- [#2020](https://github.com/poanetwork/blockscout/pull/2020) - Fixed a bug triggered when a second click to a selected tab caused the other tabs to hide.
- [#1944](https://github.com/poanetwork/blockscout/pull/1944) - fixed styles for token's dropdown.
- [#1926](https://github.com/poanetwork/blockscout/pull/1926) - status label alignment
- [#1849](https://github.com/poanetwork/blockscout/pull/1849) - Improve chains menu
- [#1868](https://github.com/poanetwork/blockscout/pull/1868) - fix: logs list endpoint performance
- [#1822](https://github.com/poanetwork/blockscout/pull/1822) - Fix style breaks in decompiled contract code view
- [#1885](https://github.com/poanetwork/blockscout/pull/1885) - highlight reserved words in decompiled code
- [#1896](https://github.com/poanetwork/blockscout/pull/1896) - re-query tokens in top nav automplete
- [#1905](https://github.com/poanetwork/blockscout/pull/1905) - fix reorgs, uncles pagination
- [#1904](https://github.com/poanetwork/blockscout/pull/1904) - fix `BLOCK_COUNT_CACHE_TTL` env var type
- [#1915](https://github.com/poanetwork/blockscout/pull/1915) - fallback to 2 latest evm versions
- [#1937](https://github.com/poanetwork/blockscout/pull/1937) - Check the presence of overlap[i] object before retrieving properties from it
- [#1960](https://github.com/poanetwork/blockscout/pull/1960) - do not remove bold text in decompiled contacts
- [#1966](https://github.com/poanetwork/blockscout/pull/1966) - fix: add fields for contract filter performance
- [#2017](https://github.com/poanetwork/blockscout/pull/2017) - fix: fix to/from filters on tx list pages
- [#2008](https://github.com/poanetwork/blockscout/pull/2008) - add new function clause for xDai network beneficiaries
- [#2009](https://github.com/poanetwork/blockscout/pull/2009) - addresses page improvements
- [#2027](https://github.com/poanetwork/blockscout/pull/2027) - fix: `BlocksTransactionsMismatch` ignoring blocks without transactions
- [#2062](https://github.com/poanetwork/blockscout/pull/2062) - fix: uniq by hash, instead of transaction
- [#2052](https://github.com/poanetwork/blockscout/pull/2052) - allow bytes32 for name and symbol
- [#2047](https://github.com/poanetwork/blockscout/pull/2047) - fix: show creating internal transactions
- [#2014](https://github.com/poanetwork/blockscout/pull/2014) - fix: use better queries for listLogs endpoint
- [#2027](https://github.com/poanetwork/blockscout/pull/2027) - fix: `BlocksTransactionsMismatch` ignoring blocks without transactions
- [#2070](https://github.com/poanetwork/blockscout/pull/2070) - reduce `max_concurrency` of `BlocksTransactionsMismatch` fetcher
- [#2083](https://github.com/poanetwork/blockscout/pull/2083) - allow total_difficuly to be nil
- [#2086](https://github.com/poanetwork/blockscout/pull/2086) - fix geth's staticcall without output

### Chore

- [#1900](https://github.com/poanetwork/blockscout/pull/1900) - SUPPORTED_CHAINS ENV var
- [#1958](https://github.com/poanetwork/blockscout/pull/1958) - Default value for release link env var
- [#1964](https://github.com/poanetwork/blockscout/pull/1964) - ALLOWED_EVM_VERSIONS env var
- [#1975](https://github.com/poanetwork/blockscout/pull/1975) - add log index to transaction view
- [#1988](https://github.com/poanetwork/blockscout/pull/1988) - Fix wrong parity tasks names in Circle CI
- [#2000](https://github.com/poanetwork/blockscout/pull/2000) - docker/Makefile: always set a container name
- [#2018](https://github.com/poanetwork/blockscout/pull/2018) - Use PORT env variable in dev config
- [#2055](https://github.com/poanetwork/blockscout/pull/2055) - Increase timeout for geth indexers
- [#2069](https://github.com/poanetwork/blockscout/pull/2069) - Docsify integration: static docs page generation

## 1.3.15-beta

### Features

- [#1857](https://github.com/poanetwork/blockscout/pull/1857) - Re-implement Geth JS internal transaction tracer in Elixir
- [#1989](https://github.com/poanetwork/blockscout/pull/1989) - fix: consolidate address w/ balance one at a time
- [#2002](https://github.com/poanetwork/blockscout/pull/2002) - Get estimated count of blocks when cache is empty

### Fixes

- [#1869](https://github.com/poanetwork/blockscout/pull/1869) - Fix output and gas extraction in JS tracer for Geth
- [#1992](https://github.com/poanetwork/blockscout/pull/1992) - fix: support https for wobserver polling
- [#2027](https://github.com/poanetwork/blockscout/pull/2027) - fix: `BlocksTransactionsMismatch` ignoring blocks without transactions


## 1.3.14-beta

- [#1812](https://github.com/poanetwork/blockscout/pull/1812) - add pagination to addresses page
- [#1920](https://github.com/poanetwork/blockscout/pull/1920) - fix: remove source code fields from list endpoint
- [#1876](https://github.com/poanetwork/blockscout/pull/1876) - async calculate a count of blocks

### Fixes

- [#1917](https://github.com/poanetwork/blockscout/pull/1917) - Force block refetch if transaction is re-collated in a different block

### Chore

- [#1892](https://github.com/poanetwork/blockscout/pull/1892) - Remove temporary worker modules

## 1.3.13-beta

### Features

- [#1933](https://github.com/poanetwork/blockscout/pull/1933) - add eth_BlockNumber json rpc method

### Fixes

- [#1875](https://github.com/poanetwork/blockscout/pull/1875) - fix: resolve false positive constructor arguments
- [#1881](https://github.com/poanetwork/blockscout/pull/1881) - fix: store solc versions locally for performance
- [#1898](https://github.com/poanetwork/blockscout/pull/1898) - check if the constructor has arguments before verifying constructor arguments

## 1.3.12-beta

Reverting of synchronous block counter, implemented in #1848

## 1.3.11-beta

### Features

- [#1815](https://github.com/poanetwork/blockscout/pull/1815) - Be able to search without prefix "0x"
- [#1813](https://github.com/poanetwork/blockscout/pull/1813) - Add total blocks counter to the main page
- [#1806](https://github.com/poanetwork/blockscout/pull/1806) - Verify contracts with a post request
- [#1848](https://github.com/poanetwork/blockscout/pull/1848) - Add cache for block counter

### Fixes

- [#1829](https://github.com/poanetwork/blockscout/pull/1829) - Handle nil quantities in block decoding routine
- [#1830](https://github.com/poanetwork/blockscout/pull/1830) - Make block size field nullable
- [#1840](https://github.com/poanetwork/blockscout/pull/1840) - Handle case when total supply is nil
- [#1838](https://github.com/poanetwork/blockscout/pull/1838) - Block counter calculates only consensus blocks

### Chore

- [#1814](https://github.com/poanetwork/blockscout/pull/1814) - Clear build artefacts script
- [#1837](https://github.com/poanetwork/blockscout/pull/1837) - Add -f flag to clear_build.sh script delete static folder

## 1.3.10-beta

### Features

- [#1739](https://github.com/poanetwork/blockscout/pull/1739) - highlight decompiled source code
- [#1696](https://github.com/poanetwork/blockscout/pull/1696) - full-text search by tokens
- [#1742](https://github.com/poanetwork/blockscout/pull/1742) - Support RSK
- [#1777](https://github.com/poanetwork/blockscout/pull/1777) - show ERC-20 token transfer info on transaction page
- [#1770](https://github.com/poanetwork/blockscout/pull/1770) - set a websocket keepalive from config
- [#1789](https://github.com/poanetwork/blockscout/pull/1789) - add ERC-721 info to transaction overview page
- [#1801](https://github.com/poanetwork/blockscout/pull/1801) - Staking pools fetching

### Fixes

 - [#1724](https://github.com/poanetwork/blockscout/pull/1724) - Remove internal tx and token balance fetching from realtime fetcher
 - [#1727](https://github.com/poanetwork/blockscout/pull/1727) - add logs pagination in rpc api
 - [#1740](https://github.com/poanetwork/blockscout/pull/1740) - fix empty block time
 - [#1743](https://github.com/poanetwork/blockscout/pull/1743) - sort decompiled smart contracts in lexicographical order
 - [#1756](https://github.com/poanetwork/blockscout/pull/1756) - add today's token balance from the previous value
 - [#1769](https://github.com/poanetwork/blockscout/pull/1769) - add timestamp to block overview
 - [#1768](https://github.com/poanetwork/blockscout/pull/1768) - fix first block parameter
 - [#1778](https://github.com/poanetwork/blockscout/pull/1778) - Make websocket optional for realtime fetcher
 - [#1790](https://github.com/poanetwork/blockscout/pull/1790) - fix constructor arguments verification
 - [#1793](https://github.com/poanetwork/blockscout/pull/1793) - fix top nav autocomplete
 - [#1795](https://github.com/poanetwork/blockscout/pull/1795) - fix line numbers for decompiled contracts
 - [#1803](https://github.com/poanetwork/blockscout/pull/1803) - use coinmarketcap for total_supply by default
 - [#1802](https://github.com/poanetwork/blockscout/pull/1802) - make coinmarketcap's number of pages configurable
 - [#1799](https://github.com/poanetwork/blockscout/pull/1799) - Use eth_getUncleByBlockHashAndIndex for uncle block fetching
 - [#1531](https://github.com/poanetwork/blockscout/pull/1531) - docker: fix dockerFile for secp256k1 building
 - [#1835](https://github.com/poanetwork/blockscout/pull/1835) - fix: ignore `pong` messages without error

### Chore

 - [#1804](https://github.com/poanetwork/blockscout/pull/1804) - (Chore) Divide chains by Mainnet/Testnet in menu
 - [#1783](https://github.com/poanetwork/blockscout/pull/1783) - Update README with the chains that use Blockscout
 - [#1780](https://github.com/poanetwork/blockscout/pull/1780) - Update link to the Github repo in the footer
 - [#1757](https://github.com/poanetwork/blockscout/pull/1757) - Change twitter acc link to official Blockscout acc twitter
 - [#1749](https://github.com/poanetwork/blockscout/pull/1749) - Replace the link in the footer with the official POA announcements tg channel link
 - [#1718](https://github.com/poanetwork/blockscout/pull/1718) - Flatten indexer module hierarchy and supervisor tree
 - [#1753](https://github.com/poanetwork/blockscout/pull/1753) - Add a check mark to decompiled contract tab
 - [#1744](https://github.com/poanetwork/blockscout/pull/1744) - remove `0x0..0` from tests
 - [#1763](https://github.com/poanetwork/blockscout/pull/1763) - Describe indexer structure and list existing fetchers
 - [#1800](https://github.com/poanetwork/blockscout/pull/1800) - Disable lazy logging check in Credo


## 1.3.9-beta

### Features

 - [#1662](https://github.com/poanetwork/blockscout/pull/1662) - allow specifying number of optimization runs
 - [#1654](https://github.com/poanetwork/blockscout/pull/1654) - add decompiled code tab
 - [#1661](https://github.com/poanetwork/blockscout/pull/1661) - try to compile smart contract with the latest evm version
 - [#1665](https://github.com/poanetwork/blockscout/pull/1665) - Add contract verification RPC endpoint.
 - [#1706](https://github.com/poanetwork/blockscout/pull/1706) - allow setting update interval for addresses with b

### Fixes

 - [#1669](https://github.com/poanetwork/blockscout/pull/1669) - do not fail if multiple matching tokens are found
 - [#1691](https://github.com/poanetwork/blockscout/pull/1691) - decrease token metadata update interval
 - [#1688](https://github.com/poanetwork/blockscout/pull/1688) - do not fail if failure reason is atom
 - [#1692](https://github.com/poanetwork/blockscout/pull/1692) - exclude decompiled smart contract from encoding
 - [#1684](https://github.com/poanetwork/blockscout/pull/1684) - Discard child block with parent_hash not matching hash of imported block
 - [#1699](https://github.com/poanetwork/blockscout/pull/1699) - use seconds as transaction cache period measure
 - [#1697](https://github.com/poanetwork/blockscout/pull/1697) - fix failing in rpc if balance is empty
 - [#1711](https://github.com/poanetwork/blockscout/pull/1711) - rescue failing repo in block number cache update
 - [#1712](https://github.com/poanetwork/blockscout/pull/1712) - do not set contract code from transaction input
 - [#1714](https://github.com/poanetwork/blockscout/pull/1714) - fix average block time calculation

### Chore

 - [#1693](https://github.com/poanetwork/blockscout/pull/1693) - Add a checklist to the PR template


## 1.3.8-beta

### Features

 - [#1611](https://github.com/poanetwork/blockscout/pull/1611) - allow setting the first indexing block
 - [#1596](https://github.com/poanetwork/blockscout/pull/1596) - add endpoint to create decompiled contracts
 - [#1634](https://github.com/poanetwork/blockscout/pull/1634) - add transaction count cache

### Fixes

 - [#1630](https://github.com/poanetwork/blockscout/pull/1630) - (Fix) colour for release link in the footer
 - [#1621](https://github.com/poanetwork/blockscout/pull/1621) - Modify query to fetch failed contract creations
 - [#1614](https://github.com/poanetwork/blockscout/pull/1614) - Do not fetch burn address token balance
 - [#1639](https://github.com/poanetwork/blockscout/pull/1614) - Optimize token holder count updates when importing address current balances
 - [#1643](https://github.com/poanetwork/blockscout/pull/1643) - Set internal_transactions_indexed_at for empty blocks
 - [#1647](https://github.com/poanetwork/blockscout/pull/1647) - Fix typo in view
 - [#1650](https://github.com/poanetwork/blockscout/pull/1650) - Add petersburg evm version to smart contract verifier
 - [#1657](https://github.com/poanetwork/blockscout/pull/1657) - Force consensus loss for parent block if its hash mismatches parent_hash

### Chore


## 1.3.7-beta

### Features

### Fixes

 - [#1615](https://github.com/poanetwork/blockscout/pull/1615) - Add more logging to code fixer process
 - [#1613](https://github.com/poanetwork/blockscout/pull/1613) - Fix USD fee value
 - [#1577](https://github.com/poanetwork/blockscout/pull/1577) - Add process to fix contract with code
 - [#1583](https://github.com/poanetwork/blockscout/pull/1583) - Chunk JSON-RPC batches in case connection times out

### Chore

 - [#1610](https://github.com/poanetwork/blockscout/pull/1610) - Add PIRL to Readme

## 1.3.6-beta

### Features

 - [#1589](https://github.com/poanetwork/blockscout/pull/1589) - RPC endpoint to list addresses
 - [#1567](https://github.com/poanetwork/blockscout/pull/1567) - Allow setting different configuration just for realtime fetcher
 - [#1562](https://github.com/poanetwork/blockscout/pull/1562) - Add incoming transactions count to contract view
 - [#1608](https://github.com/poanetwork/blockscout/pull/1608) - Add listcontracts RPC Endpoint

### Fixes

 - [#1595](https://github.com/poanetwork/blockscout/pull/1595) - Reduce block_rewards in the catchup fetcher
 - [#1590](https://github.com/poanetwork/blockscout/pull/1590) - Added guard for fetching blocks with invalid number
 - [#1588](https://github.com/poanetwork/blockscout/pull/1588) - Fix usd value on address page
 - [#1586](https://github.com/poanetwork/blockscout/pull/1586) - Exact timestamp display
 - [#1581](https://github.com/poanetwork/blockscout/pull/1581) - Consider `creates` param when fetching transactions
 - [#1559](https://github.com/poanetwork/blockscout/pull/1559) - Change v column type for Transactions table

### Chore

 - [#1579](https://github.com/poanetwork/blockscout/pull/1579) - Add SpringChain to the list of Additional Chains Utilizing BlockScout
 - [#1578](https://github.com/poanetwork/blockscout/pull/1578) - Refine contributing procedure
 - [#1572](https://github.com/poanetwork/blockscout/pull/1572) - Add option to disable block rewards in indexer config


## 1.3.5-beta

### Features

 - [#1560](https://github.com/poanetwork/blockscout/pull/1560) - Allow executing smart contract functions in arbitrarily sized batches
 - [#1543](https://github.com/poanetwork/blockscout/pull/1543) - Use trace_replayBlockTransactions API for faster tracing
 - [#1558](https://github.com/poanetwork/blockscout/pull/1558) - Allow searching by token symbol
 - [#1551](https://github.com/poanetwork/blockscout/pull/1551) Exact date and time for Transaction details page
 - [#1547](https://github.com/poanetwork/blockscout/pull/1547) - Verify smart contracts with evm versions
 - [#1540](https://github.com/poanetwork/blockscout/pull/1540) - Fetch ERC721 token balances if sender is '0x0..0'
 - [#1539](https://github.com/poanetwork/blockscout/pull/1539) - Add the link to release in the footer
 - [#1519](https://github.com/poanetwork/blockscout/pull/1519) - Create contract methods
 - [#1496](https://github.com/poanetwork/blockscout/pull/1496) - Remove dropped/replaced transactions in pending transactions list
 - [#1492](https://github.com/poanetwork/blockscout/pull/1492) - Disable usd value for an empty exchange rate
 - [#1466](https://github.com/poanetwork/blockscout/pull/1466) - Decoding candidates for unverified contracts

### Fixes
 - [#1545](https://github.com/poanetwork/blockscout/pull/1545) - Fix scheduling of latest block polling in Realtime Fetcher
 - [#1554](https://github.com/poanetwork/blockscout/pull/1554) - Encode integer parameters when calling smart contract functions
 - [#1537](https://github.com/poanetwork/blockscout/pull/1537) - Fix test that depended on date
 - [#1534](https://github.com/poanetwork/blockscout/pull/1534) - Render a nicer error when creator cannot be determined
 - [#1527](https://github.com/poanetwork/blockscout/pull/1527) - Add index to value_fetched_at
 - [#1518](https://github.com/poanetwork/blockscout/pull/1518) - Select only distinct failed transactions
 - [#1516](https://github.com/poanetwork/blockscout/pull/1516) - Fix coin balance params reducer for pending transaction
 - [#1511](https://github.com/poanetwork/blockscout/pull/1511) - Set correct log level for production
 - [#1510](https://github.com/poanetwork/blockscout/pull/1510) - Fix test that fails every 1st day of the month
 - [#1509](https://github.com/poanetwork/blockscout/pull/1509) - Add index to blocks' consensus
 - [#1508](https://github.com/poanetwork/blockscout/pull/1508) - Remove duplicated indexes
 - [#1505](https://github.com/poanetwork/blockscout/pull/1505) - Use https instead of ssh for absinthe libs
 - [#1501](https://github.com/poanetwork/blockscout/pull/1501) - Constructor_arguments must be type `text`
 - [#1498](https://github.com/poanetwork/blockscout/pull/1498) - Add index for created_contract_address_hash in transactions
 - [#1493](https://github.com/poanetwork/blockscout/pull/1493) - Do not do work in process initialization
 - [#1487](https://github.com/poanetwork/blockscout/pull/1487) - Limit geth sync to 128 blocks
 - [#1484](https://github.com/poanetwork/blockscout/pull/1484) - Allow decoding input as utf-8
 - [#1479](https://github.com/poanetwork/blockscout/pull/1479) - Remove smoothing from coin balance chart

### Chore
 - [https://github.com/poanetwork/blockscout/pull/1532](https://github.com/poanetwork/blockscout/pull/1532) - Upgrade elixir to 1.8.1
 - [https://github.com/poanetwork/blockscout/pull/1553](https://github.com/poanetwork/blockscout/pull/1553) - Dockerfile: remove 1.7.1 version pin FROM bitwalker/alpine-elixir-phoenix
 - [https://github.com/poanetwork/blockscout/pull/1465](https://github.com/poanetwork/blockscout/pull/1465) - Resolve lodash security alert<|MERGE_RESOLUTION|>--- conflicted
+++ resolved
@@ -5,6 +5,7 @@
 ### Fixes
 
 ### Chore
+- [#2434](https://github.com/poanetwork/blockscout/pull/2434) - get rid of timex warnings
 
 
 ## 2.0.2-beta
@@ -49,11 +50,7 @@
 - [#2326](https://github.com/poanetwork/blockscout/pull/2326) - fix nested constructor arguments
 
 ### Chore
-<<<<<<< HEAD
-- [#2434](https://github.com/poanetwork/blockscout/pull/2434) - get rid of timex warnings
-=======
 - [#2422](https://github.com/poanetwork/blockscout/pull/2422) - check if address_id is binary in token_transfers_csv endpoint
->>>>>>> 6f6bdd52
 - [#2418](https://github.com/poanetwork/blockscout/pull/2418) - Remove parentheses in market cap percentage
 - [#2401](https://github.com/poanetwork/blockscout/pull/2401) - add ENV vars to manage updating period of average block time and market history cache
 - [#2363](https://github.com/poanetwork/blockscout/pull/2363) - add parameters example for eth rpc
