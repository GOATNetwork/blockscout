## Current

### Features

### Fixes
<<<<<<< HEAD
- [#5671](https://github.com/blockscout/blockscout/pull/5671) - Fix double requests for token exchange rates; Disable fetching `btc_value` by default (add `EXCHANGE_RATES_FETCH_BTC_VALUE` env variable); Add `CACHE_EXCHANGE_RATES_PERIOD` env variable
=======
- [#5676](https://github.com/blockscout/blockscout/pull/5676) - Fix wrong miner address shown for post EIP-1559 block for clique network
>>>>>>> 556b9ee0

### Chore
- [#5674](https://github.com/blockscout/blockscout/pull/5674) - Disable token holder refreshing
- [#5661](https://github.com/blockscout/blockscout/pull/5661) - Fixes yaml syntax for boolean env variables in docker compose


## 4.1.4-beta

### Features
- [#5656](https://github.com/blockscout/blockscout/pull/5656) - Gas price oracle
- [#5613](https://github.com/blockscout/blockscout/pull/5613) - Exchange rates CoinMarketCap source module
- [#5588](https://github.com/blockscout/blockscout/pull/5588) - Add broadcasting of coin balance
- [#5479](https://github.com/blockscout/blockscout/pull/5479) - Remake of solidity verifier module; Verification UX improvements
- [#5540](https://github.com/blockscout/blockscout/pull/5540) - Tx page: scroll to selected tab's data

### Fixes
- [#5647](https://github.com/blockscout/blockscout/pull/5647) - Add handling for invalid Sourcify response
- [#5635](https://github.com/blockscout/blockscout/pull/5635) - Set CoinGecko source in exchange_rates_source function fix in case of token_bridge
- [#5629](https://github.com/blockscout/blockscout/pull/5629) - Fix empty coin balance for empty address
- [#5612](https://github.com/blockscout/blockscout/pull/5612) - Fix token transfers order
- [#5626](https://github.com/blockscout/blockscout/pull/5626) - Fix vyper compiler versions order
- [#5603](https://github.com/blockscout/blockscout/pull/5603) - Fix failing verification attempts
- [#5598](https://github.com/blockscout/blockscout/pull/5598) - Fix token dropdown
- [#5592](https://github.com/blockscout/blockscout/pull/5592) - Burn fees for legacy transactions
- [#5568](https://github.com/blockscout/blockscout/pull/5568) - Add regexp for ipfs checking
- [#5567](https://github.com/blockscout/blockscout/pull/5567) - Sanitize token name and symbol before insert into DB, display in the application
- [#5564](https://github.com/blockscout/blockscout/pull/5564) - Add fallback clauses to `string_to_..._hash` functions
- [#5538](https://github.com/blockscout/blockscout/pull/5538) - Fix internal transaction's tile bug

### Chore
- [#5660](https://github.com/blockscout/blockscout/pull/5660) - Display txs count chart by default, disable price chart by default, add chart titles
- [#5659](https://github.com/blockscout/blockscout/pull/5659) - Use chartjs-adapter-luxon instead chartjs-adapter-moment for charts
- [#5651](https://github.com/blockscout/blockscout/pull/5651), [#5657](https://github.com/blockscout/blockscout/pull/5657) - Gnosis chain rebranded theme and generalization of chart legend colors definition
- [#5640](https://github.com/blockscout/blockscout/pull/5640) - Clean up and fix tests, reduce amount of warnings
- [#5625](https://github.com/blockscout/blockscout/pull/5625) - Get rid of some redirects to checksummed address url
- [#5623](https://github.com/blockscout/blockscout/pull/5623) - Allow hyphen in DB password
- [#5543](https://github.com/blockscout/blockscout/pull/5543) - Increase max_restarts to 1_000 (from 3 by default) for explorer, block_scout_web supervisors
- [#5536](https://github.com/blockscout/blockscout/pull/5536) - NPM audit fix


## 4.1.3-beta

### Features
- [#5515](https://github.com/blockscout/blockscout/pull/5515) - Integrate ace editor to display contract sources
- [#5505](https://github.com/blockscout/blockscout/pull/5505) - Manage debug_traceTransaction JSON RPC method timeout
- [#5491](https://github.com/blockscout/blockscout/pull/5491) - Sequential blocks broadcast on the main page
- [#5312](https://github.com/blockscout/blockscout/pull/5312) - Add OpenZeppelin proxy storage slot
- [#5302](https://github.com/blockscout/blockscout/pull/5302) - Add specific tx receipt fields for the GoQuorum client
- [#5268](https://github.com/blockscout/blockscout/pull/5268), [#5313](https://github.com/blockscout/blockscout/pull/5313) - Contract names display improvement

### Fixes
- [#5528](https://github.com/blockscout/blockscout/pull/5528) - Token balances fetcher retry
- [#5524](https://github.com/blockscout/blockscout/pull/5524) - ContractState module resistance to unresponsive archive node
- [#5513](https://github.com/blockscout/blockscout/pull/5513) - Do not fill pending blocks ops with block numbers below TRACE_FIRST_BLOCK
- [#5508](https://github.com/blockscout/blockscout/pull/5508) - Hide indexing banner if we fetched internal transactions from TRACE_FIRST_BLOCK
- [#5504](https://github.com/blockscout/blockscout/pull/5504) - Extend TRACE_FIRST_BLOCK env var to geth variant
- [#5488](https://github.com/blockscout/blockscout/pull/5488) - Split long contract output to multiple lines
- [#5487](https://github.com/blockscout/blockscout/pull/5487) - Fix array displaying in decoded constructor args
- [#5482](https://github.com/blockscout/blockscout/pull/5482) - Fix for querying of the contract read functions
- [#5455](https://github.com/blockscout/blockscout/pull/5455) - Fix unverified_smart_contract function: add md5 of bytecode to the changeset
- [#5454](https://github.com/blockscout/blockscout/pull/5454) - Docker: Fix the qemu-x86_64 signal 11 error on Apple Silicon
- [#5443](https://github.com/blockscout/blockscout/pull/5443) - Geth: display tx revert reason
- [#5420](https://github.com/blockscout/blockscout/pull/5420) - Deduplicate addresses and coin balances before inserting to the DB
- [#5416](https://github.com/blockscout/blockscout/pull/5416) - Fix getsourcecode for EOA addresses
- [#5413](https://github.com/blockscout/blockscout/pull/5413) - Fix params encoding for read contracts methods
- [#5411](https://github.com/blockscout/blockscout/pull/5411) - Fix character_not_in_repertoire error for tx revert reason
- [#5410](https://github.com/blockscout/blockscout/pull/5410) - Handle exited realtime fetcher
- [#5383](https://github.com/blockscout/blockscout/pull/5383) - Fix reload transactions button
- [#5381](https://github.com/blockscout/blockscout/pull/5381), [#5397](https://github.com/blockscout/blockscout/pull/5397) - Fix exchange rate broadcast error
- [#5375](https://github.com/blockscout/blockscout/pull/5375) - Fix pending transactions fetcher
- [#5374](https://github.com/blockscout/blockscout/pull/5374) - Return all ERC-1155's token instances in tokenList api endpoint
- [#5342](https://github.com/blockscout/blockscout/pull/5342) - Fix 500 error on NF token page with nil metadata
- [#5319](https://github.com/blockscout/blockscout/pull/5319), [#5357](https://github.com/blockscout/blockscout/pull/5357), [#5425](https://github.com/blockscout/blockscout/pull/5425) - Empty blocks sanitizer performance improvement
- [#5310](https://github.com/blockscout/blockscout/pull/5310) - Fix flash on reload in dark mode
- [#5306](https://github.com/blockscout/blockscout/pull/5306) - Fix indexer bug
- [#5300](https://github.com/blockscout/blockscout/pull/5300), [#5305](https://github.com/blockscout/blockscout/pull/5305) - Token instance page: general video improvements
- [#5136](https://github.com/blockscout/blockscout/pull/5136) - Improve contract verification
- [#5285](https://github.com/blockscout/blockscout/pull/5285) - Fix verified smart-contract bytecode twins feature
- [#5269](https://github.com/blockscout/blockscout/pull/5269) - Address Page: Fix implementation address align
- [#5264](https://github.com/blockscout/blockscout/pull/5264) - Fix bug with 500 response on `partial` sourcify status
- [#5263](https://github.com/blockscout/blockscout/pull/5263) - Fix bug with name absence for contract
- [#5259](https://github.com/blockscout/blockscout/pull/5259) - Fix `coin-balances/by-day` bug
- [#5239](https://github.com/blockscout/blockscout/pull/5239) - Add accounting for block rewards in `getblockreward` api method

### Chore
- [#5506](https://github.com/blockscout/blockscout/pull/5506) - Refactor config files
- [#5480](https://github.com/blockscout/blockscout/pull/5480) - Remove duplicate of balances_params_to_address_params function
- [#5473](https://github.com/blockscout/blockscout/pull/5473) - Refactor daily coin balances fetcher
- [#5458](https://github.com/blockscout/blockscout/pull/5458) - Decrease min safe polling period for realtime fetcher
- [#5456](https://github.com/blockscout/blockscout/pull/5456) - Ignore arbitrary block details fields for custom Ethereum clients
- [#5450](https://github.com/blockscout/blockscout/pull/5450) - Logging error in publishing of smart-contract
- [#5433](https://github.com/blockscout/blockscout/pull/5433) - Caching modules refactoring
- [#5419](https://github.com/blockscout/blockscout/pull/5419) - Add check if address exists for some api methods
- [#5408](https://github.com/blockscout/blockscout/pull/5408) - Update websocket_client hex package
- [#5407](https://github.com/blockscout/blockscout/pull/5407) - Update hackney, certifi, tzdata
- [#5369](https://github.com/blockscout/blockscout/pull/5369) - Manage indexer memory limit
- [#5368](https://github.com/blockscout/blockscout/pull/5368) - Refactoring from SourcifyFilePathBackfiller
- [#5367](https://github.com/blockscout/blockscout/pull/5367) - Resolve Prototype Pollution in minimist dependency
- [#5366](https://github.com/blockscout/blockscout/pull/5366) - Fix Vyper smart-contract verification form tooltips
- [#5348](https://github.com/blockscout/blockscout/pull/5348) - Block data for Avalanche: pass blockExtraData param
- [#5341](https://github.com/blockscout/blockscout/pull/5341) - Remove unused broadcasts
- [#5318](https://github.com/blockscout/blockscout/pull/5318) - Eliminate Jquery import from chart-loader.js
- [#5317](https://github.com/blockscout/blockscout/pull/5317) - NPM audit
- [#5303](https://github.com/blockscout/blockscout/pull/5303) - Besu: revertReason support in trace
- [#5301](https://github.com/blockscout/blockscout/pull/5301) - Allow specific block keys for sgb/ava
- [#5295](https://github.com/blockscout/blockscout/pull/5295) - CI pipeline: build and push Docker image to Docker Hub on every release
- [#5290](https://github.com/blockscout/blockscout/pull/5290) - Bump ex_doc from 0.25.2 to 0.28.2
- [#5289](https://github.com/blockscout/blockscout/pull/5289) - Bump ex_abi from 1.5.9 to 1.5.11
- [#5288](https://github.com/blockscout/blockscout/pull/5288) - Makefile: find exact container by name
- [#5287](https://github.com/blockscout/blockscout/pull/5287) - Docker: modify native token symbol
- [#5286](https://github.com/blockscout/blockscout/pull/5286) - Change namespace for one of the SmartContractViewTest test
- [#5260](https://github.com/blockscout/blockscout/pull/5260) - Makefile release task to prerelease and release task
- [#5082](https://github.com/blockscout/blockscout/pull/5082) - Elixir 1.12 -> 1.13


## 4.1.2-beta

### Features
- [#5232](https://github.com/blockscout/blockscout/pull/5232) - Contract Read Page: Add functions overloading support
- [#5220](https://github.com/blockscout/blockscout/pull/5220) - Add info about proxy contracts to api methods response
- [#5200](https://github.com/blockscout/blockscout/pull/5200) - Docker-compose configuration
- [#5105](https://github.com/blockscout/blockscout/pull/5105) - Redesign token page
- [#5016](https://github.com/blockscout/blockscout/pull/5016) - Add view for internal transactions error
- [#4690](https://github.com/blockscout/blockscout/pull/4690) - Improve pagination: introduce pagination with random access to pages; Integrate it to the Transactions List page

### Fixes
- [#5248](https://github.com/blockscout/blockscout/pull/5248) - Speedup query for getting verified smart-contract bytecode twin
- [#5241](https://github.com/blockscout/blockscout/pull/5241) - Fix DB hostname Regex pattern
- [#5216](https://github.com/blockscout/blockscout/pull/5216) - Add token-transfers-toggle.js to the `block_transaction/index.html.eex`
- [#5212](https://github.com/blockscout/blockscout/pull/5212) - Fix `gas_used` value bug
- [#5197](https://github.com/blockscout/blockscout/pull/5197) - Fix contract functions outputs
- [#5196](https://github.com/blockscout/blockscout/pull/5196) - Various Docker setup fixes
- [#5192](https://github.com/blockscout/blockscout/pull/5192) - Fix DATABASE_URL config parser
- [#5191](https://github.com/blockscout/blockscout/pull/5191) - Add empty view for new addresses
- [#5184](https://github.com/blockscout/blockscout/pull/5184) - eth_call method: remove from param from the request, if it is null
- [#5172](https://github.com/blockscout/blockscout/pull/5172), [#5182](https://github.com/blockscout/blockscout/pull/5182) - Reduced the size of js bundles
- [#5169](https://github.com/blockscout/blockscout/pull/5169) - Fix several UI bugs; Add tooltip to the prev/next block buttons
- [#5166](https://github.com/blockscout/blockscout/pull/5166), [#5198](https://github.com/blockscout/blockscout/pull/5198) - Fix contracts verification bugs
- [#5160](https://github.com/blockscout/blockscout/pull/5160) - Fix blocks validated hint
- [#5155](https://github.com/blockscout/blockscout/pull/5155) - Fix get_implementation_abi_from_proxy/2 implementation
- [#5154](https://github.com/blockscout/blockscout/pull/5154) - Fix token counters bug
- [#4862](https://github.com/blockscout/blockscout/pull/4862) - Fix internal transactions pagination

### Chore
- [#5230](https://github.com/blockscout/blockscout/pull/5230) - Contract verification forms refactoring
- [#5227](https://github.com/blockscout/blockscout/pull/5227) - Major update of css-loader npm package
- [#5226](https://github.com/blockscout/blockscout/pull/5226) - Update mini-css-extract-plugin, css-minimizer-webpack-plugin packages
- [#5224](https://github.com/blockscout/blockscout/pull/5224) - Webpack config refactoring
- [#5223](https://github.com/blockscout/blockscout/pull/5223) - Migrate fontawesome 5 -> 6
- [#5202](https://github.com/blockscout/blockscout/pull/5202), [#5229](https://github.com/blockscout/blockscout/pull/5229) - Docker setup Makefile release/publish tasks
- [#5195](https://github.com/blockscout/blockscout/pull/5195) - Add Berlin, London to the list of default EVM versions
- [#5190](https://github.com/blockscout/blockscout/pull/5190) - Set 8545 as default port everywhere except Ganache JSON RPC variant
- [#5189](https://github.com/blockscout/blockscout/pull/5189) - ENV var to manage pending transactions fetcher switching off
- [#5171](https://github.com/blockscout/blockscout/pull/5171) - Replace lodash NPM package with tiny lodash modules
- [#5170](https://github.com/blockscout/blockscout/pull/5170) - Token price row name fix
- [#5153](https://github.com/blockscout/blockscout/pull/5153) - Discord link instead of Gitter
- [#5142](https://github.com/blockscout/blockscout/pull/5142) - Updated some outdated npm packages
- [#5140](https://github.com/blockscout/blockscout/pull/5140) - Babel minor and core-js major updates
- [#5139](https://github.com/blockscout/blockscout/pull/5139) - Eslint major update
- [#5138](https://github.com/blockscout/blockscout/pull/5138) - Webpack minor update
- [#5119](https://github.com/blockscout/blockscout/pull/5119) - Inventory controller refactoring
- [#5118](https://github.com/blockscout/blockscout/pull/5118) - Fix top navigation template


## 4.1.1-beta

### Features
- [#5090](https://github.com/blockscout/blockscout/pull/5090) - Allotted rate limit by IP
- [#5080](https://github.com/blockscout/blockscout/pull/5080) - Allotted rate limit by a global API key

### Fixes
- [#5085](https://github.com/blockscout/blockscout/pull/5085) - Fix wallet style
- [#5088](https://github.com/blockscout/blockscout/pull/5088) - Store address transactions/token transfers in the DB
- [#5071](https://github.com/blockscout/blockscout/pull/5071) - Fix write page contract tuple input
- [#5066](https://github.com/blockscout/blockscout/pull/5066) - Fix read contract page bug
- [#5034](https://github.com/blockscout/blockscout/pull/5034) - Fix broken functions input at transaction page
- [#5025](https://github.com/blockscout/blockscout/pull/5025) - Add standard input JSON files validation
- [#5051](https://github.com/blockscout/blockscout/pull/5051) - Fix 500 response when ABI method was parsed as nil

### Chore
- [#5092](https://github.com/blockscout/blockscout/pull/5092) - Resolve vulnerable follow-redirects npm dep in ./apps/explorer
- [#5091](https://github.com/blockscout/blockscout/pull/5091) - Refactor search page template
- [#5081](https://github.com/blockscout/blockscout/pull/5081) - Add internal transactions fetcher disabled? config parameter
- [#5063](https://github.com/blockscout/blockscout/pull/5063) - Resolve moderate NPM vulnerabilities with npm audit tool
- [#5053](https://github.com/blockscout/blockscout/pull/5053) - Update ex_keccak lib


## 4.1.0-beta

### Features
- [#5030](https://github.com/blockscout/blockscout/pull/5030) - API rate limiting
- [#4924](https://github.com/blockscout/blockscout/pull/4924) - Add daily bytecode verifcation to prevent metamorphic contracts vulnerablity
- [#4908](https://github.com/blockscout/blockscout/pull/4908) - Add verification via standard JSON input
- [#5004](https://github.com/blockscout/blockscout/pull/5004) - Add ability to set up a separate DB endpoint for the API endpoints
- [#4989](https://github.com/blockscout/blockscout/pull/4989), [#4991](https://github.com/blockscout/blockscout/pull/4991) - Bridged tokens list API endpoint
- [#4931](https://github.com/blockscout/blockscout/pull/4931) - Web3 modal with Wallet Connect for Write contract page and Staking Dapp

### Fixes
- [#5045](https://github.com/blockscout/blockscout/pull/5045) - Contracts interaction improvements
- [#5032](https://github.com/blockscout/blockscout/pull/5032) - Fix token transfer csv export 
- [#5020](https://github.com/blockscout/blockscout/pull/5020) - Token instance image display imrovement
- [#5019](https://github.com/blockscout/blockscout/pull/5019) - Fix fetch_last_token_balance function termination
- [#5011](https://github.com/blockscout/blockscout/pull/5011) - Fix `0x0` implementation address
- [#5008](https://github.com/blockscout/blockscout/pull/5008) - Extend decimals cap in format_according_to_decimals up to 24
- [#5005](https://github.com/blockscout/blockscout/pull/5005) - Fix falsy appearance `Connection Lost` warning on reload/switch page
- [#5003](https://github.com/blockscout/blockscout/pull/5003) - API router refactoring
- [#4992](https://github.com/blockscout/blockscout/pull/4992) - Fix `type` field in transactions after enabling 1559
- [#4979](https://github.com/blockscout/blockscout/pull/4979), [#4993](https://github.com/blockscout/blockscout/pull/4993) - Store total gas_used in addresses table
- [#4977](https://github.com/blockscout/blockscout/pull/4977) - Export token transfers on address: include transfers on contract itself
- [#4976](https://github.com/blockscout/blockscout/pull/4976) - Handle :econnrefused in pending transactions fetcher
- [#4965](https://github.com/blockscout/blockscout/pull/4965) - Fix search field appearance on medium size screens
- [#4945](https://github.com/blockscout/blockscout/pull/4945) - Fix `Verify & Publish` button link
- [#4938](https://github.com/blockscout/blockscout/pull/4938) - Fix displaying of nested arrays for contracts read
- [#4888](https://github.com/blockscout/blockscout/pull/4888) - Fix fetch_top_tokens method: add nulls last for token holders desc order
- [#4867](https://github.com/blockscout/blockscout/pull/4867) - Fix bug in quering contracts method and improve contracts interactions

### Chore
- [#5047](https://github.com/blockscout/blockscout/pull/5047) - At contract write use wei precision
- [#5023](https://github.com/blockscout/blockscout/pull/5023) - Capability to leave an empty logo
- [#5018](https://github.com/blockscout/blockscout/pull/5018) - Resolve npm vulnerabilities via npm audix fix
- [#5014](https://github.com/blockscout/blockscout/pull/5014) - Separate FIRST_BLOCK and TRACE_FIRST_BLOCK option for blocks import and tracing methods
- [#4998](https://github.com/blockscout/blockscout/pull/4998) - API endpoints logger
- [#4983](https://github.com/blockscout/blockscout/pull/4983), [#5038](https://github.com/blockscout/blockscout/pull/5038) - Fix contract verification tests
- [#4861](https://github.com/blockscout/blockscout/pull/4861) - Add separate column for token icons


## 4.0.0-beta

### Features
- [#4807](https://github.com/blockscout/blockscout/pull/4807) - Added support for BeaconProxy pattern
- [#4777](https://github.com/blockscout/blockscout/pull/4777), [#4791](https://github.com/blockscout/blockscout/pull/4791), [#4799](https://github.com/blockscout/blockscout/pull/4799), [#4847](https://github.com/blockscout/blockscout/pull/4847) - Added decoding revert reason
- [#4776](https://github.com/blockscout/blockscout/pull/4776) - Added view for unsuccessfully fetched values from read functions
- [#4761](https://github.com/blockscout/blockscout/pull/4761) - ERC-1155 support
- [#4739](https://github.com/blockscout/blockscout/pull/4739) - Improve logs and inputs decoding
- [#4747](https://github.com/blockscout/blockscout/pull/4747) - Advanced CSV export
- [#4745](https://github.com/blockscout/blockscout/pull/4745) - Vyper contracts verification
- [#4699](https://github.com/blockscout/blockscout/pull/4699), [#4793](https://github.com/blockscout/blockscout/pull/4793), [#4820](https://github.com/blockscout/blockscout/pull/4820), [#4827](https://github.com/blockscout/blockscout/pull/4827) - Address page facelifting
- [#4667](https://github.com/blockscout/blockscout/pull/4667) - Transaction Page: Add expand/collapse button for long contract method data
- [#4641](https://github.com/blockscout/blockscout/pull/4641), [#4733](https://github.com/blockscout/blockscout/pull/4733) - Improve Read Contract page logic
- [#4660](https://github.com/blockscout/blockscout/pull/4660) - Save Sourcify path instead of filename
- [#4656](https://github.com/blockscout/blockscout/pull/4656) - Open in Tenderly button
- [#4655](https://github.com/blockscout/blockscout/pull/4655), [#4676](https://github.com/blockscout/blockscout/pull/4676) - EIP-3091 support
- [#4621](https://github.com/blockscout/blockscout/pull/4621) - Add beacon contract address slot for proxy
- [#4625](https://github.com/blockscout/blockscout/pull/4625) - Contract address page: Add implementation link to the overview of proxy contracts
- [#4624](https://github.com/blockscout/blockscout/pull/4624) - Support HTML tags in alert message
- [#4608](https://github.com/blockscout/blockscout/pull/4608), [#4622](https://github.com/blockscout/blockscout/pull/4622) - Block Details page: Improved style of transactions button
- [#4596](https://github.com/blockscout/blockscout/pull/4596), [#4681](https://github.com/blockscout/blockscout/pull/4681), [#4693](https://github.com/blockscout/blockscout/pull/4693) - Display token icon for bridged with Mainnet tokens or identicons for other tokens
- [#4520](https://github.com/blockscout/blockscout/pull/4520) - Add support for EIP-1559
- [#4593](https://github.com/blockscout/blockscout/pull/4593) - Add status in `Position` pane for txs have no block
- [#4579](https://github.com/blockscout/blockscout/pull/4579) - Write contract page: Resize inputs; Improve multiplier selector

### Fixes
- [#4857](https://github.com/blockscout/blockscout/pull/4857) - Fix `tx/raw-trace` Internal Server Error
- [#4854](https://github.com/blockscout/blockscout/pull/4854) - Fix infinite gas usage count loading
- [#4853](https://github.com/blockscout/blockscout/pull/4853) - Allow custom optimizations runs for contract verifications via API
- [#4840](https://github.com/blockscout/blockscout/pull/4840) - Replace Enum.dedup with Enum.uniq where actually uniq items are expected
- [#4835](https://github.com/blockscout/blockscout/pull/4835) - Fix view for broken token icons
- [#4830](https://github.com/blockscout/blockscout/pull/4830) - Speed up txs per day chart data collection
- [#4818](https://github.com/blockscout/blockscout/pull/4818) - Fix for extract_omni_bridged_token_metadata_wrapper method
- [#4812](https://github.com/blockscout/blockscout/pull/4812), [#4815](https://github.com/blockscout/blockscout/pull/4815) - Check if exists custom_cap property of extended token object before access it
- [#4810](https://github.com/blockscout/blockscout/pull/4810) - Show `nil` block.size as `N/A bytes`
- [#4806](https://github.com/blockscout/blockscout/pull/4806) - Get token type for token balance update if it is empty
- [#4802](https://github.com/blockscout/blockscout/pull/4802) - Fix floating tooltip on the main page
- [#4801](https://github.com/blockscout/blockscout/pull/4801) - Added clauses and tests for get_total_staked_and_ordered/1
- [#4798](https://github.com/blockscout/blockscout/pull/4798) - Token instance View contract icon Safari fix
- [#4796](https://github.com/blockscout/blockscout/pull/4796) - Fix nil.timestamp issue
- [#4764](https://github.com/blockscout/blockscout/pull/4764) - Add cleaning of substrings of `require` messages from parsed constructor arguments
- [#4778](https://github.com/blockscout/blockscout/pull/4778) - Migrate :optimization_runs field type: `int4 -> int8` in `smart_contracts` table
- [#4768](https://github.com/blockscout/blockscout/pull/4768) - Block Details page: handle zero division
- [#4751](https://github.com/blockscout/blockscout/pull/4751) - Change text and link for `trade STAKE` button
- [#4746](https://github.com/blockscout/blockscout/pull/4746) - Fix comparison of decimal value
- [#4711](https://github.com/blockscout/blockscout/pull/4711) - Add trimming to the contract functions inputs
- [#4729](https://github.com/blockscout/blockscout/pull/4729) - Fix bugs with fees in cases of txs with `gas price = 0`
- [#4725](https://github.com/blockscout/blockscout/pull/4725) - Fix hardcoded coin name on transaction's and block's page
- [#4724](https://github.com/blockscout/blockscout/pull/4724), [#4842](https://github.com/blockscout/blockscout/pull/4841) - Sanitizer of "empty" blocks
- [#4717](https://github.com/blockscout/blockscout/pull/4717) - Contract verification fix: check only success creation tx
- [#4713](https://github.com/blockscout/blockscout/pull/4713) - Search input field: sanitize input
- [#4703](https://github.com/blockscout/blockscout/pull/4703) - Block Details page: Fix pagination on the Transactions tab
- [#4686](https://github.com/blockscout/blockscout/pull/4686) - Block page: check gas limit value before division
- [#4678](https://github.com/blockscout/blockscout/pull/4678) - Internal transactions indexer: fix issue of some pending transactions never become confirmed
- [#4668](https://github.com/blockscout/blockscout/pull/4668) - Fix css for dark theme
- [#4654](https://github.com/blockscout/blockscout/pull/4654) - AddressView: Change `@burn_address` to string `0x0000000000000000000000000000000000000000`
- [#4626](https://github.com/blockscout/blockscout/pull/4626) - Refine view of popup for reverted tx
- [#4640](https://github.com/blockscout/blockscout/pull/4640) - Token page: fixes in mobile view
- [#4612](https://github.com/blockscout/blockscout/pull/4612) - Hide error selector in the contract's functions list
- [#4615](https://github.com/blockscout/blockscout/pull/4615) - Fix broken style for `View more transfers` button
- [#4592](https://github.com/blockscout/blockscout/pull/4592) - Add `type` field for `receive` and `fallback` entities of a Smart Contract
- [#4601](https://github.com/blockscout/blockscout/pull/4601) - Fix endless Fetching tokens... message on empty addresses
- [#4591](https://github.com/blockscout/blockscout/pull/4591) - Add step and min value for txValue input field
- [#4589](https://github.com/blockscout/blockscout/pull/4589) - Fix solid outputs on contract read page
- [#4586](https://github.com/blockscout/blockscout/pull/4586) - Fix floating tooltips on the token transfer family blocks
- [#4587](https://github.com/blockscout/blockscout/pull/4587) - Enable navbar menu on Search results page
- [#4582](https://github.com/blockscout/blockscout/pull/4582) - Fix NaN input on write contract page

### Chore
- [#4876](https://github.com/blockscout/blockscout/pull/4876) - Add missing columns updates when INSERT ... ON CONFLICT DO UPDATE ... happens
- [#4872](https://github.com/blockscout/blockscout/pull/4872) - Set explicit ascending order by hash in acquire transactions query of internal transactions import
- [#4871](https://github.com/blockscout/blockscout/pull/4871) - Remove cumulative gas used update duplicate
- [#4860](https://github.com/blockscout/blockscout/pull/4860) - Node 16 support
- [#4828](https://github.com/blockscout/blockscout/pull/4828) - Logging for txs/day chart
- [#4823](https://github.com/blockscout/blockscout/pull/4823) - Various error handlers with unresponsive JSON RPC endpoint
- [#4821](https://github.com/blockscout/blockscout/pull/4821) - Block Details page: Remove crossing at the Burnt Fee line
- [#4819](https://github.com/blockscout/blockscout/pull/4819) - Add config for GasUsage Cache
- [#4781](https://github.com/blockscout/blockscout/pull/4781) - PGAnalyze index suggestions
- [#4735](https://github.com/blockscout/blockscout/pull/4735) - Code clean up: Remove clauses for outdated ganache bugs
- [#4726](https://github.com/blockscout/blockscout/pull/4726) - Update chart.js
- [#4707](https://github.com/blockscout/blockscout/pull/4707) - Top navigation: Move Accounts tab to Tokens
- [#4704](https://github.com/blockscout/blockscout/pull/4704) - Update to Erlang/OTP 24
- [#4682](https://github.com/blockscout/blockscout/pull/4682) - Update all possible outdated mix dependencies
- [#4663](https://github.com/blockscout/blockscout/pull/4663) - Migrate to Elixir 1.12.x
- [#4661](https://github.com/blockscout/blockscout/pull/4661) - Update NPM packages to resolve vulnerabilities
- [#4649](https://github.com/blockscout/blockscout/pull/4649) - 1559 Transaction Page: Convert Burnt Fee to ether and add price in USD
- [#4646](https://github.com/blockscout/blockscout/pull/4646) - Transaction page: Rename burned to burnt
- [#4611](https://github.com/blockscout/blockscout/pull/4611) - Ability to hide miner in block views


## 3.7.3-beta

### Features
- [#4569](https://github.com/blockscout/blockscout/pull/4569) - Smart-Contract: remove comment with the submission date
- [#4568](https://github.com/blockscout/blockscout/pull/4568) - TX page: Token transfer and minting section improvements
- [#4540](https://github.com/blockscout/blockscout/pull/4540) - Allign copy buttons for `Block Details` and `Transaction Details` pages
- [#4528](https://github.com/blockscout/blockscout/pull/4528) - Block Details page: rework view
- [#4531](https://github.com/blockscout/blockscout/pull/4531) - Add Arbitrum support
- [#4524](https://github.com/blockscout/blockscout/pull/4524) - Add index position of transaction in the block
- [#4489](https://github.com/blockscout/blockscout/pull/4489) - Search results page
- [#4475](https://github.com/blockscout/blockscout/pull/4475) - Tx page facelifting
- [#4452](https://github.com/blockscout/blockscout/pull/4452) - Add names for smart-conrtact's function response

### Fixes
- [#4553](https://github.com/blockscout/blockscout/pull/4553) - Indexer performance update: skip genesis block in requesting of trace_block API endpoint
- [#4544](https://github.com/blockscout/blockscout/pull/4544) - Indexer performance update: Add skip_metadata flag for token if indexer failed to get any of [name, symbol, decimals, totalSupply]
- [#4542](https://github.com/blockscout/blockscout/pull/4542) - Indexer performance update: Deduplicate tokens in the indexer token transfers transformer
- [#4535](https://github.com/blockscout/blockscout/pull/4535) - Indexer performance update:: Eliminate multiple updates of the same token while parsing mint/burn token transfers batch
- [#4527](https://github.com/blockscout/blockscout/pull/4527) - Indexer performance update: refactor coin balance daily fetcher
- [#4525](https://github.com/blockscout/blockscout/pull/4525) - Uncataloged token transfers query performance improvement
- [#4513](https://github.com/blockscout/blockscout/pull/4513) - Fix installation with custom default path: add NETWORK_PATH variable to the current_path
- [#4500](https://github.com/blockscout/blockscout/pull/4500) - `/tokens/{addressHash}/instance/{id}/token-transfers`: fix incorrect next page url
- [#4493](https://github.com/blockscout/blockscout/pull/4493) - Contract's code page: handle null contracts_creation_transaction
- [#4488](https://github.com/blockscout/blockscout/pull/4488) - Tx page: handle empty to_address
- [#4483](https://github.com/blockscout/blockscout/pull/4483) - Fix copy-paste typo in `token_transfers_counter.ex`
- [#4473](https://github.com/blockscout/blockscout/pull/4473), [#4481](https://github.com/blockscout/blockscout/pull/4481) - Search autocomplete: fix for address/block/tx hash
- [#4472](https://github.com/blockscout/blockscout/pull/4472) - Search autocomplete: fix Cannot read property toLowerCase of undefined 
- [#4456](https://github.com/blockscout/blockscout/pull/4456) - URL encoding for NFT media files URLs
- [#4453](https://github.com/blockscout/blockscout/pull/4453) - Unescape characters for string output type in the contract response
- [#4401](https://github.com/blockscout/blockscout/pull/4401) - Fix displaying of token holders with the same amount

### Chore
- [#4550](https://github.com/blockscout/blockscout/pull/4550) - Update con_cache package to 1.0
- [#4523](https://github.com/blockscout/blockscout/pull/4523) - Change order of transations in block's view
- [#4521](https://github.com/blockscout/blockscout/pull/4521) - Rewrite transaction page tooltips
- [#4516](https://github.com/blockscout/blockscout/pull/4516) - Add DB migrations step into Docker start script
- [#4497](https://github.com/blockscout/blockscout/pull/4497) - Handle error in fetch_validators_list method
- [#4444](https://github.com/blockscout/blockscout/pull/4444) - Main page performance cumulative update
- [#4439](https://github.com/blockscout/blockscout/pull/4439), - [#4465](https://github.com/blockscout/blockscout/pull/4465) - Fix revert response in contract's output


## 3.7.2-beta

### Features
- [#4424](https://github.com/blockscout/blockscout/pull/4424) - Display search results categories
- [#4423](https://github.com/blockscout/blockscout/pull/4423) - Add creation time of contract in the results of the search
- [#4391](https://github.com/blockscout/blockscout/pull/4391) - Add batched transactions on the `address/{addressHash}/transactions` page
- [#4353](https://github.com/blockscout/blockscout/pull/4353) - Added live-reload on the token holders page

### Fixes
- [#4437](https://github.com/blockscout/blockscout/pull/4437) - Fix `PendingTransactionsSanitizer` for non-consensus blocks
- [#4430](https://github.com/blockscout/blockscout/pull/4430) - Fix current token balance on-demand fetcher
- [#4429](https://github.com/blockscout/blockscout/pull/4429), [#4431](https://github.com/blockscout/blockscout/pull/4431) - Fix 500 response on `/tokens/{addressHash}/token-holders?type=JSON` when total supply is zero
- [#4419](https://github.com/blockscout/blockscout/pull/4419) - Order contracts in the search by inserted_at in descending order
- [#4418](https://github.com/blockscout/blockscout/pull/4418) - Fix empty search results for the full-word search criteria
- [#4406](https://github.com/blockscout/blockscout/pull/4406) - Fix internal server error on the validator's txs page
- [#4360](https://github.com/blockscout/blockscout/pull/4360) - Fix false-pending transactions in reorg blocks
- [#4388](https://github.com/blockscout/blockscout/pull/4388) - Fix internal server error on contract page for insctances without sourcify envs
- [#4385](https://github.com/blockscout/blockscout/pull/4385) - Fix html template for transaction's input; Add copy text for tuples

### Chore
- [#4400](https://github.com/blockscout/blockscout/pull/4400) - Add "Token ID" label onto `tokens/.../instance/.../token-transfers` page
- [#4398](https://github.com/blockscout/blockscout/pull/4398) - Speed up the transactions loading on the front-end
- [#4384](https://github.com/blockscout/blockscout/pull/4384) - Fix Elixir version in `.tool-versions`
- [#4382](https://github.com/blockscout/blockscout/pull/4382) - Replace awesomplete with autocomplete.js
- [#4371](https://github.com/blockscout/blockscout/pull/4371) - Place search outside of burger in mobile view
- [#4355](https://github.com/blockscout/blockscout/pull/4355) - Do not redirect to 404 page with empty string in the search field


## 3.7.1-beta

### Features
- [#4331](https://github.com/blockscout/blockscout/pull/4331) - Added support for partially verified contracts via [Sourcify](https://sourcify.dev)
- [#4323](https://github.com/blockscout/blockscout/pull/4323) - Renamed Contract Byte Code, add Contract Creation Code on contract's page
- [#4312](https://github.com/blockscout/blockscout/pull/4312) - Display pending transactions on address page
- [#4299](https://github.com/blockscout/blockscout/pull/4299) - Added [Sourcify](https://sourcify.dev) verification API endpoint
- [#4267](https://github.com/blockscout/blockscout/pull/4267) - Extend verification through [Sourcify](https://sourcify.dev) smart-contract verification: fetch smart contract metadata from Sourcify repo if it has been already verified there
- [#4241](https://github.com/blockscout/blockscout/pull/4241) - Reload transactions on the main page without reloading of the whole page
- [#4218](https://github.com/blockscout/blockscout/pull/4218) - Hide long arrays in smart-contracts 
- [#4205](https://github.com/blockscout/blockscout/pull/4205) - Total transactions fees per day API endpoint
- [#4158](https://github.com/blockscout/blockscout/pull/4158) - Calculate total fee per day
- [#4067](https://github.com/blockscout/blockscout/pull/4067) - Display LP tokens USD value and custom metadata in tokens dropdown at address page

### Fixes
- [#4351](https://github.com/blockscout/blockscout/pull/4351) - Support effectiveGasPrice property in tx receipt (Geth specific)
- [#4346](https://github.com/blockscout/blockscout/pull/4346) - Fix internal server error on raw-trace transaction page
- [#4345](https://github.com/blockscout/blockscout/pull/4345) - Fix bug on validator's address transactions page(Support effectiveGasPrice property in receipt (geth specific))
- [#4342](https://github.com/blockscout/blockscout/pull/4342) - Remove dropped/replaced txs from address transactions page
- [#4320](https://github.com/blockscout/blockscout/pull/4320) - Fix absence of imported smart-contracts' source code in `getsourcecode` API method 
- [#4274](https://github.com/blockscout/blockscout/pull/4302) - Fix search token-autocomplete
- [#4316](https://github.com/blockscout/blockscout/pull/4316) - Fix `/decompiled-contracts` bug
- [#4310](https://github.com/blockscout/blockscout/pull/4310) - Fix logo URL redirection, set font-family defaults for chart.js
- [#4308](https://github.com/blockscout/blockscout/pull/4308) - Fix internal server error on contract verification options page
- [#4307](https://github.com/blockscout/blockscout/pull/4307) - Fix for composing IPFS URLs for NFTs images
- [#4306](https://github.com/blockscout/blockscout/pull/4306) - Check token instance images MIME types
- [#4295](https://github.com/blockscout/blockscout/pull/4295) - Mobile view fix: transaction tile tx hash overflow
- [#4294](https://github.com/blockscout/blockscout/pull/4294) - User wont be able to open verification pages for verified smart-contract
- [#4240](https://github.com/blockscout/blockscout/pull/4240) - `[]` is accepted in write contract page
- [#4236](https://github.com/blockscout/blockscout/pull/4236), [#4242](https://github.com/blockscout/blockscout/pull/4242) - Fix typo, constructor instead of contructor
- [#4167](https://github.com/blockscout/blockscout/pull/4167) - Deduplicate block numbers in acquire_blocks function
- [#4149](https://github.com/blockscout/blockscout/pull/4149) - Exclude smart_contract_additional_sources from JSON encoding in address schema
- [#4137](https://github.com/blockscout/blockscout/pull/4137) - Get token balance query improvement
- [#4129](https://github.com/blockscout/blockscout/pull/4129) - Speedup procedure of finding missing block numbers for catchup fetcher
- [#4038](https://github.com/blockscout/blockscout/pull/4038) - Add clause for abi_decode_address_output/1 when is_nil(address)
- [#3989](https://github.com/blockscout/blockscout/pull/3989), [4061](https://github.com/blockscout/blockscout/pull/4061) - Fixed bug that sometimes lead to incorrect ordering of token transfers
- [#3946](https://github.com/blockscout/blockscout/pull/3946) - Get NFT metadata from URIs with status_code 301
- [#3888](https://github.com/blockscout/blockscout/pull/3888) - EIP-1967 contract proxy pattern detection fix

### Chore
- [#4315](https://github.com/blockscout/blockscout/pull/4315) - Replace node_modules/ with ~ in app.scss
- [#4314](https://github.com/blockscout/blockscout/pull/4314) - Set infinite timeout for fetch_min_missing_block_cache method DB query
- [#4300](https://github.com/blockscout/blockscout/pull/4300) - Remove clear_build.sh script
- [#4268](https://github.com/blockscout/blockscout/pull/4268) - Migration to Chart.js 3.0
- [#4253](https://github.com/blockscout/blockscout/pull/4253) - Elixir 1.11.4, npm audit fix
- [#4231](https://github.com/blockscout/blockscout/pull/4231) - Transactions stats: get min/max blocks in one query
- [#4157](https://github.com/blockscout/blockscout/pull/4157) - Fix internal docs generation
- [#4127](https://github.com/blockscout/blockscout/pull/4127) - Update ex_keccak package
- [#4063](https://github.com/blockscout/blockscout/pull/4063) - Do not display 4bytes signature in the tx tile for contract creation
- [#3934](https://github.com/blockscout/blockscout/pull/3934) - Update nimble_csv package
- [#3902](https://github.com/blockscout/blockscout/pull/3902) - Increase number of left symbols in short address view
- [#3894](https://github.com/blockscout/blockscout/pull/3894) - Refactoring: replace inline style display: none with d-none class
- [#3893](https://github.com/blockscout/blockscout/pull/3893) - Add left/right paddings in tx tile
- [#3870](https://github.com/blockscout/blockscout/pull/3870) - Manage token balance on-demand fetcher threshold via env var


## 3.7.0-beta

### Features
- [#3858](https://github.com/blockscout/blockscout/pull/3858) - Integration with Sourcify
- [#3834](https://github.com/blockscout/blockscout/pull/3834) - Method name in tx tile
- [#3792](https://github.com/blockscout/blockscout/pull/3792) - Cancel pending transaction
- [#3786](https://github.com/blockscout/blockscout/pull/3786) - Read contract: enable methods with StateMutability: pure
- [#3758](https://github.com/blockscout/blockscout/pull/3758) - Add pool metadata display/change to Staking DApp
- [#3750](https://github.com/blockscout/blockscout/pull/3750) - getblocknobytime block module API endpoint

### Fixes
- [#3835](https://github.com/blockscout/blockscout/pull/3835) - Fix getTokenHolders API endpoint pagination
- [#3787](https://github.com/blockscout/blockscout/pull/3787) - Improve tokens list elements display
- [#3785](https://github.com/blockscout/blockscout/pull/3785) - Fix for write contract functionality: false and 0 boolean inputs are parsed as true
- [#3783](https://github.com/blockscout/blockscout/pull/3783) - Fix number of block confirmations
- [#3773](https://github.com/blockscout/blockscout/pull/3773) - Inventory pagination query performance improvement
- [#3767](https://github.com/blockscout/blockscout/pull/3767) - Decoded contract method input tuple reader fix
- [#3748](https://github.com/blockscout/blockscout/pull/3748) - Skip null topics in eth_getLogs API endpoint

### Chore
- [#3831](https://github.com/blockscout/blockscout/pull/3831) - Process type field in eth_getTransactionReceipt response
- [#3802](https://github.com/blockscout/blockscout/pull/3802) - Extend Become a Candidate popup in Staking DApp
- [#3801](https://github.com/blockscout/blockscout/pull/3801) - Poison package update
- [#3799](https://github.com/blockscout/blockscout/pull/3799) - Update credo, dialyxir mix packages
- [#3789](https://github.com/blockscout/blockscout/pull/3789) - Update repo organization
- [#3788](https://github.com/blockscout/blockscout/pull/3788) - Update fontawesome NPM package


## 3.6.0-beta

### Features
- [#3743](https://github.com/blockscout/blockscout/pull/3743) - Minimal proxy pattern support (EIP-1167)
- [#3722](https://github.com/blockscout/blockscout/pull/3722) - Allow double quotes for (u)int arrays inputs during contract interaction
- [#3694](https://github.com/blockscout/blockscout/pull/3694) - LP tokens total liquidity
- [#3676](https://github.com/blockscout/blockscout/pull/3676) - Bridged tokens TLV in USD
- [#3674](https://github.com/blockscout/blockscout/pull/3674) - Display Sushiswap pools data
- [#3637](https://github.com/blockscout/blockscout/pull/3637) - getsourcecode API endpoint: show data for unverified contract from verified contract with the same bytecode
- [#3631](https://github.com/blockscout/blockscout/pull/3631) - Tokens search
- [#3631](https://github.com/blockscout/blockscout/pull/3631) - BSC OMNI bridge support
- [#3603](https://github.com/blockscout/blockscout/pull/3603) - Display method output parameter name at contract read page
- [#3597](https://github.com/blockscout/blockscout/pull/3597) - Show APY for delegators in Staking DApp
- [#3584](https://github.com/blockscout/blockscout/pull/3584) - Token holders API endpoint
- [#3564](https://github.com/blockscout/blockscout/pull/3564) - Staking welcome message

### Fixes
- [#3742](https://github.com/blockscout/blockscout/pull/3742) - Fix Sushiswap LP tokens custom metadata fetcher: bytes(n) symbol and name support
- [#3741](https://github.com/blockscout/blockscout/pull/3741) - Contract reader fix when there are multiple input params including an array type
- [#3735](https://github.com/blockscout/blockscout/pull/3735) - Token balance on demand fetcher memory leak fix
- [#3732](https://github.com/blockscout/blockscout/pull/3732) - POSDAO: fix snapshotting and remove temporary code
- [#3731](https://github.com/blockscout/blockscout/pull/3731) - Handle bad gateway at pending transactions fetcher
- [#3730](https://github.com/blockscout/blockscout/pull/3730) - Set default period for average block time counter refresh interval
- [#3729](https://github.com/blockscout/blockscout/pull/3729) - Token on-demand balance fetcher: handle nil balance
- [#3728](https://github.com/blockscout/blockscout/pull/3728) - Coinprice api endpoint: handle nil rates
- [#3723](https://github.com/blockscout/blockscout/pull/3723) - Fix losing digits at value conversion back from WEI
- [#3715](https://github.com/blockscout/blockscout/pull/3715) - Pending transactions sanitizer process
- [#3710](https://github.com/blockscout/blockscout/pull/3710) - Missing @destination in bridged-tokens template
- [#3707](https://github.com/blockscout/blockscout/pull/3707) - Fetch bridged token price by address of foreign token, not by symbol
- [#3686](https://github.com/blockscout/blockscout/pull/3686) - BSC bridged tokens detection fix
- [#3683](https://github.com/blockscout/blockscout/pull/3683) - Token instance image IPFS link display fix
- [#3655](https://github.com/blockscout/blockscout/pull/3655) - Handle absence of readAll function in some old/legacy browsers
- [#3634](https://github.com/blockscout/blockscout/pull/3634) - Fix transaction decoding view: support tuple types
- [#3623](https://github.com/blockscout/blockscout/pull/3623) - Ignore unrecognized messages in bridge counter processes
- [#3622](https://github.com/blockscout/blockscout/pull/3622) - Contract reader: fix int type output Ignore unrecognized messages in bridge counter processes
- [#3621](https://github.com/blockscout/blockscout/pull/3621) - Contract reader: :binary input/output fix
- [#3620](https://github.com/blockscout/blockscout/pull/3620) - Ignore unfamiliar messages by Explorer.Staking.ContractState module
- [#3611](https://github.com/blockscout/blockscout/pull/3611) - Fix logo size
- [#3600](https://github.com/blockscout/blockscout/pull/3600) - Prevent update validator metadata with empty name from contract
- [#3592](https://github.com/blockscout/blockscout/pull/3592), [#3601](https://github.com/blockscout/blockscout/pull/3601), [#3607](https://github.com/blockscout/blockscout/pull/3607) - Contract interaction: fix nested tuples in the output view, add formatting
- [#3583](https://github.com/blockscout/blockscout/pull/3583) - Reduce RPC requests and DB changes by Staking DApp
- [#3577](https://github.com/blockscout/blockscout/pull/3577) - Eliminate GraphiQL page XSS attack

### Chore
- [#3745](https://github.com/blockscout/blockscout/pull/3745) - Refactor and optimize Staking DApp
- [#3744](https://github.com/blockscout/blockscout/pull/3744) - Update Mix packages: timex, hackney, tzdata certifi
- [#3736](https://github.com/blockscout/blockscout/pull/3736), [#3739](https://github.com/blockscout/blockscout/pull/3739) - Contract writer: Fix sending a transaction with tuple input type
- [#3719](https://github.com/blockscout/blockscout/pull/3719) - Rename ethprice API endpoint
- [#3717](https://github.com/blockscout/blockscout/pull/3717) - Update alpine-elixir-phoenix 1.11.3
- [#3714](https://github.com/blockscout/blockscout/pull/3714) - Application announcements management: whole explorer, staking dapp
- [#3712](https://github.com/blockscout/blockscout/pull/3712) - POSDAO refactoring: use pool ID instead of staking address
- [#3709](https://github.com/blockscout/blockscout/pull/3709) - Fix 413 Request Entity Too Large returned from single request batch
- [#3708](https://github.com/blockscout/blockscout/pull/3708) - NPM 6 -> 7
- [#3701](https://github.com/blockscout/blockscout/pull/3701) - Increase LP tokens calc process re-check interval
- [#3700](https://github.com/blockscout/blockscout/pull/3700) - Update tool versions
- [#3697](https://github.com/blockscout/blockscout/pull/3697) - Update hackney dependency
- [#3696](https://github.com/blockscout/blockscout/pull/3696) - Table loader fix
- [#3688](https://github.com/blockscout/blockscout/pull/3688) - Reorganize staking buttons
- [#3687](https://github.com/blockscout/blockscout/pull/3687) - Miscellaneous minor fixes
- [#3667](https://github.com/blockscout/blockscout/pull/3667) - Store bridged token price in the DB
- [#3662](https://github.com/blockscout/blockscout/pull/3662) - Order bridged tokens in descending order by tokens holder for Omni bridge cap calculation
- [#3659](https://github.com/blockscout/blockscout/pull/3659) - Staking Dapp new buttons: swap, bridge
- [#3645](https://github.com/blockscout/blockscout/pull/3645) - Change Twitter handle
- [#3644](https://github.com/blockscout/blockscout/pull/3644) - Correct exchange rate for SURF.finance token
- [#3618](https://github.com/blockscout/blockscout/pull/3618) - Contracts verification up to 10 libraries
- [#3616](https://github.com/blockscout/blockscout/pull/3616) - POSDAO refactoring: use zero address instead of staker address for certain cases
- [#3612](https://github.com/blockscout/blockscout/pull/3612) - POSDAO refactoring: use 'getDelegatorPools' getter instead of 'getStakerPools' in Staking DApp
- [#3585](https://github.com/blockscout/blockscout/pull/3585) - Add autoswitching from eth_subscribe to eth_blockNumber in Staking DApp
- [#3574](https://github.com/blockscout/blockscout/pull/3574) - Correct UNI token price
- [#3569](https://github.com/blockscout/blockscout/pull/3569) - Allow re-define cache period vars at runtime
- [#3567](https://github.com/blockscout/blockscout/pull/3567) - Force to show filter at the page where filtered items list is empty
- [#3565](https://github.com/blockscout/blockscout/pull/3565) - Staking dapp: unhealthy state alert message


## 3.5.1-beta

### Features
- [#3558](https://github.com/blockscout/blockscout/pull/3558) - Focus to search field with a forward slash key
- [#3541](https://github.com/blockscout/blockscout/pull/3541) - Staking dapp stats: total number of delegators, total staked amount 
- [#3540](https://github.com/blockscout/blockscout/pull/3540) - Apply DarkForest custom theme to NFT instances

### Fixes
- [#3551](https://github.com/blockscout/blockscout/pull/3551) - Fix contract's method's output of tuple type

### Chore
- [#3557](https://github.com/blockscout/blockscout/pull/3557) - Single Staking menu
- [#3540](https://github.com/blockscout/blockscout/pull/3540), [#3545](https://github.com/blockscout/blockscout/pull/3545) - Support different versions of DarkForest (0.4 - 0.5)


## 3.5.0-beta

### Features
- [#3536](https://github.com/blockscout/blockscout/pull/3536) - Revert reason in the result of contract's method call
- [#3532](https://github.com/blockscout/blockscout/pull/3532) - Contract interaction: an easy setting of precision for integer input
- [#3531](https://github.com/blockscout/blockscout/pull/3531) - Allow double quotes in input data of contract methods
- [#3515](https://github.com/blockscout/blockscout/pull/3515) - CRC total balance
- [#3513](https://github.com/blockscout/blockscout/pull/3513) - Allow square brackets for an array input data in contracts interaction
- [#3480](https://github.com/blockscout/blockscout/pull/3480) - Add support of Autonity client
- [#3470](https://github.com/blockscout/blockscout/pull/3470) - Display sum of tokens' USD value at tokens holder's address page
- [#3462](https://github.com/blockscout/blockscout/pull/3462) - Display price for bridged tokens

### Fixes
- [#3535](https://github.com/blockscout/blockscout/pull/3535) - Improve speed of tokens dropdown loading at owner address page
- [#3530](https://github.com/blockscout/blockscout/pull/3530) - Allow trailing/leading whitespaces for inputs for contract read methods
- [#3526](https://github.com/blockscout/blockscout/pull/3526) - Order staking pools
- [#3525](https://github.com/blockscout/blockscout/pull/3525), [#3533](https://github.com/blockscout/blockscout/pull/3533) - Address token balance on demand fetcher
- [#3514](https://github.com/blockscout/blockscout/pull/3514) - Read contract: fix internal server error
- [#3513](https://github.com/blockscout/blockscout/pull/3513) - Fix input data processing for method call (array type of data)
- [#3509](https://github.com/blockscout/blockscout/pull/3509) - Fix QR code tooltip appearance in mobile view
- [#3507](https://github.com/blockscout/blockscout/pull/3507), [#3510](https://github.com/blockscout/blockscout/pull/3510) - Fix left margin of balance card in mobile view
- [#3506](https://github.com/blockscout/blockscout/pull/3506) - Fix token transfer's tile styles: prevent overlapping of long names
- [#3505](https://github.com/blockscout/blockscout/pull/3505) - Fix Staking DApp first loading
- [#3433](https://github.com/blockscout/blockscout/pull/3433) - Token balances and rewards tables deadlocks elimination
- [#3494](https://github.com/blockscout/blockscout/pull/3494), [#3497](https://github.com/blockscout/blockscout/pull/3497), [#3504](https://github.com/blockscout/blockscout/pull/3504), [#3517](https://github.com/blockscout/blockscout/pull/3517) - Contracts interaction: fix method call with array[] inputs
- [#3494](https://github.com/blockscout/blockscout/pull/3494), [#3495](https://github.com/blockscout/blockscout/pull/3495) - Contracts interaction: fix tuple output display
- [#3479](https://github.com/blockscout/blockscout/pull/3479) - Fix working with big numbers in Staking DApp
- [#3477](https://github.com/blockscout/blockscout/pull/3477) - Contracts interaction: fix broken call of GnosisProxy contract methods with parameters
- [#3477](https://github.com/blockscout/blockscout/pull/3477) - Contracts interaction: fix broken call of fallback function
- [#3476](https://github.com/blockscout/blockscout/pull/3476) - Fix contract verification of precompiled contracts
- [#3467](https://github.com/blockscout/blockscout/pull/3467) - Fix Firefox styles
- [#3464](https://github.com/blockscout/blockscout/pull/3464) - Fix display of token transfers list at token page (fix unique identifier of a tile)

- [#3457](https://github.com/blockscout/blockscout/pull/3457) - Fix endless block invalidation issue
- [#3457](https://github.com/blockscout/blockscout/pull/3457) - Fix doubled total transferred/minted/burnt tokens on transaction's page if block has reorg
- [#3457](https://github.com/blockscout/blockscout/pull/3457) - Fix doubled token transfer on block's page if block has reorg

### Chore
- [#3500](https://github.com/blockscout/blockscout/pull/3500) - Update solc version in explorer folder
- [#3498](https://github.com/blockscout/blockscout/pull/3498) - Make Staking DApp work with transferAndCall function
- [#3496](https://github.com/blockscout/blockscout/pull/3496) - Rollback websocket_client module to 1.3.0
- [#3489](https://github.com/blockscout/blockscout/pull/3489) - Migrate to Webpack@5
- [#3487](https://github.com/blockscout/blockscout/pull/3487) - Docker setup update to be compatible with Erlang OTP 23
- [#3484](https://github.com/blockscout/blockscout/pull/3484) - Elixir upgrade to 11.2
- [#3483](https://github.com/blockscout/blockscout/pull/3483) - Update outdated dependencies
- [#3483](https://github.com/blockscout/blockscout/pull/3483) - Migrate to Erlang/OTP 23
- [#3468](https://github.com/blockscout/blockscout/pull/3468) - Do not check supported networks on application loading page
- [#3467](https://github.com/blockscout/blockscout/pull/3467) - NodeJS engine upgrade up to 14
- [#3460](https://github.com/blockscout/blockscout/pull/3460) - Update Staking DApp scripts due to MetaMask breaking changes


## 3.4.0-beta

### Features
- [#3442](https://github.com/blockscout/blockscout/pull/3442) - Constructor arguments autodetection in API verify endpoint
- [#3435](https://github.com/blockscout/blockscout/pull/3435) - Token transfers counter cache
- [#3420](https://github.com/blockscout/blockscout/pull/3420) - Enable read/write proxy tabs for Gnosis safe proxy contract
- [#3411](https://github.com/blockscout/blockscout/pull/3411) - Circles UBI theme
- [#3406](https://github.com/blockscout/blockscout/pull/3406), [#3409](https://github.com/blockscout/blockscout/pull/3409) - Adding mp4 files support for NFTs
- [#3398](https://github.com/blockscout/blockscout/pull/3398) - Collect and display gas usage per day at the main page
- [#3385](https://github.com/blockscout/blockscout/pull/3385), [#3397](https://github.com/blockscout/blockscout/pull/3397) - Total gas usage at the main page
- [#3384](https://github.com/blockscout/blockscout/pull/3384), [#3386](https://github.com/blockscout/blockscout/pull/3386) - Address total gas usage
- [#3377](https://github.com/blockscout/blockscout/pull/3377) - Add links to contract libraries
- [#2292](https://github.com/blockscout/blockscout/pull/2292), [#3356](https://github.com/blockscout/blockscout/pull/3356), [#3359](https://github.com/blockscout/blockscout/pull/3359), [#3360](https://github.com/blockscout/blockscout/pull/3360), [#3365](https://github.com/blockscout/blockscout/pull/3365) - Add Web UI for POSDAO Staking DApp
- [#3354](https://github.com/blockscout/blockscout/pull/3354) - Tx hash in EOA coin balance history
- [#3333](https://github.com/blockscout/blockscout/pull/3333), [#3337](https://github.com/blockscout/blockscout/pull/3337), [#3393](https://github.com/blockscout/blockscout/pull/3393) - Dark forest contract custom theme
- [#3330](https://github.com/blockscout/blockscout/pull/3330) - Caching of address transactions counter, remove query 10_000 rows limit

### Fixes
- [#3449](https://github.com/blockscout/blockscout/pull/3449) - Correct avg time calculation
- [#3443](https://github.com/blockscout/blockscout/pull/3443) - Improve blocks handling in Staking DApp
- [#3440](https://github.com/blockscout/blockscout/pull/3440) - Rewrite missing blocks range query
- [#3439](https://github.com/blockscout/blockscout/pull/3439) - Dark mode color fixes (search, charts)
- [#3437](https://github.com/blockscout/blockscout/pull/3437) - Fix Postgres Docker container
- [#3428](https://github.com/blockscout/blockscout/pull/3428) - Fix address tokens search
- [#3424](https://github.com/blockscout/blockscout/pull/3424) - Fix display of long NFT IDs
- [#3422](https://github.com/blockscout/blockscout/pull/3422) - Fix contract reader: tuple type
- [#3408](https://github.com/blockscout/blockscout/pull/3408) - Fix (total) difficulty display
- [#3401](https://github.com/blockscout/blockscout/pull/3401), [#3432](https://github.com/blockscout/blockscout/pull/3432) - Fix procedure of marking internal transactions as failed
- [#3400](https://github.com/blockscout/blockscout/pull/3400) - Add :last_block_number realtime chain event
- [#3399](https://github.com/blockscout/blockscout/pull/3399) - Fix Token transfers CSV export
- [#3396](https://github.com/blockscout/blockscout/pull/3396) - Handle exchange rates request throttled
- [#3382](https://github.com/blockscout/blockscout/pull/3382) - Check ets table exists for known tokens
- [#3376](https://github.com/blockscout/blockscout/pull/3376) - Fix contract nested inputs
- [#3375](https://github.com/blockscout/blockscout/pull/3375) - Prevent terminating of tokens/contracts process
- [#3374](https://github.com/blockscout/blockscout/pull/3374) - Fix find block timestamp query
- [#3373](https://github.com/blockscout/blockscout/pull/3373) - Fix horizontal scroll in Tokens table
- [#3370](https://github.com/blockscout/blockscout/pull/3370) - Improve contracts verification: refine constructor arguments extractor
- [#3368](https://github.com/blockscout/blockscout/pull/3368) - Fix Verify contract loading button width
- [#3357](https://github.com/blockscout/blockscout/pull/3357) - Fix token transfer realtime fetcher
- [#3353](https://github.com/blockscout/blockscout/pull/3353) - Fix xDai buttons hover color
- [#3352](https://github.com/blockscout/blockscout/pull/3352) - Fix dark body background
- [#3350](https://github.com/blockscout/blockscout/pull/3350) - Fix tokens list pagination
- [#3347](https://github.com/blockscout/blockscout/pull/3347) - Contract interaction: fix encoding of bytes output
- [#3346](https://github.com/blockscout/blockscout/pull/3346), [#3351](https://github.com/blockscout/blockscout/pull/3351) - Fix inventory tab pagination
- [#3344](https://github.com/blockscout/blockscout/pull/3344) - Fix logs search on address page
- [#3342](https://github.com/blockscout/blockscout/pull/3342) - Fix mobile styles for contract code tab
- [#3341](https://github.com/blockscout/blockscout/pull/3341) - Change Solc binary downloader path to official primary supported path
- [#3339](https://github.com/blockscout/blockscout/pull/3339) - Repair websocket subscription
- [#3329](https://github.com/blockscout/blockscout/pull/3329) - Fix pagination for bridged tokens list page
- [#3335](https://github.com/blockscout/blockscout/pull/3335) - MarketCap calculation: check that ETS tables exist before inserting new data or lookup from the table

### Chore
- [#5240](https://github.com/blockscout/blockscout/pull/5240) - Managing invalidation of address coin balance cache
- [#3450](https://github.com/blockscout/blockscout/pull/3450) - Replace window.web3 with window.ethereum
- [#3446](https://github.com/blockscout/blockscout/pull/3446), [#3448](https://github.com/blockscout/blockscout/pull/3448) - Set infinity timeout and increase cache invalidation period for counters
- [#3431](https://github.com/blockscout/blockscout/pull/3431) - Standardize token name definition, if name is empty
- [#3421](https://github.com/blockscout/blockscout/pull/3421) - Functions to enable GnosisSafe app link
- [#3414](https://github.com/blockscout/blockscout/pull/3414) - Manage lis of other explorers in the footer via env var
- [#3407](https://github.com/blockscout/blockscout/pull/3407) - Add EthereumJSONRPC.HTTP.HTTPoison.json_rpc function clause when URL is null
- [#3405](https://github.com/blockscout/blockscout/pull/3405) - N/A instead of 0 for market cap if it is not fetched
- [#3404](https://github.com/blockscout/blockscout/pull/3404) - DISABLE_KNOWN_TOKENS env var
- [#3403](https://github.com/blockscout/blockscout/pull/3403) - Refactor Coingecko interaction
- [#3394](https://github.com/blockscout/blockscout/pull/3394) - Actualize docker vars list
- [#3372](https://github.com/blockscout/blockscout/pull/3372), [#3380](https://github.com/blockscout/blockscout/pull/3380) - Improve all lists header container
- [#3371](https://github.com/blockscout/blockscout/pull/3371) - Eliminate dark background except Dark forest theme
- [#3366](https://github.com/blockscout/blockscout/pull/3366) - Stabilize tests execution in Github Actions CI
- [#3343](https://github.com/blockscout/blockscout/pull/3343) - Make (Bridged) Tokens' list page's header more compact


## 3.3.3-beta

### Features
- [#3320](https://github.com/blockscout/blockscout/pull/3320) - Bridged tokens from AMB extensions support
- [#3311](https://github.com/blockscout/blockscout/pull/3311) - List of addresses with restricted access option
- [#3293](https://github.com/blockscout/blockscout/pull/3293) - Composite market cap for xDai: TokenBridge + OmniBridge
- [#3282](https://github.com/blockscout/blockscout/pull/3282), [#3318](https://github.com/blockscout/blockscout/pull/3318) - Import bridged tokens custom metadata
- [#3281](https://github.com/blockscout/blockscout/pull/3281) - Write contract: display currently connected address
- [#3279](https://github.com/blockscout/blockscout/pull/3279) - NFT instance: link to the app
- [#3278](https://github.com/blockscout/blockscout/pull/3278) - Support of fetching of NFT metadata from IPFS
- [#3273](https://github.com/blockscout/blockscout/pull/3273) - Update token metadata at burn/mint events
- [#3268](https://github.com/blockscout/blockscout/pull/3268) - Token total supply on-demand fetcher
- [#3261](https://github.com/blockscout/blockscout/pull/3261) - Bridged tokens table

### Fixes
- [#3323](https://github.com/blockscout/blockscout/pull/3323) - Fix logs list API endpoint response
- [#3319](https://github.com/blockscout/blockscout/pull/3319) - Eliminate horizontal scroll
- [#3314](https://github.com/blockscout/blockscout/pull/3314) - Handle nil values from response of CoinGecko price API
- [#3313](https://github.com/blockscout/blockscout/pull/3313) - Fix xDai styles: invisible tokens on address
- [#3312](https://github.com/blockscout/blockscout/pull/3312) - Replace symbol for some tokens to be able to find price in CoinGecko for OmniBridge balance
- [#3307](https://github.com/blockscout/blockscout/pull/3307) - Replace "latest" compiler version with the actual one
- [#3303](https://github.com/blockscout/blockscout/pull/3303) - Address contract twins feature performance
- [#3295](https://github.com/blockscout/blockscout/pull/3295) - Token instance: check if external_url is not null before trimming
- [#3291](https://github.com/blockscout/blockscout/pull/3291) - Support unlimited number of external rewards in block
- [#3290](https://github.com/blockscout/blockscout/pull/3290) - Eliminate protocol Jason.Encoder not implemented for... error
- [#3284](https://github.com/blockscout/blockscout/pull/3284) - Fix fetch_coin_balance query: coin balance delta
- [#3276](https://github.com/blockscout/blockscout/pull/3276) - Bridged tokens status/metadata fetcher refactoring
- [#3264](https://github.com/blockscout/blockscout/pull/3264) - Fix encoding of address output if function input exists
- [#3259](https://github.com/blockscout/blockscout/pull/3259), [#3269](https://github.com/blockscout/blockscout/pull/3269) - Contract interaction: array input type parsing fix
- [#3257](https://github.com/blockscout/blockscout/pull/3257) - Contracts read/write: method_id instead function_name as a key
- [#3256](https://github.com/blockscout/blockscout/pull/3256) - Fix for invisible validator address at block page and wrong alert text color at xDai

### Chore
- [#3327](https://github.com/blockscout/blockscout/pull/3327) - Handle various indexer fetchers errors in setup with non-archive node
- [#3325](https://github.com/blockscout/blockscout/pull/3325) - Dark theme improvements
- [#3316](https://github.com/blockscout/blockscout/pull/3316), [#3317](https://github.com/blockscout/blockscout/pull/3317) - xDai smile logo
- [#3315](https://github.com/blockscout/blockscout/pull/3315) - Environment variable to disable Bridge market cap updater
- [#3308](https://github.com/blockscout/blockscout/pull/3308) - Fixate latest stable release of Elixir, Node, Postgres
- [#3297](https://github.com/blockscout/blockscout/pull/3297) - Actualize names of default chains
- [#3285](https://github.com/blockscout/blockscout/pull/3285) - Switch to RPC endpoint polling if ETHEREUM_JSONRPC_WS_URL is an empty string
- [#3274](https://github.com/blockscout/blockscout/pull/3274) - Replace underscore with hyphen in routes
- [#3260](https://github.com/blockscout/blockscout/pull/3260) - Update NPM dependencies to fix known vulnerabilities
- [#3258](https://github.com/blockscout/blockscout/pull/3258) - Token transfer: check that block exists before retrieving timestamp


## 3.3.2-beta

### Features
- [#3252](https://github.com/blockscout/blockscout/pull/3252) - Gas price at the main page
- [#3239](https://github.com/blockscout/blockscout/pull/3239) - Hide address page tabs if no items
- [#3236](https://github.com/blockscout/blockscout/pull/3236) - Easy verification of contracts which has verified twins (the same bytecode)
- [#3227](https://github.com/blockscout/blockscout/pull/3227) - Distinguishing of bridged tokens
- [#3224](https://github.com/blockscout/blockscout/pull/3224) - Top tokens page

### Fixes
- [#3249](https://github.com/blockscout/blockscout/pull/3249) - Fix incorrect ABI decoding of address in tuple output
- [#3237](https://github.com/blockscout/blockscout/pull/3237) - Refine contract method signature detection for read/write feature
- [#3235](https://github.com/blockscout/blockscout/pull/3235) - Fix coin supply api edpoint
- [#3233](https://github.com/blockscout/blockscout/pull/3233) - Fix for the contract verifiaction for solc 0.5 family with experimental features enabled
- [#3231](https://github.com/blockscout/blockscout/pull/3231) - Improve search: unlimited number of searching results
- [#3231](https://github.com/blockscout/blockscout/pull/3231) - Improve search: allow search with space
- [#3231](https://github.com/blockscout/blockscout/pull/3231) - Improve search: order by token holders in descending order and token/contract name is ascending order
- [#3226](https://github.com/blockscout/blockscout/pull/3226) - Fix notifier query for live update of token transfers
- [#3220](https://github.com/blockscout/blockscout/pull/3220) - Allow interaction with navbar menu at block-not-found page

### Chore
- [#3326](https://github.com/blockscout/blockscout/pull/3326) - Chart smooth lines
- [#3250](https://github.com/blockscout/blockscout/pull/3250) - Eliminate occurrences of obsolete env variable ETHEREUM_JSONRPC_JSON_RPC_TRANSPORT
- [#3240](https://github.com/blockscout/blockscout/pull/3240), [#3251](https://github.com/blockscout/blockscout/pull/3251) - various CSS imroving
- [f3a720](https://github.com/blockscout/blockscout/commit/2dd909c10a79b0bf4b7541a486be114152f3a720) - Make wobserver optional


## 3.3.1-beta

### Features
- [#3216](https://github.com/blockscout/blockscout/pull/3216) - Display new token transfers at token page and address page without refreshing the page
- [#3199](https://github.com/blockscout/blockscout/pull/3199) - Show compilation error at contract verification
- [#3193](https://github.com/blockscout/blockscout/pull/3193) - Raw trace copy button
- [#3184](https://github.com/blockscout/blockscout/pull/3184) - Apps navbar menu item
- [#3145](https://github.com/blockscout/blockscout/pull/3145) - Pending txs per address API endpoint

### Fixes
- [#3219](https://github.com/blockscout/blockscout/pull/3219) - Fix revert reason message detection
- [#3215](https://github.com/blockscout/blockscout/pull/3215) - Coveralls in CI through Github Actions
- [#3214](https://github.com/blockscout/blockscout/pull/3214) - Fix current token balances fetcher
- [#3143](https://github.com/blockscout/blockscout/pull/3143) - Fix "Connection lost..." error at address page
- [#3209](https://github.com/blockscout/blockscout/pull/3209) - GraphQL: fix internal server error at request of internal transactions at address
- [#3207](https://github.com/blockscout/blockscout/pull/3207) - Fix read contract bytes array type output
- [#3203](https://github.com/blockscout/blockscout/pull/3203) - Improve "get mined blocks" query performance
- [#3202](https://github.com/blockscout/blockscout/pull/3202) - Fix contracts verification with experimental features enabled
- [#3201](https://github.com/blockscout/blockscout/pull/3201) - Connect to Metamask button
- [#3192](https://github.com/blockscout/blockscout/pull/3192) - Dropdown menu doesn't open at "not found" page
- [#3190](https://github.com/blockscout/blockscout/pull/3190) - Contract log/method decoded view improvements: eliminate horizontal scroll, remove excess borders, whitespaces
- [#3185](https://github.com/blockscout/blockscout/pull/3185) - Transaction page: decoding logs from nested contracts calls
- [#3182](https://github.com/blockscout/blockscout/pull/3182) - Besu: support revertReason key in eth_getTransactionReceipt endpoint
- [#3178](https://github.com/blockscout/blockscout/pull/3178) - Fix permanent fetching tokens...  when read/write proxy tab is active
- [#3178](https://github.com/blockscout/blockscout/pull/3178) - Fix unavailable navbar menu when read/write proxy tab is active

### Chore
- [#3212](https://github.com/blockscout/blockscout/pull/3212) - GitHub actions CI config
- [#3210](https://github.com/blockscout/blockscout/pull/3210) - Update Phoenix up to 1.4.17
- [#3206](https://github.com/blockscout/blockscout/pull/3206) - Update Elixir version: 1.10.2 -> 1.10.3
- [#3204](https://github.com/blockscout/blockscout/pull/3204) - GraphQL Absinthe related packages update up to stable versions
- [#3180](https://github.com/blockscout/blockscout/pull/3180) - Return correct status in verify API endpoint if contract verified
- [#3180](https://github.com/blockscout/blockscout/pull/3180) - Remove Kovan from the list of default chains


## 3.3.0-beta

### Features
- [#3174](https://github.com/blockscout/blockscout/pull/3174) - EIP-1967 support: transparent proxy pattern
- [#3173](https://github.com/blockscout/blockscout/pull/3173) - Display implementation address at read/write proxy tabs
- [#3171](https://github.com/blockscout/blockscout/pull/3171) - Import accounts/contracts/balances from Geth genesis.json
- [#3161](https://github.com/blockscout/blockscout/pull/3161) - Write proxy contracts feature
- [#3160](https://github.com/blockscout/blockscout/pull/3160) - Write contracts feature
- [#3157](https://github.com/blockscout/blockscout/pull/3157) - Read methods of implementation on proxy contract

### Fixes
- [#3168](https://github.com/blockscout/blockscout/pull/3168) - Eliminate internal server error at /accounts page with token-bridge type of supply and inexistent bridge contracts
- [#3169](https://github.com/blockscout/blockscout/pull/3169) - Fix for verification of contracts defined in genesis block

### Chore


## 3.2.0-beta

### Features
- [#3154](https://github.com/blockscout/blockscout/pull/3154) - Support of Hyperledger Besu client
- [#3153](https://github.com/blockscout/blockscout/pull/3153) - Proxy contracts: logs decoding using implementation ABI
- [#3153](https://github.com/blockscout/blockscout/pull/3153) - Proxy contracts: methods decoding using implementation ABI
- [#3149](https://github.com/blockscout/blockscout/pull/3149) - Display and store revert reason of tx on demand at transaction details page and at gettxinfo API endpoint.

### Fixes

### Chore
- [#3152](https://github.com/blockscout/blockscout/pull/3152) - Fix contract compilation tests for old versions of compiler


## 3.1.3-beta

### Features
- [#3125](https://github.com/blockscout/blockscout/pull/3125)  - Availability to configure a number of days to consider at coin balance history chart via environment variable

### Fixes
- [#3146](https://github.com/blockscout/blockscout/pull/3146) - Fix coin balance history page: order of items, fix if no balance changes
- [#3142](https://github.com/blockscout/blockscout/pull/3142) - Speed-up last coin balance timestamp query (coin balance history page performance improvement)
- [#3140](https://github.com/blockscout/blockscout/pull/3140) - Fix performance of the balance changing history list loading
- [#3133](https://github.com/blockscout/blockscout/pull/3133) - Take into account FIRST_BLOCK in trace_ReplayBlockTransactions requests
- [#3132](https://github.com/blockscout/blockscout/pull/3132) - Fix performance of coin supply API endpoints
- [#3130](https://github.com/blockscout/blockscout/pull/3130) - Take into account FIRST_BLOCK for block rewards fetching
- [#3128](https://github.com/blockscout/blockscout/pull/3128) - Token instance metadata retriever refinement: add processing of token metadata if only image URL is passed to token URI
- [#3126](https://github.com/blockscout/blockscout/pull/3126) - Fetch balance only for blocks which are greater or equal block with FIRST_BLOCK number
- [#3125](https://github.com/blockscout/blockscout/pull/3125) - Fix performance of coin balance history chart
- [#3122](https://github.com/blockscout/blockscout/pull/3122) - Exclude balance percentage calculation for burn address on accounts page
- [#3121](https://github.com/blockscout/blockscout/pull/3121) - Geth: handle response from eth_getblockbyhash JSON RPC method without totalDifficulty (uncle blocks)
- [#3119](https://github.com/blockscout/blockscout/pull/3119), [#3120](https://github.com/blockscout/blockscout/pull/3120) - Fix performance of Inventory tab loading for ERC-721 tokens
- [#3114](https://github.com/blockscout/blockscout/pull/3114) - Fix performance of "Blocks validated" page
- [#3112](https://github.com/blockscout/blockscout/pull/3112) - Fix verification of contracts, compiled with nightly builds of solc compiler
- [#3112](https://github.com/blockscout/blockscout/pull/3112) - Check compiler version at contract verification
- [#3106](https://github.com/blockscout/blockscout/pull/3106) - Fix verification of contracts with `immutable` declaration
- [#3106](https://github.com/blockscout/blockscout/pull/3106), [#3115](https://github.com/blockscout/blockscout/pull/3115) - Fix verification of contracts, created from factory (from internal transaction)

### Chore
- [#3137](https://github.com/blockscout/blockscout/pull/3137) - RSK Papyrus Release v2.0.1 hardfork: cumulativeDifficulty
- [#3134](https://github.com/blockscout/blockscout/pull/3134) - Get last value of fetched coinsupply API endpoint from DB if cache is empty
- [#3124](https://github.com/blockscout/blockscout/pull/3124) - Display upper border for tx speed if the value cannot be calculated


## 3.1.2-beta

### Features
- [#3089](https://github.com/blockscout/blockscout/pull/3089) - CoinGecko API coin id environment variable
- [#3069](https://github.com/blockscout/blockscout/pull/3069) - Make a link to address page on decoded constructor argument of address type
- [#3067](https://github.com/blockscout/blockscout/pull/3067) - Show proper title of the tile or container for token burnings/mintings instead of "Token Transfer"
- [#3066](https://github.com/blockscout/blockscout/pull/3066) - ERC-721 token instance page: link to token added
- [#3065](https://github.com/blockscout/blockscout/pull/3065) - Transactions history chart

### Fixes
- [#3097](https://github.com/blockscout/blockscout/pull/3097) - Fix contract reader decoding
- [#3095](https://github.com/blockscout/blockscout/pull/3095) - Fix constructor arguments decoding
- [#3092](https://github.com/blockscout/blockscout/pull/3092) - Contract verification: constructor arguments search search refinement
- [#3077](https://github.com/blockscout/blockscout/pull/3077) - Finally speedup pending tx list
- [#3076](https://github.com/blockscout/blockscout/pull/3076) - Speedup tx list query on address page: check if an address has a reward, check if this is actual payout key of the validator - beneficiary, return only mined txs in tx list query
- [#3071](https://github.com/blockscout/blockscout/pull/3071) - Speedup list of token transfers per token query
- [#3070](https://github.com/blockscout/blockscout/pull/3070) - Index creation to blazingly speedup token holders query
- [#3064](https://github.com/blockscout/blockscout/pull/3064) - Automatically define Block reward contract address in TokenBridge supply module
- [#3061](https://github.com/blockscout/blockscout/pull/3061) - Fix verification of contracts with error messages in require in parent contract
- [#2756](https://github.com/blockscout/blockscout/pull/2756) - Improve subquery joins

### Chore
- [#3100](https://github.com/blockscout/blockscout/pull/3100) - Update npm packages
- [#3099](https://github.com/blockscout/blockscout/pull/3099) - Remove pending txs cache
- [#3093](https://github.com/blockscout/blockscout/pull/3093) - Extend list of env vars for Docker setup
- [#3084](https://github.com/blockscout/blockscout/pull/3084) - Bump Elixir version 1.10.2
- [#3079](https://github.com/blockscout/blockscout/pull/3079) - Extend optionality of websockets to Geth


## 3.1.1-beta

### Features
- [#3058](https://github.com/blockscout/blockscout/pull/3058) - Searching by verified contract name

### Fixes
- [#3053](https://github.com/blockscout/blockscout/pull/3053) - Fix ABI decoding in contracts methods, logs (migrate to ex_abi 0.3.0)
- [#3044](https://github.com/blockscout/blockscout/pull/3044) - Prevent division by zero on /accounts page
- [#3043](https://github.com/blockscout/blockscout/pull/3043) - Extract host name for split couple of indexer and web app
- [#3042](https://github.com/blockscout/blockscout/pull/3042) - Speedup pending txs list query
- [#2944](https://github.com/blockscout/blockscout/pull/2944), [#3046](https://github.com/blockscout/blockscout/pull/3046) - Split js logic into multiple files


## 3.1.0-beta

### Features
- [#3013](https://github.com/blockscout/blockscout/pull/3013), [#3026](https://github.com/blockscout/blockscout/pull/3026), [#3031](https://github.com/blockscout/blockscout/pull/3031) - Raw trace of transaction on-demand
- [#3000](https://github.com/blockscout/blockscout/pull/3000) - Get rid of storing of first trace for all types of transactions for Parity variant
- [#2875](https://github.com/blockscout/blockscout/pull/2875) - Save contract code from Parity genesis file
- [#2834](https://github.com/blockscout/blockscout/pull/2834), [#3009](https://github.com/blockscout/blockscout/pull/3009), [#3014](https://github.com/blockscout/blockscout/pull/3014), [#3033](https://github.com/blockscout/blockscout/pull/3033) - always redirect to checksummed hash

### Fixes
- [#3037](https://github.com/blockscout/blockscout/pull/3037) - Make buttons color at verification page consistent
- [#3034](https://github.com/blockscout/blockscout/pull/3034) - Support stateMutability=view to define reading functions in smart-contracts
- [#3029](https://github.com/blockscout/blockscout/pull/3029) - Fix transactions and blocks appearance on the main page
- [#3028](https://github.com/blockscout/blockscout/pull/3028) - Decrease polling period value for realtime fetcher
- [#3027](https://github.com/blockscout/blockscout/pull/3027) - Rescue for SUPPORTED_CHAINS env var parsing
- [#3025](https://github.com/blockscout/blockscout/pull/3025) - Fix splitting of indexer/web components setup
- [#3024](https://github.com/blockscout/blockscout/pull/3024) - Fix pool size default value in config
- [#3021](https://github.com/blockscout/blockscout/pull/3021), [#3022](https://github.com/blockscout/blockscout/pull/3022) - Refine dev/test config
- [#3016](https://github.com/blockscout/blockscout/pull/3016), [#3017](https://github.com/blockscout/blockscout/pull/3017) - Fix token instance QR code data
- [#3012](https://github.com/blockscout/blockscout/pull/3012) - Speedup token transfers list query
- [#3011](https://github.com/blockscout/blockscout/pull/3011) - Revert realtime fetcher small skips feature
- [#3007](https://github.com/blockscout/blockscout/pull/3007) - Fix copy UTF8 tx input action
- [#2996](https://github.com/blockscout/blockscout/pull/2996) - Fix awesomplete lib loading in Firefox
- [#2993](https://github.com/blockscout/blockscout/pull/2993) - Fix path definition for contract verification endpoint
- [#2990](https://github.com/blockscout/blockscout/pull/2990) - Fix import of Parity spec file
- [#2989](https://github.com/blockscout/blockscout/pull/2989) - Introduce API_PATH env var
- [#2988](https://github.com/blockscout/blockscout/pull/2988) - Fix web manifest accessibility
- [#2967](https://github.com/blockscout/blockscout/pull/2967) - Fix styles loading for firefox
- [#2950](https://github.com/blockscout/blockscout/pull/2950) - Add `creationMethod` to `EthereumJSONRPC.Parity.Trace.Action.entry_to_elixir`
- [#2897](https://github.com/blockscout/blockscout/pull/2897) - remove duplicate indexes
- [#2883](https://github.com/blockscout/blockscout/pull/2883) - Fix long contracts names

### Chore
- [#3032](https://github.com/blockscout/blockscout/pull/3032) - Remove indexing status alert for Ganache variant
- [#3030](https://github.com/blockscout/blockscout/pull/3030) - Remove default websockets URL from config
- [#2995](https://github.com/blockscout/blockscout/pull/2995) - Support API_PATH env var in Docker file


## 3.0.0-beta

### Features
- [#2835](https://github.com/blockscout/blockscout/pull/2835), [#2871](https://github.com/blockscout/blockscout/pull/2871), [#2872](https://github.com/blockscout/blockscout/pull/2872), [#2886](https://github.com/blockscout/blockscout/pull/2886), [#2925](https://github.com/blockscout/blockscout/pull/2925), [#2936](https://github.com/blockscout/blockscout/pull/2936), [#2949](https://github.com/blockscout/blockscout/pull/2949), [#2940](https://github.com/blockscout/blockscout/pull/2940), [#2958](https://github.com/blockscout/blockscout/pull/2958) - Add "block_hash" to logs, token_transfers and internal transactions and "pending blocks operations" approach
- [#2975](https://github.com/blockscout/blockscout/pull/2975) - Refine UX of contracts verification
- [#2926](https://github.com/blockscout/blockscout/pull/2926) - API endpoint: sum balances except burnt address
- [#2918](https://github.com/blockscout/blockscout/pull/2918) - Add tokenID for tokentx API action explicitly

### Fixes
- [#2969](https://github.com/blockscout/blockscout/pull/2969) - Fix contract constructor require msg appearance in constructor arguments encoded view
- [#2964](https://github.com/blockscout/blockscout/pull/2964) - Fix bug in skipping of constructor arguments in contract verification
- [#2961](https://github.com/blockscout/blockscout/pull/2961) - Add a guard that addresses is enum in `values` function in `read contract` page
- [#2960](https://github.com/blockscout/blockscout/pull/2960) - Add BLOCKSCOUT_HOST to docker setup
- [#2956](https://github.com/blockscout/blockscout/pull/2956) - Add support of 0.6.x version of compiler
- [#2955](https://github.com/blockscout/blockscout/pull/2955) - Move socket path to env
- [#2938](https://github.com/blockscout/blockscout/pull/2938) - utf8 copy tx input tooltip
- [#2934](https://github.com/blockscout/blockscout/pull/2934) - RSK release 1.2.0 breaking changes support
- [#2933](https://github.com/blockscout/blockscout/pull/2933) - Get rid of deadlock in the query to address_current_token_balance table
- [#2932](https://github.com/blockscout/blockscout/pull/2932) - fix duplicate websocket connection
- [#2928](https://github.com/blockscout/blockscout/pull/2928) - Speedup pending block ops int txs to fetch query
- [#2924](https://github.com/blockscout/blockscout/pull/2924) - Speedup address to logs query
- [#2915](https://github.com/blockscout/blockscout/pull/2915) - Speedup of blocks_without_reward_query
- [#2914](https://github.com/blockscout/blockscout/pull/2914) - Reduce execution time of stream_unfetched_token_instances query
- [#2910](https://github.com/blockscout/blockscout/pull/2910) - Reorganize queries and indexes for internal_transactions table
- [#2908](https://github.com/blockscout/blockscout/pull/2908) - Fix performance of address page
- [#2906](https://github.com/blockscout/blockscout/pull/2906) - fix address sum cache
- [#2902](https://github.com/blockscout/blockscout/pull/2902) - Offset in blocks retrieval for average block time
- [#2900](https://github.com/blockscout/blockscout/pull/2900) - check fetched instance metadata in multiple places
- [#2899](https://github.com/blockscout/blockscout/pull/2899) - fix empty buffered task
- [#2887](https://github.com/blockscout/blockscout/pull/2887) - increase chart loading speed

### Chore
- [#2959](https://github.com/blockscout/blockscout/pull/2959) - Remove logs from test folder too in the cleaning script
- [#2954](https://github.com/blockscout/blockscout/pull/2954) - Upgrade absinthe and ecto deps
- [#2947](https://github.com/blockscout/blockscout/pull/2947) - Upgrade Circle CI postgres Docker image
- [#2946](https://github.com/blockscout/blockscout/pull/2946) - Fix vulnerable NPM deps
- [#2942](https://github.com/blockscout/blockscout/pull/2942) - Actualize Docker setup
- [#2896](https://github.com/blockscout/blockscout/pull/2896) - Disable Parity websockets tests
- [#2873](https://github.com/blockscout/blockscout/pull/2873) - bump elixir to 1.9.4


## 2.1.1-beta

### Features
- [#2862](https://github.com/blockscout/blockscout/pull/2862) - Coin total supply from DB API endpoint
- [#2857](https://github.com/blockscout/blockscout/pull/2857) - Extend getsourcecode API view with new output fields
- [#2822](https://github.com/blockscout/blockscout/pull/2822) - Estimated address count on the main page, if cache is empty
- [#2821](https://github.com/blockscout/blockscout/pull/2821) - add autodetection of constructor arguments
- [#2825](https://github.com/blockscout/blockscout/pull/2825) - separate token transfers and transactions
- [#2787](https://github.com/blockscout/blockscout/pull/2787) - async fetching of address counters
- [#2791](https://github.com/blockscout/blockscout/pull/2791) - add ipc client
- [#2449](https://github.com/blockscout/blockscout/pull/2449) - add ability to send notification events through postgres notify

### Fixes
- [#2864](https://github.com/blockscout/blockscout/pull/2864) - add token instance metadata type check
- [#2855](https://github.com/blockscout/blockscout/pull/2855) - Fix favicons load
- [#2854](https://github.com/blockscout/blockscout/pull/2854) - Fix all npm vulnerabilities
- [#2851](https://github.com/blockscout/blockscout/pull/2851) - Fix paths for front assets
- [#2843](https://github.com/blockscout/blockscout/pull/2843) - fix realtime fetcher small skips feature
- [#2841](https://github.com/blockscout/blockscout/pull/2841) - LUKSO dashboard height fix
- [#2837](https://github.com/blockscout/blockscout/pull/2837) - fix txlist ordering issue
- [#2830](https://github.com/blockscout/blockscout/pull/2830) - Fix wrong color of contract icon on xDai chain
- [#2829](https://github.com/blockscout/blockscout/pull/2829) - Fix for stuck gas limit label and value
- [#2828](https://github.com/blockscout/blockscout/pull/2828) - Fix for script that clears compilation/launching assets
- [#2800](https://github.com/blockscout/blockscout/pull/2800) - return not found for not verified contract for token read_contract
- [#2806](https://github.com/blockscout/blockscout/pull/2806) - Fix blocks fetching on the main page
- [#2803](https://github.com/blockscout/blockscout/pull/2803) - Fix block validator custom tooltip
- [#2748](https://github.com/blockscout/blockscout/pull/2748) - Rewrite token updater
- [#2704](https://github.com/blockscout/blockscout/pull/2704) - refetch null values in token balances
- [#2690](https://github.com/blockscout/blockscout/pull/2690) - do not stich json rpc config into module for net version cache

### Chore
- [#2878](https://github.com/blockscout/blockscout/pull/2878) - Decrease loaders showing delay on the main page
- [#2859](https://github.com/blockscout/blockscout/pull/2859) - Add eth_blockNumber API endpoint to eth_rpc section
- [#2846](https://github.com/blockscout/blockscout/pull/2846) - Remove networks images preload
- [#2845](https://github.com/blockscout/blockscout/pull/2845) - Set outline none for nav dropdown item in mobile view (fix for Safari)
- [#2844](https://github.com/blockscout/blockscout/pull/2844) - Extend external reward types up to 20
- [#2827](https://github.com/blockscout/blockscout/pull/2827) - Node js 12.13.0 (latest LTS release) support
- [#2818](https://github.com/blockscout/blockscout/pull/2818) - allow hiding marketcap percentage
- [#2817](https://github.com/blockscout/blockscout/pull/2817) - move docker integration documentation to blockscout docs
- [#2808](https://github.com/blockscout/blockscout/pull/2808) - Add tooltip for tx input
- [#2807](https://github.com/blockscout/blockscout/pull/2807) - 422 page
- [#2805](https://github.com/blockscout/blockscout/pull/2805) - Update supported chains default option
- [#2801](https://github.com/blockscout/blockscout/pull/2801) - remove unused clause in address_to_unique_tokens query


## 2.1.0-beta

### Features
- [#2776](https://github.com/blockscout/blockscout/pull/2776) - fetch token counters async
- [#2772](https://github.com/blockscout/blockscout/pull/2772) - add token instance images to the token inventory tab
- [#2733](https://github.com/blockscout/blockscout/pull/2733) - Add cache for first page of uncles
- [#2735](https://github.com/blockscout/blockscout/pull/2735) - Add pending transactions cache
- [#2726](https://github.com/blockscout/blockscout/pull/2726) - Remove internal_transaction block_number setting from blocks runner
- [#2717](https://github.com/blockscout/blockscout/pull/2717) - Improve speed of nonconsensus data removal
- [#2679](https://github.com/blockscout/blockscout/pull/2679) - added fixed height for card chain blocks and card chain transactions
- [#2678](https://github.com/blockscout/blockscout/pull/2678) - fixed dashboard banner height bug
- [#2672](https://github.com/blockscout/blockscout/pull/2672) - added new theme for xUSDT
- [#2667](https://github.com/blockscout/blockscout/pull/2667) - Add ETS-based cache for accounts page
- [#2666](https://github.com/blockscout/blockscout/pull/2666) - fetch token counters in parallel
- [#2665](https://github.com/blockscout/blockscout/pull/2665) - new menu layout for mobile devices
- [#2663](https://github.com/blockscout/blockscout/pull/2663) - Fetch address counters in parallel
- [#2642](https://github.com/blockscout/blockscout/pull/2642) - add ERC721 coin instance page
- [#2762](https://github.com/blockscout/blockscout/pull/2762) - on-fly fetching of token instances
- [#2470](https://github.com/blockscout/blockscout/pull/2470) - Allow Realtime Fetcher to wait for small skips

### Fixes
- [#4325](https://github.com/blockscout/blockscout/pull/4325) - Fix search on `/tokens` page
- [#2793](https://github.com/blockscout/blockscout/pull/2793) - Hide "We are indexing this chain right now. Some of the counts may be inaccurate" banner if no txs in blockchain
- [#2779](https://github.com/blockscout/blockscout/pull/2779) - fix fetching `latin1` encoded data
- [#2799](https://github.com/blockscout/blockscout/pull/2799) - fix catchup fetcher for empty node and db
- [#2783](https://github.com/blockscout/blockscout/pull/2783) - Fix stuck value and ticker on the token page
- [#2781](https://github.com/blockscout/blockscout/pull/2781) - optimize txlist json rpc
- [#2777](https://github.com/blockscout/blockscout/pull/2777) - Remove duplicate blocks from changes_list before import
- [#2770](https://github.com/blockscout/blockscout/pull/2770) - do not re-fetch token instances without uris
- [#2769](https://github.com/blockscout/blockscout/pull/2769) - optimize token token transfers query
- [#2768](https://github.com/blockscout/blockscout/pull/2768) - Remove nonconsensus blocks from cache after internal transactions importing
- [#2761](https://github.com/blockscout/blockscout/pull/2761) - add indexes for token instances fetching queries
- [#2767](https://github.com/blockscout/blockscout/pull/2767) - fix websocket subscriptions with token instances
- [#2765](https://github.com/blockscout/blockscout/pull/2765) - fixed width issue for cards in mobile view for Transaction Details page
- [#2755](https://github.com/blockscout/blockscout/pull/2755) - various token instance fetcher fixes
- [#2753](https://github.com/blockscout/blockscout/pull/2753) - fix nft token instance images
- [#2750](https://github.com/blockscout/blockscout/pull/2750) - fixed contract buttons color for NFT token instance on each theme
- [#2746](https://github.com/blockscout/blockscout/pull/2746) - fixed wrong alignment in logs decoded view
- [#2745](https://github.com/blockscout/blockscout/pull/2745) - optimize addresses page
- [#2742](https://github.com/blockscout/blockscout/pull/2742) -
fixed menu hovers in dark mode desktop view
- [#2737](https://github.com/blockscout/blockscout/pull/2737) - switched hardcoded subnetwork value to elixir expression for mobile menu
- [#2736](https://github.com/blockscout/blockscout/pull/2736) - do not update cache if no blocks were inserted
- [#2731](https://github.com/blockscout/blockscout/pull/2731) - fix library verification
- [#2718](https://github.com/blockscout/blockscout/pull/2718) - Include all addresses taking part in transactions in wallets' addresses counter
- [#2709](https://github.com/blockscout/blockscout/pull/2709) - Fix stuck label and value for uncle block height
- [#2707](https://github.com/blockscout/blockscout/pull/2707) - fix for dashboard banner chart legend items
- [#2706](https://github.com/blockscout/blockscout/pull/2706) - fix empty total_supply in coin gecko response
- [#2701](https://github.com/blockscout/blockscout/pull/2701) - Exclude nonconsensus blocks from avg block time calculation by default
- [#2696](https://github.com/blockscout/blockscout/pull/2696) - do not update fetched_coin_balance with nil
- [#2693](https://github.com/blockscout/blockscout/pull/2693) - remove non consensus internal transactions
- [#2691](https://github.com/blockscout/blockscout/pull/2691) - fix exchange rate websocket update for Rootstock
- [#2688](https://github.com/blockscout/blockscout/pull/2688) - fix try it out section
- [#2687](https://github.com/blockscout/blockscout/pull/2687) - remove non-consensus token transfers, logs when inserting new consensus blocks
- [#2684](https://github.com/blockscout/blockscout/pull/2684) - do not filter pending logs
- [#2682](https://github.com/blockscout/blockscout/pull/2682) - Use Task.start instead of Task.async in caches
- [#2671](https://github.com/blockscout/blockscout/pull/2671) - fixed buttons color at smart contract section
- [#2660](https://github.com/blockscout/blockscout/pull/2660) - set correct last value for coin balances chart data
- [#2619](https://github.com/blockscout/blockscout/pull/2619) - Enforce DB transaction's order to prevent deadlocks
- [#2738](https://github.com/blockscout/blockscout/pull/2738) - do not fail block `internal_transactions_indexed_at` field update

### Chore
- [#2797](https://github.com/blockscout/blockscout/pull/2797) - Return old style menu
- [#2796](https://github.com/blockscout/blockscout/pull/2796) - Optimize all images with ImageOptim
- [#2794](https://github.com/blockscout/blockscout/pull/2786) - update hosted versions in readme
- [#2789](https://github.com/blockscout/blockscout/pull/2786) - remove projects table in readme, link to docs version
- [#2786](https://github.com/blockscout/blockscout/pull/2786) - updated docs links, removed docs folder
- [#2752](https://github.com/blockscout/blockscout/pull/2752) - allow enabling internal transactions for simple token transfers txs
- [#2749](https://github.com/blockscout/blockscout/pull/2749) - fix opt 22.1 support
- [#2744](https://github.com/blockscout/blockscout/pull/2744) - Disable Geth tests in CI
- [#2724](https://github.com/blockscout/blockscout/pull/2724) - fix ci by commenting a line in hackney library
- [#2708](https://github.com/blockscout/blockscout/pull/2708) - add log index to logs view
- [#2723](https://github.com/blockscout/blockscout/pull/2723) - get rid of ex_json_schema warnings
- [#2740](https://github.com/blockscout/blockscout/pull/2740) - add verify contract rpc doc


## 2.0.4-beta

### Features
- [#2636](https://github.com/blockscout/blockscout/pull/2636) - Execute all address' transactions page queries in parallel
- [#2596](https://github.com/blockscout/blockscout/pull/2596) - support AuRa's empty step reward type
- [#2588](https://github.com/blockscout/blockscout/pull/2588) - add verification submission comment
- [#2505](https://github.com/blockscout/blockscout/pull/2505) - support POA Network emission rewards
- [#2581](https://github.com/blockscout/blockscout/pull/2581) - Add generic Map-like Cache behaviour and implementation
- [#2561](https://github.com/blockscout/blockscout/pull/2561) - Add token's type to the response of tokenlist method
- [#2555](https://github.com/blockscout/blockscout/pull/2555) - find and show decoding candidates for logs
- [#2499](https://github.com/blockscout/blockscout/pull/2499) - import emission reward ranges
- [#2497](https://github.com/blockscout/blockscout/pull/2497) - Add generic Ordered Cache behaviour and implementation

### Fixes
- [#2659](https://github.com/blockscout/blockscout/pull/2659) - Multipurpose front-end part update
- [#2640](https://github.com/blockscout/blockscout/pull/2640) - SVG network icons
- [#2635](https://github.com/blockscout/blockscout/pull/2635) - optimize ERC721 inventory query
- [#2626](https://github.com/blockscout/blockscout/pull/2626) - Fixing 2 Mobile UI Issues
- [#2623](https://github.com/blockscout/blockscout/pull/2623) - fix a blinking test
- [#2616](https://github.com/blockscout/blockscout/pull/2616) - deduplicate coin history records by delta
- [#2613](https://github.com/blockscout/blockscout/pull/2613) - fix getminedblocks rpc endpoint
- [#2612](https://github.com/blockscout/blockscout/pull/2612) - Add cache updating independently from Indexer
- [#2610](https://github.com/blockscout/blockscout/pull/2610) - use CoinGecko instead of CoinMarketcap for exchange rates
- [#2592](https://github.com/blockscout/blockscout/pull/2592) - process new metadata format for whisper
- [#2591](https://github.com/blockscout/blockscout/pull/2591) - Fix url error in API page
- [#2572](https://github.com/blockscout/blockscout/pull/2572) - Ease non-critical css
- [#2570](https://github.com/blockscout/blockscout/pull/2570) - Network icons preload
- [#2569](https://github.com/blockscout/blockscout/pull/2569) - do not fetch emission rewards for transactions csv exporter
- [#2568](https://github.com/blockscout/blockscout/pull/2568) - filter pending token transfers
- [#2564](https://github.com/blockscout/blockscout/pull/2564) - fix first page button for uncles and reorgs
- [#2563](https://github.com/blockscout/blockscout/pull/2563) - Fix view less transfers button
- [#2538](https://github.com/blockscout/blockscout/pull/2538) - fetch the last not empty coin balance records
- [#2468](https://github.com/blockscout/blockscout/pull/2468) - fix confirmations for non consensus blocks

### Chore
- [#2662](https://github.com/blockscout/blockscout/pull/2662) - fetch coin gecko id based on the coin symbol
- [#2646](https://github.com/blockscout/blockscout/pull/2646) - Added Xerom to list of Additional Chains using BlockScout
- [#2634](https://github.com/blockscout/blockscout/pull/2634) - add Lukso to networks dropdown
- [#2617](https://github.com/blockscout/blockscout/pull/2617) - skip cache update if there are no blocks inserted
- [#2611](https://github.com/blockscout/blockscout/pull/2611) - fix js dependency vulnerabilities
- [#2594](https://github.com/blockscout/blockscout/pull/2594) - do not start genesis data fetching periodically
- [#2590](https://github.com/blockscout/blockscout/pull/2590) - restore backward compatablity with old releases
- [#2577](https://github.com/blockscout/blockscout/pull/2577) - Need recompile column in the env vars table
- [#2574](https://github.com/blockscout/blockscout/pull/2574) - limit request body in json rpc error
- [#2566](https://github.com/blockscout/blockscout/pull/2566) - upgrade absinthe phoenix


## 2.0.3-beta

### Features
- [#2433](https://github.com/blockscout/blockscout/pull/2433) - Add a functionality to try Eth RPC methods in the documentation
- [#2529](https://github.com/blockscout/blockscout/pull/2529) - show both eth value and token transfers on transaction overview page
- [#2376](https://github.com/blockscout/blockscout/pull/2376) - Split API and WebApp routes
- [#2477](https://github.com/blockscout/blockscout/pull/2477) - aggregate token transfers on transaction page
- [#2458](https://github.com/blockscout/blockscout/pull/2458) - Add LAST_BLOCK var to add ability indexing in the range of blocks
- [#2456](https://github.com/blockscout/blockscout/pull/2456) - fetch pending transactions for geth
- [#2403](https://github.com/blockscout/blockscout/pull/2403) - Return gasPrice field at the result of gettxinfo method

### Fixes
- [#2562](https://github.com/blockscout/blockscout/pull/2562) - Fix dark theme flickering
- [#2560](https://github.com/blockscout/blockscout/pull/2560) - fix slash before not empty path in docs
- [#2559](https://github.com/blockscout/blockscout/pull/2559) - fix rsk total supply for empty exchange rate
- [#2553](https://github.com/blockscout/blockscout/pull/2553) - Dark theme import to the end of sass
- [#2550](https://github.com/blockscout/blockscout/pull/2550) - correctly encode decimal values for frontend
- [#2549](https://github.com/blockscout/blockscout/pull/2549) - Fix wrong colour of tooltip
- [#2548](https://github.com/blockscout/blockscout/pull/2548) - CSS preload support in Firefox
- [#2547](https://github.com/blockscout/blockscout/pull/2547) - do not show eth value if it's zero on the transaction overview page
- [#2543](https://github.com/blockscout/blockscout/pull/2543) - do not hide search input during logs search
- [#2524](https://github.com/blockscout/blockscout/pull/2524) - fix dark theme validator data styles
- [#2532](https://github.com/blockscout/blockscout/pull/2532) - don't show empty token transfers on the transaction overview page
- [#2528](https://github.com/blockscout/blockscout/pull/2528) - fix coin history chart data
- [#2520](https://github.com/blockscout/blockscout/pull/2520) - Hide loading message when fetching is failed
- [#2523](https://github.com/blockscout/blockscout/pull/2523) - Avoid importing internal_transactions of pending transactions
- [#2519](https://github.com/blockscout/blockscout/pull/2519) - enable `First` page button in pagination
- [#2518](https://github.com/blockscout/blockscout/pull/2518) - create suggested indexes
- [#2517](https://github.com/blockscout/blockscout/pull/2517) - remove duplicate indexes
- [#2515](https://github.com/blockscout/blockscout/pull/2515) - do not aggregate NFT token transfers
- [#2514](https://github.com/blockscout/blockscout/pull/2514) - Isolating of staking dapp css && extracting of non-critical css
- [#2512](https://github.com/blockscout/blockscout/pull/2512) - alert link fix
- [#2509](https://github.com/blockscout/blockscout/pull/2509) - value-ticker gaps fix
- [#2508](https://github.com/blockscout/blockscout/pull/2508) - logs view columns fix
- [#2506](https://github.com/blockscout/blockscout/pull/2506) - fix two active tab in the top menu
- [#2503](https://github.com/blockscout/blockscout/pull/2503) - Mitigate autocompletion library influence to page loading performance
- [#2502](https://github.com/blockscout/blockscout/pull/2502) - increase reward task timeout
- [#2463](https://github.com/blockscout/blockscout/pull/2463) - dark theme fixes
- [#2496](https://github.com/blockscout/blockscout/pull/2496) - fix docker build
- [#2495](https://github.com/blockscout/blockscout/pull/2495) - fix logs for indexed chain
- [#2459](https://github.com/blockscout/blockscout/pull/2459) - fix top addresses query
- [#2425](https://github.com/blockscout/blockscout/pull/2425) - Force to show address view for checksummed address even if it is not in DB
- [#2551](https://github.com/blockscout/blockscout/pull/2551) - Correctly handle dynamically created Bootstrap tooltips

### Chore
- [#2554](https://github.com/blockscout/blockscout/pull/2554) - remove extra slash for endpoint url in docs
- [#2552](https://github.com/blockscout/blockscout/pull/2552) - remove brackets for token holders percentage
- [#2507](https://github.com/blockscout/blockscout/pull/2507) - update minor version of ecto, ex_machina, phoenix_live_reload
- [#2516](https://github.com/blockscout/blockscout/pull/2516) - update absinthe plug from fork
- [#2473](https://github.com/blockscout/blockscout/pull/2473) - get rid of cldr warnings
- [#2402](https://github.com/blockscout/blockscout/pull/2402) - bump otp version to 22.0
- [#2492](https://github.com/blockscout/blockscout/pull/2492) - hide decoded row if event is not decoded
- [#2490](https://github.com/blockscout/blockscout/pull/2490) - enable credo duplicated code check
- [#2432](https://github.com/blockscout/blockscout/pull/2432) - bump credo version
- [#2457](https://github.com/blockscout/blockscout/pull/2457) - update mix.lock
- [#2435](https://github.com/blockscout/blockscout/pull/2435) - Replace deprecated extract-text-webpack-plugin with mini-css-extract-plugin
- [#2450](https://github.com/blockscout/blockscout/pull/2450) - Fix clearance of logs and node_modules folders in clearing script
- [#2434](https://github.com/blockscout/blockscout/pull/2434) - get rid of timex warnings
- [#2402](https://github.com/blockscout/blockscout/pull/2402) - bump otp version to 22.0
- [#2373](https://github.com/blockscout/blockscout/pull/2373) - Add script to validate internal_transactions constraint for large DBs


## 2.0.2-beta

### Features
- [#2412](https://github.com/blockscout/blockscout/pull/2412) - dark theme
- [#2399](https://github.com/blockscout/blockscout/pull/2399) - decode verified smart contract's logs
- [#2391](https://github.com/blockscout/blockscout/pull/2391) - Controllers Improvements
- [#2379](https://github.com/blockscout/blockscout/pull/2379) - Disable network selector when is empty
- [#2374](https://github.com/blockscout/blockscout/pull/2374) - decode constructor arguments for verified smart contracts
- [#2366](https://github.com/blockscout/blockscout/pull/2366) - paginate eth logs
- [#2360](https://github.com/blockscout/blockscout/pull/2360) - add default evm version to smart contract verification
- [#2352](https://github.com/blockscout/blockscout/pull/2352) - Fetch rewards in parallel with transactions
- [#2294](https://github.com/blockscout/blockscout/pull/2294) - add healthy block period checking endpoint
- [#2324](https://github.com/blockscout/blockscout/pull/2324) - set timeout for loading message on the main page

### Fixes
- [#2421](https://github.com/blockscout/blockscout/pull/2421) - Fix hiding of loader for txs on the main page
- [#2420](https://github.com/blockscout/blockscout/pull/2420) - fetch data from cache in healthy endpoint
- [#2416](https://github.com/blockscout/blockscout/pull/2416) - Fix "page not found" handling in the router
- [#2413](https://github.com/blockscout/blockscout/pull/2413) - remove outer tables for decoded data
- [#2410](https://github.com/blockscout/blockscout/pull/2410) - preload smart contract for logs decoding
- [#2405](https://github.com/blockscout/blockscout/pull/2405) - added templates for table loader and tile loader
- [#2398](https://github.com/blockscout/blockscout/pull/2398) - show only one decoded candidate
- [#2389](https://github.com/blockscout/blockscout/pull/2389) - Reduce Lodash lib size (86% of lib methods are not used)
- [#2388](https://github.com/blockscout/blockscout/pull/2388) - add create2 support to geth's js tracer
- [#2387](https://github.com/blockscout/blockscout/pull/2387) - fix not existing keys in transaction json rpc
- [#2378](https://github.com/blockscout/blockscout/pull/2378) - Page performance: exclude moment.js localization files except EN, remove unused css
- [#2368](https://github.com/blockscout/blockscout/pull/2368) - add two columns of smart contract info
- [#2375](https://github.com/blockscout/blockscout/pull/2375) - Update created_contract_code_indexed_at on transaction import conflict
- [#2346](https://github.com/blockscout/blockscout/pull/2346) - Avoid fetching internal transactions of blocks that still need refetching
- [#2350](https://github.com/blockscout/blockscout/pull/2350) - fix invalid User agent headers
- [#2345](https://github.com/blockscout/blockscout/pull/2345) - do not override existing market records
- [#2337](https://github.com/blockscout/blockscout/pull/2337) - set url params for prod explicitly
- [#2341](https://github.com/blockscout/blockscout/pull/2341) - fix transaction input json encoding
- [#2311](https://github.com/blockscout/blockscout/pull/2311) - fix market history overriding with zeroes
- [#2310](https://github.com/blockscout/blockscout/pull/2310) - parse url for api docs
- [#2299](https://github.com/blockscout/blockscout/pull/2299) - fix interpolation in error message
- [#2303](https://github.com/blockscout/blockscout/pull/2303) - fix transaction csv download link
- [#2304](https://github.com/blockscout/blockscout/pull/2304) - footer grid fix for md resolution
- [#2291](https://github.com/blockscout/blockscout/pull/2291) - dashboard fix for md resolution, transactions load fix, block info row fix, addresses page issue, check mark issue
- [#2326](https://github.com/blockscout/blockscout/pull/2326) - fix nested constructor arguments

### Chore
- [#2422](https://github.com/blockscout/blockscout/pull/2422) - check if address_id is binary in token_transfers_csv endpoint
- [#2418](https://github.com/blockscout/blockscout/pull/2418) - Remove parentheses in market cap percentage
- [#2401](https://github.com/blockscout/blockscout/pull/2401) - add ENV vars to manage updating period of average block time and market history cache
- [#2363](https://github.com/blockscout/blockscout/pull/2363) - add parameters example for eth rpc
- [#2342](https://github.com/blockscout/blockscout/pull/2342) - Upgrade Postgres image version in Docker setup
- [#2325](https://github.com/blockscout/blockscout/pull/2325) - Reduce function input to address' hash only where possible
- [#2323](https://github.com/blockscout/blockscout/pull/2323) - Group Explorer caches
- [#2305](https://github.com/blockscout/blockscout/pull/2305) - Improve Address controllers
- [#2302](https://github.com/blockscout/blockscout/pull/2302) - fix names for xDai source
- [#2289](https://github.com/blockscout/blockscout/pull/2289) - Optional websockets for dev environment
- [#2307](https://github.com/blockscout/blockscout/pull/2307) - add GoJoy to README
- [#2293](https://github.com/blockscout/blockscout/pull/2293) - remove request idle timeout configuration
- [#2255](https://github.com/blockscout/blockscout/pull/2255) - bump elixir version to 1.9.0


## 2.0.1-beta

### Features
- [#2283](https://github.com/blockscout/blockscout/pull/2283) - Add transactions cache
- [#2182](https://github.com/blockscout/blockscout/pull/2182) - add market history cache
- [#2109](https://github.com/blockscout/blockscout/pull/2109) - use bigger updates instead of `Multi` transactions in BlocksTransactionsMismatch
- [#2075](https://github.com/blockscout/blockscout/pull/2075) - add blocks cache
- [#2151](https://github.com/blockscout/blockscout/pull/2151) - hide dropdown menu then other networks list is empty
- [#2191](https://github.com/blockscout/blockscout/pull/2191) - allow to configure token metadata update interval
- [#2146](https://github.com/blockscout/blockscout/pull/2146) - feat: add eth_getLogs rpc endpoint
- [#2216](https://github.com/blockscout/blockscout/pull/2216) - Improve token's controllers by avoiding unnecessary preloads
- [#2235](https://github.com/blockscout/blockscout/pull/2235) - save and show additional validation fields to smart contract
- [#2190](https://github.com/blockscout/blockscout/pull/2190) - show all token transfers
- [#2193](https://github.com/blockscout/blockscout/pull/2193) - feat: add BLOCKSCOUT_HOST, and use it in API docs
- [#2266](https://github.com/blockscout/blockscout/pull/2266) - allow excluding uncles from average block time calculation

### Fixes
- [#2290](https://github.com/blockscout/blockscout/pull/2290) - Add eth_get_balance.json to AddressView's render
- [#2286](https://github.com/blockscout/blockscout/pull/2286) - banner stats issues on sm resolutions, transactions title issue
- [#2284](https://github.com/blockscout/blockscout/pull/2284) - add 404 status for not existing pages
- [#2244](https://github.com/blockscout/blockscout/pull/2244) - fix internal transactions failing to be indexed because of constraint
- [#2281](https://github.com/blockscout/blockscout/pull/2281) - typo issues, dropdown issues
- [#2278](https://github.com/blockscout/blockscout/pull/2278) - increase threshold for scientific notation
- [#2275](https://github.com/blockscout/blockscout/pull/2275) - Description for networks selector
- [#2263](https://github.com/blockscout/blockscout/pull/2263) - added an ability to close network selector on outside click
- [#2257](https://github.com/blockscout/blockscout/pull/2257) - 'download csv' button added to different tabs
- [#2242](https://github.com/blockscout/blockscout/pull/2242) - added styles for 'download csv' button
- [#2261](https://github.com/blockscout/blockscout/pull/2261) - header logo aligned to the center properly
- [#2254](https://github.com/blockscout/blockscout/pull/2254) - search length issue, tile link wrapping issue
- [#2238](https://github.com/blockscout/blockscout/pull/2238) - header content alignment issue, hide navbar on outside click
- [#2229](https://github.com/blockscout/blockscout/pull/2229) - gap issue between qr and copy button in token transfers, top cards width and height issue
- [#2201](https://github.com/blockscout/blockscout/pull/2201) - footer columns fix
- [#2179](https://github.com/blockscout/blockscout/pull/2179) - fix docker build error
- [#2165](https://github.com/blockscout/blockscout/pull/2165) - sort blocks by timestamp when calculating average block time
- [#2175](https://github.com/blockscout/blockscout/pull/2175) - fix coinmarketcap response errors
- [#2164](https://github.com/blockscout/blockscout/pull/2164) - fix large numbers in balance view card
- [#2155](https://github.com/blockscout/blockscout/pull/2155) - fix pending transaction query
- [#2183](https://github.com/blockscout/blockscout/pull/2183) - tile content aligning for mobile resolution fix, dai logo fix
- [#2162](https://github.com/blockscout/blockscout/pull/2162) - contract creation tile color changed
- [#2144](https://github.com/blockscout/blockscout/pull/2144) - 'page not found' images path fixed for goerli
- [#2142](https://github.com/blockscout/blockscout/pull/2142) - Removed posdao theme and logo, added 'page not found' image for goerli
- [#2138](https://github.com/blockscout/blockscout/pull/2138) - badge colors issue, api titles issue
- [#2129](https://github.com/blockscout/blockscout/pull/2129) - Fix for width of explorer elements
- [#2121](https://github.com/blockscout/blockscout/pull/2121) - Binding of 404 page
- [#2120](https://github.com/blockscout/blockscout/pull/2120) - footer links and socials focus color issue
- [#2113](https://github.com/blockscout/blockscout/pull/2113) - renewed logos for rsk, dai, blockscout; themes color changes for lukso; error images for lukso
- [#2112](https://github.com/blockscout/blockscout/pull/2112) - themes color improvements, dropdown color issue
- [#2110](https://github.com/blockscout/blockscout/pull/2110) - themes colors issues, ui issues
- [#2103](https://github.com/blockscout/blockscout/pull/2103) - ui issues for all themes
- [#2090](https://github.com/blockscout/blockscout/pull/2090) - updated some ETC theme colors
- [#2096](https://github.com/blockscout/blockscout/pull/2096) - RSK theme fixes
- [#2093](https://github.com/blockscout/blockscout/pull/2093) - detect token transfer type for deprecated erc721 spec
- [#2111](https://github.com/blockscout/blockscout/pull/2111) - improve address transaction controller
- [#2108](https://github.com/blockscout/blockscout/pull/2108) - fix uncle fetching without full transactions
- [#2128](https://github.com/blockscout/blockscout/pull/2128) - add new function clause for uncle errors
- [#2123](https://github.com/blockscout/blockscout/pull/2123) - fix coins percentage view
- [#2119](https://github.com/blockscout/blockscout/pull/2119) - fix map logging
- [#2130](https://github.com/blockscout/blockscout/pull/2130) - fix navigation
- [#2148](https://github.com/blockscout/blockscout/pull/2148) - filter pending logs
- [#2147](https://github.com/blockscout/blockscout/pull/2147) - add rsk format of checksum
- [#2149](https://github.com/blockscout/blockscout/pull/2149) - remove pending transaction count
- [#2177](https://github.com/blockscout/blockscout/pull/2177) - remove duplicate entries from UncleBlock's Fetcher
- [#2169](https://github.com/blockscout/blockscout/pull/2169) - add more validator reward types for xDai
- [#2173](https://github.com/blockscout/blockscout/pull/2173) - handle correctly empty transactions
- [#2174](https://github.com/blockscout/blockscout/pull/2174) - fix reward channel joining
- [#2186](https://github.com/blockscout/blockscout/pull/2186) - fix net version test
- [#2196](https://github.com/blockscout/blockscout/pull/2196) - Nethermind client fixes
- [#2237](https://github.com/blockscout/blockscout/pull/2237) - fix rsk total_supply
- [#2198](https://github.com/blockscout/blockscout/pull/2198) - reduce transaction status and error constraint
- [#2167](https://github.com/blockscout/blockscout/pull/2167) - feat: document eth rpc api mimicking endpoints
- [#2225](https://github.com/blockscout/blockscout/pull/2225) - fix metadata decoding in Solidity 0.5.9 smart contract verification
- [#2204](https://github.com/blockscout/blockscout/pull/2204) - fix large contract verification
- [#2258](https://github.com/blockscout/blockscout/pull/2258) - reduce BlocksTransactionsMismatch memory footprint
- [#2247](https://github.com/blockscout/blockscout/pull/2247) - hide logs search if there are no logs
- [#2248](https://github.com/blockscout/blockscout/pull/2248) - sort block after query execution for average block time
- [#2249](https://github.com/blockscout/blockscout/pull/2249) - More transaction controllers improvements
- [#2267](https://github.com/blockscout/blockscout/pull/2267) - Modify implementation of `where_transaction_has_multiple_internal_transactions`
- [#2270](https://github.com/blockscout/blockscout/pull/2270) - Remove duplicate params in `Indexer.Fetcher.TokenBalance`
- [#2268](https://github.com/blockscout/blockscout/pull/2268) - remove not existing assigns in html code
- [#2276](https://github.com/blockscout/blockscout/pull/2276) - remove port in docs

### Chore
- [#2127](https://github.com/blockscout/blockscout/pull/2127) - use previouse chromedriver version
- [#2118](https://github.com/blockscout/blockscout/pull/2118) - show only the last decompiled contract
- [#2255](https://github.com/blockscout/blockscout/pull/2255) - upgrade elixir version to 1.9.0
- [#2256](https://github.com/blockscout/blockscout/pull/2256) - use the latest version of chromedriver


## 2.0.0-beta

### Features
- [#2044](https://github.com/blockscout/blockscout/pull/2044) - New network selector.
- [#2091](https://github.com/blockscout/blockscout/pull/2091) - Added "Question" modal.
- [#1963](https://github.com/blockscout/blockscout/pull/1963), [#1959](https://github.com/blockscout/blockscout/pull/1959), [#1948](https://github.com/blockscout/blockscout/pull/1948), [#1936](https://github.com/blockscout/blockscout/pull/1936), [#1925](https://github.com/blockscout/blockscout/pull/1925), [#1922](https://github.com/blockscout/blockscout/pull/1922), [#1903](https://github.com/blockscout/blockscout/pull/1903), [#1874](https://github.com/blockscout/blockscout/pull/1874), [#1895](https://github.com/blockscout/blockscout/pull/1895), [#2031](https://github.com/blockscout/blockscout/pull/2031), [#2073](https://github.com/blockscout/blockscout/pull/2073), [#2074](https://github.com/blockscout/blockscout/pull/2074),  - added new themes and logos for poa, eth, rinkeby, goerli, ropsten, kovan, sokol, xdai, etc, rsk and default theme
- [#1726](https://github.com/blockscout/blockscout/pull/2071) - Updated styles for the new smart contract page.
- [#2081](https://github.com/blockscout/blockscout/pull/2081) - Tooltip for 'more' button, explorers logos added
- [#2010](https://github.com/blockscout/blockscout/pull/2010) - added "block not found" and "tx not found pages"
- [#1928](https://github.com/blockscout/blockscout/pull/1928) - pagination styles were updated
- [#1940](https://github.com/blockscout/blockscout/pull/1940) - qr modal button and background issue
- [#1907](https://github.com/blockscout/blockscout/pull/1907) - dropdown color bug fix (lukso theme) and tooltip color bug fix
- [#1859](https://github.com/blockscout/blockscout/pull/1859) - feat: show raw transaction traces
- [#1941](https://github.com/blockscout/blockscout/pull/1941) - feat: add on demand fetching and stale attr to rpc
- [#1957](https://github.com/blockscout/blockscout/pull/1957) - Calculate stakes ratio before insert pools
- [#1956](https://github.com/blockscout/blockscout/pull/1956) - add logs tab to address
- [#1952](https://github.com/blockscout/blockscout/pull/1952) - feat: exclude empty contracts by default
- [#1954](https://github.com/blockscout/blockscout/pull/1954) - feat: use creation init on self destruct
- [#2036](https://github.com/blockscout/blockscout/pull/2036) - New tables for staking pools and delegators
- [#1974](https://github.com/blockscout/blockscout/pull/1974) - feat: previous page button logic
- [#1999](https://github.com/blockscout/blockscout/pull/1999) - load data async on addresses page
- [#1807](https://github.com/blockscout/blockscout/pull/1807) - New theming capabilites.
- [#2040](https://github.com/blockscout/blockscout/pull/2040) - Verification links to other explorers for ETH
- [#2037](https://github.com/blockscout/blockscout/pull/2037) - add address logs search functionality
- [#2012](https://github.com/blockscout/blockscout/pull/2012) - make all pages pagination async
- [#2064](https://github.com/blockscout/blockscout/pull/2064) - feat: add fields to tx apis, small cleanups
- [#2100](https://github.com/blockscout/blockscout/pull/2100) - feat: eth_get_balance rpc endpoint

### Fixes
- [#2228](https://github.com/blockscout/blockscout/pull/2228) - favorites duplication issues, active radio issue
- [#2207](https://github.com/blockscout/blockscout/pull/2207) - new 'download csv' button design
- [#2206](https://github.com/blockscout/blockscout/pull/2206) - added styles for 'Download All Transactions as CSV' button
- [#2099](https://github.com/blockscout/blockscout/pull/2099) - logs search input width
- [#2098](https://github.com/blockscout/blockscout/pull/2098) - nav dropdown issue, logo size issue
- [#2082](https://github.com/blockscout/blockscout/pull/2082) - dropdown styles, tooltip gap fix, 404 page added
- [#2077](https://github.com/blockscout/blockscout/pull/2077) - ui issues
- [#2072](https://github.com/blockscout/blockscout/pull/2072) - Fixed checkmarks not showing correctly in tabs.
- [#2066](https://github.com/blockscout/blockscout/pull/2066) - fixed length of logs search input
- [#2056](https://github.com/blockscout/blockscout/pull/2056) - log search form styles added
- [#2043](https://github.com/blockscout/blockscout/pull/2043) - Fixed modal dialog width for 'verify other explorers'
- [#2025](https://github.com/blockscout/blockscout/pull/2025) - Added a new color to display transactions' errors.
- [#2033](https://github.com/blockscout/blockscout/pull/2033) - Header nav. dropdown active element color issue
- [#2019](https://github.com/blockscout/blockscout/pull/2019) - Fixed the missing tx hashes.
- [#2020](https://github.com/blockscout/blockscout/pull/2020) - Fixed a bug triggered when a second click to a selected tab caused the other tabs to hide.
- [#1944](https://github.com/blockscout/blockscout/pull/1944) - fixed styles for token's dropdown.
- [#1926](https://github.com/blockscout/blockscout/pull/1926) - status label alignment
- [#1849](https://github.com/blockscout/blockscout/pull/1849) - Improve chains menu
- [#1868](https://github.com/blockscout/blockscout/pull/1868) - fix: logs list endpoint performance
- [#1822](https://github.com/blockscout/blockscout/pull/1822) - Fix style breaks in decompiled contract code view
- [#1885](https://github.com/blockscout/blockscout/pull/1885) - highlight reserved words in decompiled code
- [#1896](https://github.com/blockscout/blockscout/pull/1896) - re-query tokens in top nav automplete
- [#1905](https://github.com/blockscout/blockscout/pull/1905) - fix reorgs, uncles pagination
- [#1904](https://github.com/blockscout/blockscout/pull/1904) - fix `BLOCK_COUNT_CACHE_TTL` env var type
- [#1915](https://github.com/blockscout/blockscout/pull/1915) - fallback to 2 latest evm versions
- [#1937](https://github.com/blockscout/blockscout/pull/1937) - Check the presence of overlap[i] object before retrieving properties from it
- [#1960](https://github.com/blockscout/blockscout/pull/1960) - do not remove bold text in decompiled contacts
- [#1966](https://github.com/blockscout/blockscout/pull/1966) - fix: add fields for contract filter performance
- [#2017](https://github.com/blockscout/blockscout/pull/2017) - fix: fix to/from filters on tx list pages
- [#2008](https://github.com/blockscout/blockscout/pull/2008) - add new function clause for xDai network beneficiaries
- [#2009](https://github.com/blockscout/blockscout/pull/2009) - addresses page improvements
- [#2027](https://github.com/blockscout/blockscout/pull/2027) - fix: `BlocksTransactionsMismatch` ignoring blocks without transactions
- [#2062](https://github.com/blockscout/blockscout/pull/2062) - fix: uniq by hash, instead of transaction
- [#2052](https://github.com/blockscout/blockscout/pull/2052) - allow bytes32 for name and symbol
- [#2047](https://github.com/blockscout/blockscout/pull/2047) - fix: show creating internal transactions
- [#2014](https://github.com/blockscout/blockscout/pull/2014) - fix: use better queries for listLogs endpoint
- [#2027](https://github.com/blockscout/blockscout/pull/2027) - fix: `BlocksTransactionsMismatch` ignoring blocks without transactions
- [#2070](https://github.com/blockscout/blockscout/pull/2070) - reduce `max_concurrency` of `BlocksTransactionsMismatch` fetcher
- [#2083](https://github.com/blockscout/blockscout/pull/2083) - allow total_difficuly to be nil
- [#2086](https://github.com/blockscout/blockscout/pull/2086) - fix geth's staticcall without output

### Chore

- [#1900](https://github.com/blockscout/blockscout/pull/1900) - SUPPORTED_CHAINS ENV var
- [#1958](https://github.com/blockscout/blockscout/pull/1958) - Default value for release link env var
- [#1964](https://github.com/blockscout/blockscout/pull/1964) - ALLOWED_EVM_VERSIONS env var
- [#1975](https://github.com/blockscout/blockscout/pull/1975) - add log index to transaction view
- [#1988](https://github.com/blockscout/blockscout/pull/1988) - Fix wrong parity tasks names in Circle CI
- [#2000](https://github.com/blockscout/blockscout/pull/2000) - docker/Makefile: always set a container name
- [#2018](https://github.com/blockscout/blockscout/pull/2018) - Use PORT env variable in dev config
- [#2055](https://github.com/blockscout/blockscout/pull/2055) - Increase timeout for geth indexers
- [#2069](https://github.com/blockscout/blockscout/pull/2069) - Docsify integration: static docs page generation


## 1.3.15-beta

### Features

- [#1857](https://github.com/blockscout/blockscout/pull/1857) - Re-implement Geth JS internal transaction tracer in Elixir
- [#1989](https://github.com/blockscout/blockscout/pull/1989) - fix: consolidate address w/ balance one at a time
- [#2002](https://github.com/blockscout/blockscout/pull/2002) - Get estimated count of blocks when cache is empty

### Fixes

- [#1869](https://github.com/blockscout/blockscout/pull/1869) - Fix output and gas extraction in JS tracer for Geth
- [#1992](https://github.com/blockscout/blockscout/pull/1992) - fix: support https for wobserver polling
- [#2027](https://github.com/blockscout/blockscout/pull/2027) - fix: `BlocksTransactionsMismatch` ignoring blocks without transactions


## 1.3.14-beta

- [#1812](https://github.com/blockscout/blockscout/pull/1812) - add pagination to addresses page
- [#1920](https://github.com/blockscout/blockscout/pull/1920) - fix: remove source code fields from list endpoint
- [#1876](https://github.com/blockscout/blockscout/pull/1876) - async calculate a count of blocks

### Fixes

- [#1917](https://github.com/blockscout/blockscout/pull/1917) - Force block refetch if transaction is re-collated in a different block

### Chore

- [#1892](https://github.com/blockscout/blockscout/pull/1892) - Remove temporary worker modules


## 1.3.13-beta

### Features

- [#1933](https://github.com/blockscout/blockscout/pull/1933) - add eth_BlockNumber json rpc method

### Fixes

- [#1875](https://github.com/blockscout/blockscout/pull/1875) - fix: resolve false positive constructor arguments
- [#1881](https://github.com/blockscout/blockscout/pull/1881) - fix: store solc versions locally for performance
- [#1898](https://github.com/blockscout/blockscout/pull/1898) - check if the constructor has arguments before verifying constructor arguments


## 1.3.12-beta

Reverting of synchronous block counter, implemented in #1848


## 1.3.11-beta

### Features

- [#1815](https://github.com/blockscout/blockscout/pull/1815) - Be able to search without prefix "0x"
- [#1813](https://github.com/blockscout/blockscout/pull/1813) - Add total blocks counter to the main page
- [#1806](https://github.com/blockscout/blockscout/pull/1806) - Verify contracts with a post request
- [#1848](https://github.com/blockscout/blockscout/pull/1848) - Add cache for block counter

### Fixes

- [#1829](https://github.com/blockscout/blockscout/pull/1829) - Handle nil quantities in block decoding routine
- [#1830](https://github.com/blockscout/blockscout/pull/1830) - Make block size field nullable
- [#1840](https://github.com/blockscout/blockscout/pull/1840) - Handle case when total supply is nil
- [#1838](https://github.com/blockscout/blockscout/pull/1838) - Block counter calculates only consensus blocks

### Chore

- [#1814](https://github.com/blockscout/blockscout/pull/1814) - Clear build artefacts script
- [#1837](https://github.com/blockscout/blockscout/pull/1837) - Add -f flag to clear_build.sh script delete static folder


## 1.3.10-beta

### Features

- [#1739](https://github.com/blockscout/blockscout/pull/1739) - highlight decompiled source code
- [#1696](https://github.com/blockscout/blockscout/pull/1696) - full-text search by tokens
- [#1742](https://github.com/blockscout/blockscout/pull/1742) - Support RSK
- [#1777](https://github.com/blockscout/blockscout/pull/1777) - show ERC-20 token transfer info on transaction page
- [#1770](https://github.com/blockscout/blockscout/pull/1770) - set a websocket keepalive from config
- [#1789](https://github.com/blockscout/blockscout/pull/1789) - add ERC-721 info to transaction overview page
- [#1801](https://github.com/blockscout/blockscout/pull/1801) - Staking pools fetching

### Fixes

 - [#1724](https://github.com/blockscout/blockscout/pull/1724) - Remove internal tx and token balance fetching from realtime fetcher
 - [#1727](https://github.com/blockscout/blockscout/pull/1727) - add logs pagination in rpc api
 - [#1740](https://github.com/blockscout/blockscout/pull/1740) - fix empty block time
 - [#1743](https://github.com/blockscout/blockscout/pull/1743) - sort decompiled smart contracts in lexicographical order
 - [#1756](https://github.com/blockscout/blockscout/pull/1756) - add today's token balance from the previous value
 - [#1769](https://github.com/blockscout/blockscout/pull/1769) - add timestamp to block overview
 - [#1768](https://github.com/blockscout/blockscout/pull/1768) - fix first block parameter
 - [#1778](https://github.com/blockscout/blockscout/pull/1778) - Make websocket optional for realtime fetcher
 - [#1790](https://github.com/blockscout/blockscout/pull/1790) - fix constructor arguments verification
 - [#1793](https://github.com/blockscout/blockscout/pull/1793) - fix top nav autocomplete
 - [#1795](https://github.com/blockscout/blockscout/pull/1795) - fix line numbers for decompiled contracts
 - [#1803](https://github.com/blockscout/blockscout/pull/1803) - use coinmarketcap for total_supply by default
 - [#1802](https://github.com/blockscout/blockscout/pull/1802) - make coinmarketcap's number of pages configurable
 - [#1799](https://github.com/blockscout/blockscout/pull/1799) - Use eth_getUncleByBlockHashAndIndex for uncle block fetching
 - [#1531](https://github.com/blockscout/blockscout/pull/1531) - docker: fix dockerFile for secp256k1 building
 - [#1835](https://github.com/blockscout/blockscout/pull/1835) - fix: ignore `pong` messages without error

### Chore

 - [#1804](https://github.com/blockscout/blockscout/pull/1804) - (Chore) Divide chains by Mainnet/Testnet in menu
 - [#1783](https://github.com/blockscout/blockscout/pull/1783) - Update README with the chains that use Blockscout
 - [#1780](https://github.com/blockscout/blockscout/pull/1780) - Update link to the Github repo in the footer
 - [#1757](https://github.com/blockscout/blockscout/pull/1757) - Change twitter acc link to official Blockscout acc twitter
 - [#1749](https://github.com/blockscout/blockscout/pull/1749) - Replace the link in the footer with the official POA announcements tg channel link
 - [#1718](https://github.com/blockscout/blockscout/pull/1718) - Flatten indexer module hierarchy and supervisor tree
 - [#1753](https://github.com/blockscout/blockscout/pull/1753) - Add a check mark to decompiled contract tab
 - [#1744](https://github.com/blockscout/blockscout/pull/1744) - remove `0x0..0` from tests
 - [#1763](https://github.com/blockscout/blockscout/pull/1763) - Describe indexer structure and list existing fetchers
 - [#1800](https://github.com/blockscout/blockscout/pull/1800) - Disable lazy logging check in Credo


## 1.3.9-beta

### Features

 - [#1662](https://github.com/blockscout/blockscout/pull/1662) - allow specifying number of optimization runs
 - [#1654](https://github.com/blockscout/blockscout/pull/1654) - add decompiled code tab
 - [#1661](https://github.com/blockscout/blockscout/pull/1661) - try to compile smart contract with the latest evm version
 - [#1665](https://github.com/blockscout/blockscout/pull/1665) - Add contract verification RPC endpoint.
 - [#1706](https://github.com/blockscout/blockscout/pull/1706) - allow setting update interval for addresses with b

### Fixes

 - [#1669](https://github.com/blockscout/blockscout/pull/1669) - do not fail if multiple matching tokens are found
 - [#1691](https://github.com/blockscout/blockscout/pull/1691) - decrease token metadata update interval
 - [#1688](https://github.com/blockscout/blockscout/pull/1688) - do not fail if failure reason is atom
 - [#1692](https://github.com/blockscout/blockscout/pull/1692) - exclude decompiled smart contract from encoding
 - [#1684](https://github.com/blockscout/blockscout/pull/1684) - Discard child block with parent_hash not matching hash of imported block
 - [#1699](https://github.com/blockscout/blockscout/pull/1699) - use seconds as transaction cache period measure
 - [#1697](https://github.com/blockscout/blockscout/pull/1697) - fix failing in rpc if balance is empty
 - [#1711](https://github.com/blockscout/blockscout/pull/1711) - rescue failing repo in block number cache update
 - [#1712](https://github.com/blockscout/blockscout/pull/1712) - do not set contract code from transaction input
 - [#1714](https://github.com/blockscout/blockscout/pull/1714) - fix average block time calculation

### Chore

 - [#1693](https://github.com/blockscout/blockscout/pull/1693) - Add a checklist to the PR template


## 1.3.8-beta

### Features

 - [#1611](https://github.com/blockscout/blockscout/pull/1611) - allow setting the first indexing block
 - [#1596](https://github.com/blockscout/blockscout/pull/1596) - add endpoint to create decompiled contracts
 - [#1634](https://github.com/blockscout/blockscout/pull/1634) - add transaction count cache

### Fixes

 - [#1630](https://github.com/blockscout/blockscout/pull/1630) - (Fix) colour for release link in the footer
 - [#1621](https://github.com/blockscout/blockscout/pull/1621) - Modify query to fetch failed contract creations
 - [#1614](https://github.com/blockscout/blockscout/pull/1614) - Do not fetch burn address token balance
 - [#1639](https://github.com/blockscout/blockscout/pull/1614) - Optimize token holder count updates when importing address current balances
 - [#1643](https://github.com/blockscout/blockscout/pull/1643) - Set internal_transactions_indexed_at for empty blocks
 - [#1647](https://github.com/blockscout/blockscout/pull/1647) - Fix typo in view
 - [#1650](https://github.com/blockscout/blockscout/pull/1650) - Add petersburg evm version to smart contract verifier
 - [#1657](https://github.com/blockscout/blockscout/pull/1657) - Force consensus loss for parent block if its hash mismatches parent_hash

### Chore


## 1.3.7-beta

### Features

### Fixes

 - [#1615](https://github.com/blockscout/blockscout/pull/1615) - Add more logging to code fixer process
 - [#1613](https://github.com/blockscout/blockscout/pull/1613) - Fix USD fee value
 - [#1577](https://github.com/blockscout/blockscout/pull/1577) - Add process to fix contract with code
 - [#1583](https://github.com/blockscout/blockscout/pull/1583) - Chunk JSON-RPC batches in case connection times out

### Chore

 - [#1610](https://github.com/blockscout/blockscout/pull/1610) - Add PIRL to Readme


## 1.3.6-beta

### Features

 - [#1589](https://github.com/blockscout/blockscout/pull/1589) - RPC endpoint to list addresses
 - [#1567](https://github.com/blockscout/blockscout/pull/1567) - Allow setting different configuration just for realtime fetcher
 - [#1562](https://github.com/blockscout/blockscout/pull/1562) - Add incoming transactions count to contract view
 - [#1608](https://github.com/blockscout/blockscout/pull/1608) - Add listcontracts RPC Endpoint

### Fixes

 - [#1595](https://github.com/blockscout/blockscout/pull/1595) - Reduce block_rewards in the catchup fetcher
 - [#1590](https://github.com/blockscout/blockscout/pull/1590) - Added guard for fetching blocks with invalid number
 - [#1588](https://github.com/blockscout/blockscout/pull/1588) - Fix usd value on address page
 - [#1586](https://github.com/blockscout/blockscout/pull/1586) - Exact timestamp display
 - [#1581](https://github.com/blockscout/blockscout/pull/1581) - Consider `creates` param when fetching transactions
 - [#1559](https://github.com/blockscout/blockscout/pull/1559) - Change v column type for Transactions table

### Chore

 - [#1579](https://github.com/blockscout/blockscout/pull/1579) - Add SpringChain to the list of Additional Chains Utilizing BlockScout
 - [#1578](https://github.com/blockscout/blockscout/pull/1578) - Refine contributing procedure
 - [#1572](https://github.com/blockscout/blockscout/pull/1572) - Add option to disable block rewards in indexer config


## 1.3.5-beta

### Features

 - [#1560](https://github.com/blockscout/blockscout/pull/1560) - Allow executing smart contract functions in arbitrarily sized batches
 - [#1543](https://github.com/blockscout/blockscout/pull/1543) - Use trace_replayBlockTransactions API for faster tracing
 - [#1558](https://github.com/blockscout/blockscout/pull/1558) - Allow searching by token symbol
 - [#1551](https://github.com/blockscout/blockscout/pull/1551) Exact date and time for Transaction details page
 - [#1547](https://github.com/blockscout/blockscout/pull/1547) - Verify smart contracts with evm versions
 - [#1540](https://github.com/blockscout/blockscout/pull/1540) - Fetch ERC721 token balances if sender is '0x0..0'
 - [#1539](https://github.com/blockscout/blockscout/pull/1539) - Add the link to release in the footer
 - [#1519](https://github.com/blockscout/blockscout/pull/1519) - Create contract methods
 - [#1496](https://github.com/blockscout/blockscout/pull/1496) - Remove dropped/replaced transactions in pending transactions list
 - [#1492](https://github.com/blockscout/blockscout/pull/1492) - Disable usd value for an empty exchange rate
 - [#1466](https://github.com/blockscout/blockscout/pull/1466) - Decoding candidates for unverified contracts

### Fixes
 - [#1545](https://github.com/blockscout/blockscout/pull/1545) - Fix scheduling of latest block polling in Realtime Fetcher
 - [#1554](https://github.com/blockscout/blockscout/pull/1554) - Encode integer parameters when calling smart contract functions
 - [#1537](https://github.com/blockscout/blockscout/pull/1537) - Fix test that depended on date
 - [#1534](https://github.com/blockscout/blockscout/pull/1534) - Render a nicer error when creator cannot be determined
 - [#1527](https://github.com/blockscout/blockscout/pull/1527) - Add index to value_fetched_at
 - [#1518](https://github.com/blockscout/blockscout/pull/1518) - Select only distinct failed transactions
 - [#1516](https://github.com/blockscout/blockscout/pull/1516) - Fix coin balance params reducer for pending transaction
 - [#1511](https://github.com/blockscout/blockscout/pull/1511) - Set correct log level for production
 - [#1510](https://github.com/blockscout/blockscout/pull/1510) - Fix test that fails every 1st day of the month
 - [#1509](https://github.com/blockscout/blockscout/pull/1509) - Add index to blocks' consensus
 - [#1508](https://github.com/blockscout/blockscout/pull/1508) - Remove duplicated indexes
 - [#1505](https://github.com/blockscout/blockscout/pull/1505) - Use https instead of ssh for absinthe libs
 - [#1501](https://github.com/blockscout/blockscout/pull/1501) - Constructor_arguments must be type `text`
 - [#1498](https://github.com/blockscout/blockscout/pull/1498) - Add index for created_contract_address_hash in transactions
 - [#1493](https://github.com/blockscout/blockscout/pull/1493) - Do not do work in process initialization
 - [#1487](https://github.com/blockscout/blockscout/pull/1487) - Limit geth sync to 128 blocks
 - [#1484](https://github.com/blockscout/blockscout/pull/1484) - Allow decoding input as utf-8
 - [#1479](https://github.com/blockscout/blockscout/pull/1479) - Remove smoothing from coin balance chart

### Chore
 - [https://github.com/blockscout/blockscout/pull/1532](https://github.com/blockscout/blockscout/pull/1532) - Upgrade elixir to 1.8.1
 - [https://github.com/blockscout/blockscout/pull/1553](https://github.com/blockscout/blockscout/pull/1553) - Dockerfile: remove 1.7.1 version pin FROM bitwalker/alpine-elixir-phoenix
 - [https://github.com/blockscout/blockscout/pull/1465](https://github.com/blockscout/blockscout/pull/1465) - Resolve lodash security alert<|MERGE_RESOLUTION|>--- conflicted
+++ resolved
@@ -3,11 +3,8 @@
 ### Features
 
 ### Fixes
-<<<<<<< HEAD
 - [#5671](https://github.com/blockscout/blockscout/pull/5671) - Fix double requests for token exchange rates; Disable fetching `btc_value` by default (add `EXCHANGE_RATES_FETCH_BTC_VALUE` env variable); Add `CACHE_EXCHANGE_RATES_PERIOD` env variable
-=======
 - [#5676](https://github.com/blockscout/blockscout/pull/5676) - Fix wrong miner address shown for post EIP-1559 block for clique network
->>>>>>> 556b9ee0
 
 ### Chore
 - [#5674](https://github.com/blockscout/blockscout/pull/5674) - Disable token holder refreshing
