# ChangeLog

## Current

### Features

- [#9490](https://github.com/blockscout/blockscout/pull/9490) - Add blob transaction counter and filter in block view
- [#9461](https://github.com/blockscout/blockscout/pull/9461) - Fetch blocks without internal transactions backwards
- [#9460](https://github.com/blockscout/blockscout/pull/9460) - Optimism chain type
- [#8702](https://github.com/blockscout/blockscout/pull/8702) - Add OP withdrawal status to transaction page in API
- [#7200](https://github.com/blockscout/blockscout/pull/7200) - Add Optimism BedRock Deposits to the main page in API
- [#6980](https://github.com/blockscout/blockscout/pull/6980) - Add Optimism BedRock support (Txn Batches, Output Roots, Deposits, Withdrawals)

### Fixes

- [#9514](https://github.com/blockscout/blockscout/pull/9514) - Fix missing `0x` prefix for `blockNumber`, `logIndex`, `transactionIndex` and remove `transactionLogIndex` in `eth_getLogs` response.
- [#9512](https://github.com/blockscout/blockscout/pull/9512) - Docker-compose 2.24.6 compatibility
- [#9262](https://github.com/blockscout/blockscout/pull/9262) - Fix withdrawal status
- [#9123](https://github.com/blockscout/blockscout/pull/9123) - Fixes in Optimism due to changed log topics type
- [#8831](https://github.com/blockscout/blockscout/pull/8831) - Return all OP Withdrawals bound to L2 transaction
- [#8822](https://github.com/blockscout/blockscout/pull/8822) - Hotfix for optimism_withdrawal_transaction_status function
- [#8811](https://github.com/blockscout/blockscout/pull/8811) - Consider consensus block only when retrieving OP withdrawal transaction status
- [#8364](https://github.com/blockscout/blockscout/pull/8364) - Fix API v2 for OP Withdrawals
- [#8229](https://github.com/blockscout/blockscout/pull/8229) - Fix Indexer.Fetcher.OptimismTxnBatch
- [#8208](https://github.com/blockscout/blockscout/pull/8208) - Ignore invalid frame by OP transaction batches module
- [#8122](https://github.com/blockscout/blockscout/pull/8122) - Ignore previously handled frame by OP transaction batches module
- [#7827](https://github.com/blockscout/blockscout/pull/7827) - Fix transaction batches module for L2 OP stack
- [#7776](https://github.com/blockscout/blockscout/pull/7776) - Fix transactions ordering in Indexer.Fetcher.OptimismTxnBatch
- [#7219](https://github.com/blockscout/blockscout/pull/7219) - Output L1 fields in API v2 for transaction page and fix transaction fee calculation
- [#6699](https://github.com/blockscout/blockscout/pull/6699) - L1 tx fields fix for Goerli Optimism BedRock update

### Chore

- [#9260](https://github.com/blockscout/blockscout/pull/9260) - Optimism Delta upgrade support by Indexer.Fetcher.OptimismTxnBatch module
- [#8740](https://github.com/blockscout/blockscout/pull/8740) - Add delay to Indexer.Fetcher.OptimismTxnBatch module initialization

## 6.2.2

### Features

### Fixes

<<<<<<< HEAD
- [#9275](https://github.com/blockscout/blockscout/pull/9275) - Tx summary endpoint fixes
=======
- [#9505](https://github.com/blockscout/blockscout/pull/9505) - Add env vars for NFT sanitize migration
>>>>>>> fdbb881a

### Chore

- [#9487](https://github.com/blockscout/blockscout/pull/9487) - Add tsvector index on smart_contracts.name

<details>
  <summary>Dependencies version bumps</summary>

</details>

## 6.2.1

### Features

### Fixes

- [#9502](https://github.com/blockscout/blockscout/pull/9502) - Add batch_size and concurrency envs for tt token type migration
- [#9493](https://github.com/blockscout/blockscout/pull/9493) - Fix API response for unknown blob hashes
- [#9484](https://github.com/blockscout/blockscout/pull/9484) - Fix read contract error
- [#9426](https://github.com/blockscout/blockscout/pull/9426) - Fix tabs counter cache bug

### Chore

<details>
  <summary>Dependencies version bumps</summary>

- [#9478](https://github.com/blockscout/blockscout/pull/9478) - Bump floki from 0.35.3 to 0.35.4
- [#9477](https://github.com/blockscout/blockscout/pull/9477) - Bump hammer from 6.2.0 to 6.2.1
- [#9476](https://github.com/blockscout/blockscout/pull/9476) - Bump eslint from 8.56.0 to 8.57.0 in /apps/block_scout_web/assets
- [#9475](https://github.com/blockscout/blockscout/pull/9475) - Bump @amplitude/analytics-browser from 2.4.1 to 2.5.1 in /apps/block_scout_web/assets
- [#9474](https://github.com/blockscout/blockscout/pull/9474) - Bump sass from 1.71.0 to 1.71.1 in /apps/block_scout_web/assets
- [#9492](https://github.com/blockscout/blockscout/pull/9492) - Bump es5-ext from 0.10.62 to 0.10.64 in /apps/block_scout_web/assets

</details>

## 6.2.0

### Features

- [#9441](https://github.com/blockscout/blockscout/pull/9441) - Update BENS integration: change endpoint for resolving address in search
- [#9437](https://github.com/blockscout/blockscout/pull/9437) - Add Enum.uniq before sanitizing token transfers
- [#9403](https://github.com/blockscout/blockscout/pull/9403) - Null round handling
- [#9401](https://github.com/blockscout/blockscout/pull/9401) - Eliminate incorrect token transfers with empty token_ids
- [#9396](https://github.com/blockscout/blockscout/pull/9396) - More-Minimal Proxy support
- [#9386](https://github.com/blockscout/blockscout/pull/9386) - Filecoin JSON RPC variant
- [#9379](https://github.com/blockscout/blockscout/pull/9379) - Filter non-traceable transactions for zetachain
- [#9364](https://github.com/blockscout/blockscout/pull/9364) - Fix using of startblock/endblock in API v1 list endpoints: txlist, txlistinternal, tokentx
- [#9360](https://github.com/blockscout/blockscout/pull/9360) - Move missing ranges sanitize to a separate background migration
- [#9351](https://github.com/blockscout/blockscout/pull/9351) - Noves.fi: add proxy endpoint for describeTxs endpoint
- [#9282](https://github.com/blockscout/blockscout/pull/9282) - Add `license_type` to smart contracts
- [#9202](https://github.com/blockscout/blockscout/pull/9202) - Add base and priority fee to gas oracle response
- [#9182](https://github.com/blockscout/blockscout/pull/9182) - Fetch coin balances in async mode in realtime fetcher
- [#9168](https://github.com/blockscout/blockscout/pull/9168) - Support EIP4844 blobs indexing & API
- [#9098](https://github.com/blockscout/blockscout/pull/9098) - Polygon zkEVM Bridge indexer and API v2 extension

### Fixes

- [#9444](https://github.com/blockscout/blockscout/pull/9444) - Fix quick search bug
- [#9440](https://github.com/blockscout/blockscout/pull/9440) - Add `debug_traceBlockByNumber` to `method_to_url`
- [#9387](https://github.com/blockscout/blockscout/pull/9387) - Filter out Vyper contracts in Solidityscan API endpoint
- [#9377](https://github.com/blockscout/blockscout/pull/9377) - Speed up account abstraction proxy
- [#9371](https://github.com/blockscout/blockscout/pull/9371) - Filter empty values before token update
- [#9356](https://github.com/blockscout/blockscout/pull/9356) - Remove ERC-1155 logs params from coin balances params
- [#9346](https://github.com/blockscout/blockscout/pull/9346) - Process integer balance in genesis.json
- [#9317](https://github.com/blockscout/blockscout/pull/9317) - Include null gas price txs in fee calculations
- [#9315](https://github.com/blockscout/blockscout/pull/9315) - Fix manual uncle reward calculation
- [#9306](https://github.com/blockscout/blockscout/pull/9306) - Improve marking of failed internal transactions
- [#9305](https://github.com/blockscout/blockscout/pull/9305) - Add effective gas price calculation as fallback
- [#9300](https://github.com/blockscout/blockscout/pull/9300) - Fix read contract bug
- [#9226](https://github.com/blockscout/blockscout/pull/9226) - Split Indexer.Fetcher.TokenInstance.LegacySanitize

### Chore

- [#9439](https://github.com/blockscout/blockscout/pull/9439) - Solidityscan integration enhancements
- [#9398](https://github.com/blockscout/blockscout/pull/9398) - Improve elixir dependencies caching in CI
- [#9393](https://github.com/blockscout/blockscout/pull/9393) - Bump actions/cache to v4
- [#9389](https://github.com/blockscout/blockscout/pull/9389) - Output user address as an object in API v2 for Shibarium
- [#9361](https://github.com/blockscout/blockscout/pull/9361) - Define BRIDGED_TOKENS_ENABLED env in Dockerfile
- [#9257](https://github.com/blockscout/blockscout/pull/9257) - Retry token instance metadata fetch from baseURI + tokenID
- [#8851](https://github.com/blockscout/blockscout/pull/8851) - Fix dialyzer and add TypedEctoSchema

<details>
  <summary>Dependencies version bumps</summary>

- [#9335](https://github.com/blockscout/blockscout/pull/9335) - Bump mini-css-extract-plugin from 2.7.7 to 2.8.0 in /apps/block_scout_web/assets
- [#9333](https://github.com/blockscout/blockscout/pull/9333) - Bump sweetalert2 from 11.10.3 to 11.10.5 in /apps/block_scout_web/assets
- [#9288](https://github.com/blockscout/blockscout/pull/9288) - Bump solc from 0.8.23 to 0.8.24 in /apps/explorer
- [#9287](https://github.com/blockscout/blockscout/pull/9287) - Bump @babel/preset-env from 7.23.8 to 7.23.9 in /apps/block_scout_web/assets
- [#9331](https://github.com/blockscout/blockscout/pull/9331) - Bump logger_json from 5.1.2 to 5.1.3
- [#9330](https://github.com/blockscout/blockscout/pull/9330) - Bump hammer from 6.1.0 to 6.2.0
- [#9294](https://github.com/blockscout/blockscout/pull/9294) - Bump exvcr from 0.15.0 to 0.15.1
- [#9293](https://github.com/blockscout/blockscout/pull/9293) - Bump floki from 0.35.2 to 0.35.3
- [#9338](https://github.com/blockscout/blockscout/pull/9338) - Bump postcss-loader from 8.0.0 to 8.1.0 in /apps/block_scout_web/assets
- [#9336](https://github.com/blockscout/blockscout/pull/9336) - Bump web3 from 1.10.3 to 1.10.4 in /apps/block_scout_web/assets
- [#9290](https://github.com/blockscout/blockscout/pull/9290) - Bump ex_doc from 0.31.0 to 0.31.1
- [#9285](https://github.com/blockscout/blockscout/pull/9285) - Bump @amplitude/analytics-browser from 2.3.8 to 2.4.0 in /apps/block_scout_web/assets
- [#9283](https://github.com/blockscout/blockscout/pull/9283) - Bump @babel/core from 7.23.7 to 7.23.9 in /apps/block_scout_web/assets
- [#9337](https://github.com/blockscout/blockscout/pull/9337) - Bump css-loader from 6.9.1 to 6.10.0 in /apps/block_scout_web/assets
- [#9334](https://github.com/blockscout/blockscout/pull/9334) - Bump sass-loader from 14.0.0 to 14.1.0 in /apps/block_scout_web/assets
- [#9339](https://github.com/blockscout/blockscout/pull/9339) - Bump webpack from 5.89.0 to 5.90.1 in /apps/block_scout_web/assets
- [#9383](https://github.com/blockscout/blockscout/pull/9383) - Bump credo from 1.7.3 to 1.7.4
- [#9384](https://github.com/blockscout/blockscout/pull/9384) - Bump postcss from 8.4.33 to 8.4.35 in /apps/block_scout_web/assets
- [#9385](https://github.com/blockscout/blockscout/pull/9385) - Bump mixpanel-browser from 2.48.1 to 2.49.0 in /apps/block_scout_web/assets
- [#9423](https://github.com/blockscout/blockscout/pull/9423) - Bump @amplitude/analytics-browser from 2.4.0 to 2.4.1 in /apps/block_scout_web/assets
- [#9422](https://github.com/blockscout/blockscout/pull/9422) - Bump core-js from 3.35.1 to 3.36.0 in /apps/block_scout_web/assets
- [#9424](https://github.com/blockscout/blockscout/pull/9424) - Bump webpack from 5.90.1 to 5.90.3 in /apps/block_scout_web/assets
- [#9425](https://github.com/blockscout/blockscout/pull/9425) - Bump sass-loader from 14.1.0 to 14.1.1 in /apps/block_scout_web/assets
- [#9421](https://github.com/blockscout/blockscout/pull/9421) - Bump sass from 1.70.0 to 1.71.0 in /apps/block_scout_web/assets
</details>

## 6.1.0

### Features

- [#9189](https://github.com/blockscout/blockscout/pull/9189) - User operations in the search
- [#9169](https://github.com/blockscout/blockscout/pull/9169) - Add bridged tokens functionality to master branch
- [#9158](https://github.com/blockscout/blockscout/pull/9158) - Increase shared memory for PostgreSQL containers
- [#9155](https://github.com/blockscout/blockscout/pull/9155) - Allow bypassing avg block time in proxy implementation re-fetch ttl calculation
- [#9148](https://github.com/blockscout/blockscout/pull/9148) - Add `/api/v2/utils/decode-calldata`
- [#9145](https://github.com/blockscout/blockscout/pull/9145), [#9309](https://github.com/blockscout/blockscout/pull/9309) - Proxy for Account abstraction microservice
- [#9132](https://github.com/blockscout/blockscout/pull/9132) - Fetch token image from CoinGecko
- [#9131](https://github.com/blockscout/blockscout/pull/9131) - Merge addresses stage with address referencing
- [#9120](https://github.com/blockscout/blockscout/pull/9120) - Add GET and POST `/api/v2/smart-contracts/:address_hash/audit-reports`
- [#9072](https://github.com/blockscout/blockscout/pull/9072) - Add tracing by block logic for geth
- [#9185](https://github.com/blockscout/blockscout/pull/9185), [#9068](https://github.com/blockscout/blockscout/pull/9068) - New RPC API v1 endpoints
- [#9056](https://github.com/blockscout/blockscout/pull/9056) - Noves.fi API proxy

### Fixes

- [#9275](https://github.com/blockscout/blockscout/pull/9275) - Tx summary endpoint fixes
- [#9261](https://github.com/blockscout/blockscout/pull/9261) - Fix pending transactions sanitizer
- [#9253](https://github.com/blockscout/blockscout/pull/9253) - Don't fetch first trace for pending transactions
- [#9241](https://github.com/blockscout/blockscout/pull/9241) - Fix log decoding bug
- [#9234](https://github.com/blockscout/blockscout/pull/9234) - Add missing filters by non-pending transactions
- [#9229](https://github.com/blockscout/blockscout/pull/9229) - Add missing filter to txlist query
- [#9195](https://github.com/blockscout/blockscout/pull/9195) - API v1 allow multiple slashes in the path before "api"
- [#9187](https://github.com/blockscout/blockscout/pull/9187) - Fix Internal Server Error on request for nonexistent token instance
- [#9178](https://github.com/blockscout/blockscout/pull/9178) - Change internal txs tracer type to opcode for Hardhat node
- [#9173](https://github.com/blockscout/blockscout/pull/9173) - Exclude genesis block from average block time calculation
- [#9143](https://github.com/blockscout/blockscout/pull/9143) - Handle nil token_ids in token transfers on render
- [#9139](https://github.com/blockscout/blockscout/pull/9139) - TokenBalanceOnDemand fixes
- [#9125](https://github.com/blockscout/blockscout/pull/9125) - Fix Explorer.Chain.Cache.GasPriceOracle.merge_fees
- [#9124](https://github.com/blockscout/blockscout/pull/9124) - EIP-1167 display multiple sources of implementation
- [#9110](https://github.com/blockscout/blockscout/pull/9110) - Improve update_in in gas tracker
- [#9109](https://github.com/blockscout/blockscout/pull/9109) - Return current exchange rate in api/v2/stats
- [#9102](https://github.com/blockscout/blockscout/pull/9102) - Fix some log topics for Suave and Polygon Edge
- [#9075](https://github.com/blockscout/blockscout/pull/9075) - Fix fetching contract codes
- [#9073](https://github.com/blockscout/blockscout/pull/9073) - Allow payable function with output appear in the Read tab
- [#9069](https://github.com/blockscout/blockscout/pull/9069) - Fetch realtime coin balances only for addresses for which it has changed

### Chore

- [#9323](https://github.com/blockscout/blockscout/pull/9323) - Change index creation to concurrent
- [#9322](https://github.com/blockscout/blockscout/pull/9322) - Create repo setup actions
- [#9303](https://github.com/blockscout/blockscout/pull/9303) - Add workflow for Shibarium
- [#9233](https://github.com/blockscout/blockscout/pull/9233) - "cataloged" index on tokens table
- [#9198](https://github.com/blockscout/blockscout/pull/9198) - Make Postgres@15 default option
- [#9197](https://github.com/blockscout/blockscout/pull/9197) - Add `MARKET_HISTORY_FETCH_INTERVAL` env
- [#9196](https://github.com/blockscout/blockscout/pull/9196) - Compatibility with docker-compose 2.24
- [#9193](https://github.com/blockscout/blockscout/pull/9193) - Equalize elixir stack versions
- [#9153](https://github.com/blockscout/blockscout/pull/9153) - Enhanced unfetched token balances index

<details>
  <summary>Dependencies version bumps</summary>

- [#9119](https://github.com/blockscout/blockscout/pull/9119) - Bump sass from 1.69.6 to 1.69.7 in /apps/block_scout_web/assets
- [#9126](https://github.com/blockscout/blockscout/pull/9126) - Bump follow-redirects from 1.14.8 to 1.15.4 in /apps/explorer
- [#9116](https://github.com/blockscout/blockscout/pull/9116) - Bump ueberauth from 0.10.5 to 0.10.7
- [#9118](https://github.com/blockscout/blockscout/pull/9118) - Bump postcss from 8.4.32 to 8.4.33 in /apps/block_scout_web/assets
- [#9161](https://github.com/blockscout/blockscout/pull/9161) - Bump sass-loader from 13.3.3 to 14.0.0 in /apps/block_scout_web/assets
- [#9160](https://github.com/blockscout/blockscout/pull/9160) - Bump copy-webpack-plugin from 11.0.0 to 12.0.1 in /apps/block_scout_web/assets
- [#9165](https://github.com/blockscout/blockscout/pull/9165) - Bump sweetalert2 from 11.10.2 to 11.10.3 in /apps/block_scout_web/assets
- [#9163](https://github.com/blockscout/blockscout/pull/9163) - Bump mini-css-extract-plugin from 2.7.6 to 2.7.7 in /apps/block_scout_web/assets
- [#9159](https://github.com/blockscout/blockscout/pull/9159) - Bump @babel/preset-env from 7.23.7 to 7.23.8 in /apps/block_scout_web/assets
- [#9162](https://github.com/blockscout/blockscout/pull/9162) - Bump style-loader from 3.3.3 to 3.3.4 in /apps/block_scout_web/assets
- [#9164](https://github.com/blockscout/blockscout/pull/9164) - Bump css-loader from 6.8.1 to 6.9.0 in /apps/block_scout_web/assets
- [#8686](https://github.com/blockscout/blockscout/pull/8686) - Bump dialyxir from 1.4.1 to 1.4.2
- [#8861](https://github.com/blockscout/blockscout/pull/8861) - Bump briefly from 51dfe7f to 4836ba3
- [#9117](https://github.com/blockscout/blockscout/pull/9117) - Bump credo from 1.7.1 to 1.7.3
- [#9222](https://github.com/blockscout/blockscout/pull/9222) - Bump dialyxir from 1.4.2 to 1.4.3
- [#9219](https://github.com/blockscout/blockscout/pull/9219) - Bump sass from 1.69.7 to 1.70.0 in /apps/block_scout_web/assets
- [#9224](https://github.com/blockscout/blockscout/pull/9224) - Bump ex_cldr_numbers from 2.32.3 to 2.32.4
- [#9220](https://github.com/blockscout/blockscout/pull/9220) - Bump copy-webpack-plugin from 12.0.1 to 12.0.2 in /apps/block_scout_web/assets
- [#9216](https://github.com/blockscout/blockscout/pull/9216) - Bump core-js from 3.35.0 to 3.35.1 in /apps/block_scout_web/assets
- [#9218](https://github.com/blockscout/blockscout/pull/9218) - Bump postcss-loader from 7.3.4 to 8.0.0 in /apps/block_scout_web/assets
- [#9223](https://github.com/blockscout/blockscout/pull/9223) - Bump plug_cowboy from 2.6.1 to 2.6.2
- [#9217](https://github.com/blockscout/blockscout/pull/9217) - Bump css-loader from 6.9.0 to 6.9.1 in /apps/block_scout_web/assets
- [#9215](https://github.com/blockscout/blockscout/pull/9215) - Bump css-minimizer-webpack-plugin from 5.0.1 to 6.0.0 in /apps/block_scout_web/assets
- [#9221](https://github.com/blockscout/blockscout/pull/9221) - Bump autoprefixer from 10.4.16 to 10.4.17 in /apps/block_scout_web/assets

</details>

## 6.0.0

### Features

- [#9112](https://github.com/blockscout/blockscout/pull/9112) - Add specific url for eth_call
- [#9044](https://github.com/blockscout/blockscout/pull/9044) - Expand gas price oracle functionality

### Fixes

- [#9113](https://github.com/blockscout/blockscout/pull/9113) - Fix migrators cache updating
- [#9101](https://github.com/blockscout/blockscout/pull/9101) - Fix migration_finished? logic
- [#9062](https://github.com/blockscout/blockscout/pull/9062) - Fix blockscout-ens integration
- [#9061](https://github.com/blockscout/blockscout/pull/9061) - Arbitrum allow tx receipt gasUsedForL1 field
- [#8812](https://github.com/blockscout/blockscout/pull/8812) - Update existing tokens type if got transfer with higher type priority

### Chore

- [#9055](https://github.com/blockscout/blockscout/pull/9055) - Add ASC indices for logs, token transfers, transactions
- [#9038](https://github.com/blockscout/blockscout/pull/9038) - Token type filling migrations
- [#9009](https://github.com/blockscout/blockscout/pull/9009) - Index for block refetch_needed
- [#9007](https://github.com/blockscout/blockscout/pull/9007) - Drop logs type index
- [#9006](https://github.com/blockscout/blockscout/pull/9006) - Drop unused indexes on address_current_token_balances table
- [#9005](https://github.com/blockscout/blockscout/pull/9005) - Drop unused token_id column from token_transfers table and indexes based on this column
- [#9000](https://github.com/blockscout/blockscout/pull/9000) - Change log topic type in the DB to bytea
- [#8996](https://github.com/blockscout/blockscout/pull/8996) - Refine token transfers token ids index
- [#8776](https://github.com/blockscout/blockscout/pull/8776) - DB denormalization: block consensus and timestamp in transaction table

<details>
  <summary>Dependencies version bumps</summary>

- [#9059](https://github.com/blockscout/blockscout/pull/9059) - Bump redux from 5.0.0 to 5.0.1 in /apps/block_scout_web/assets
- [#9057](https://github.com/blockscout/blockscout/pull/9057) - Bump benchee from 1.2.0 to 1.3.0
- [#9060](https://github.com/blockscout/blockscout/pull/9060) - Bump @amplitude/analytics-browser from 2.3.7 to 2.3.8 in /apps/block_scout_web/assets
- [#9084](https://github.com/blockscout/blockscout/pull/9084) - Bump @babel/preset-env from 7.23.6 to 7.23.7 in /apps/block_scout_web/assets
- [#9083](https://github.com/blockscout/blockscout/pull/9083) - Bump @babel/core from 7.23.6 to 7.23.7 in /apps/block_scout_web/assets
- [#9086](https://github.com/blockscout/blockscout/pull/9086) - Bump core-js from 3.34.0 to 3.35.0 in /apps/block_scout_web/assets
- [#9081](https://github.com/blockscout/blockscout/pull/9081) - Bump sweetalert2 from 11.10.1 to 11.10.2 in /apps/block_scout_web/assets
- [#9085](https://github.com/blockscout/blockscout/pull/9085) - Bump moment from 2.29.4 to 2.30.1 in /apps/block_scout_web/assets
- [#9087](https://github.com/blockscout/blockscout/pull/9087) - Bump postcss-loader from 7.3.3 to 7.3.4 in /apps/block_scout_web/assets
- [#9082](https://github.com/blockscout/blockscout/pull/9082) - Bump sass-loader from 13.3.2 to 13.3.3 in /apps/block_scout_web/assets
- [#9088](https://github.com/blockscout/blockscout/pull/9088) - Bump sass from 1.69.5 to 1.69.6 in /apps/block_scout_web/assets

</details>

## 5.4.0-beta

### Features

- [#9018](https://github.com/blockscout/blockscout/pull/9018) - Add SmartContractRealtimeEventHandler
- [#8997](https://github.com/blockscout/blockscout/pull/8997) - Isolate throttable error count by request method
- [#8975](https://github.com/blockscout/blockscout/pull/8975) - Add EIP-4844 compatibility (not full support yet)
- [#8972](https://github.com/blockscout/blockscout/pull/8972) - BENS integration
- [#8960](https://github.com/blockscout/blockscout/pull/8960) - TRACE_BLOCK_RANGES env var
- [#8957](https://github.com/blockscout/blockscout/pull/8957) - Add Tx Interpreter Service integration
- [#8929](https://github.com/blockscout/blockscout/pull/8929) - Shibarium Bridge indexer and API v2 extension

### Fixes

- [#9039](https://github.com/blockscout/blockscout/pull/9039) - Fix tx input decoding in tx summary microservice request
- [#9024](https://github.com/blockscout/blockscout/pull/9024) - Split address current token balances updates by token types
- [#9035](https://github.com/blockscout/blockscout/pull/9035) - Handle Postgrex errors on NFT import 
- [#9015](https://github.com/blockscout/blockscout/pull/9015) - Optimize NFT owner preload
- [#9013](https://github.com/blockscout/blockscout/pull/9013) - Speed up `Indexer.Fetcher.TokenInstance.LegacySanitize`
- [#8969](https://github.com/blockscout/blockscout/pull/8969) - Support legacy paging options for address transaction endpoint
- [#8965](https://github.com/blockscout/blockscout/pull/8965) - Set poll: false for internal transactions fetcher
- [#8955](https://github.com/blockscout/blockscout/pull/8955) - Remove daily balances updating from BlockReward fetcher
- [#8846](https://github.com/blockscout/blockscout/pull/8846) - Handle nil gas_price at address view

### Chore

- [#9094](https://github.com/blockscout/blockscout/pull/9094) - Improve exchange rates logging
- [#9014](https://github.com/blockscout/blockscout/pull/9014) - Decrease amount of NFT in address collection: 15 -> 9
- [#8994](https://github.com/blockscout/blockscout/pull/8994) - Refactor transactions event preloads
- [#8991](https://github.com/blockscout/blockscout/pull/8991) - Manage DB queue target via runtime env var

<details>
  <summary>Dependencies version bumps</summary>

- [#8986](https://github.com/blockscout/blockscout/pull/8986) - Bump chart.js from 4.4.0 to 4.4.1 in /apps/block_scout_web/assets
- [#8982](https://github.com/blockscout/blockscout/pull/8982) - Bump ex_doc from 0.30.9 to 0.31.0
- [#8987](https://github.com/blockscout/blockscout/pull/8987) - Bump @babel/preset-env from 7.23.5 to 7.23.6 in /apps/block_scout_web/assets
- [#8984](https://github.com/blockscout/blockscout/pull/8984) - Bump ecto_sql from 3.11.0 to 3.11.1
- [#8988](https://github.com/blockscout/blockscout/pull/8988) - Bump core-js from 3.33.3 to 3.34.0 in /apps/block_scout_web/assets
- [#8980](https://github.com/blockscout/blockscout/pull/8980) - Bump exvcr from 0.14.4 to 0.15.0
- [#8985](https://github.com/blockscout/blockscout/pull/8985) - Bump @babel/core from 7.23.5 to 7.23.6 in /apps/block_scout_web/assets
- [#9020](https://github.com/blockscout/blockscout/pull/9020) - Bump eslint-plugin-import from 2.29.0 to 2.29.1 in /apps/block_scout_web/assets
- [#9021](https://github.com/blockscout/blockscout/pull/9021) - Bump eslint from 8.55.0 to 8.56.0 in /apps/block_scout_web/assets
- [#9019](https://github.com/blockscout/blockscout/pull/9019) - Bump @amplitude/analytics-browser from 2.3.6 to 2.3.7 in /apps/block_scout_web/assets

</details>

## 5.3.3-beta

### Features

- [#8966](https://github.com/blockscout/blockscout/pull/8966) - Add `ACCOUNT_WATCHLIST_NOTIFICATIONS_LIMIT_FOR_30_DAYS`
- [#8908](https://github.com/blockscout/blockscout/pull/8908) - Solidityscan report API endpoint
- [#8900](https://github.com/blockscout/blockscout/pull/8900) - Add Compound proxy contract pattern
- [#8611](https://github.com/blockscout/blockscout/pull/8611) - Implement sorting of smart contracts, address transactions

### Fixes

- [#8959](https://github.com/blockscout/blockscout/pull/8959) - Skip failed instances in Token Instance Owner migrator
- [#8924](https://github.com/blockscout/blockscout/pull/8924) - Delete invalid current token balances in OnDemand fetcher
- [#8922](https://github.com/blockscout/blockscout/pull/8922) - Allow call type to be in lowercase
- [#8917](https://github.com/blockscout/blockscout/pull/8917) - Proxy detection hotfix in API v2
- [#8915](https://github.com/blockscout/blockscout/pull/8915) - smart-contract: delete embeds_many relation on replace
- [#8906](https://github.com/blockscout/blockscout/pull/8906) - Fix abi encoded string argument
- [#8898](https://github.com/blockscout/blockscout/pull/8898) - Enhance method decoding by candidates from DB
- [#8882](https://github.com/blockscout/blockscout/pull/8882) - Change order of proxy contracts patterns detection: existing popular EIPs to the top of the list
- [#8707](https://github.com/blockscout/blockscout/pull/8707) - Fix native coin exchange rate with `EXCHANGE_RATES_COINGECKO_COIN_ID`

### Chore

- [#8956](https://github.com/blockscout/blockscout/pull/8956) - Refine docker-compose config structure
- [#8911](https://github.com/blockscout/blockscout/pull/8911) - Set client_connection_check_interval for main Postgres DB in docker-compose setup

<details>
  <summary>Dependencies version bumps</summary>

- [#8863](https://github.com/blockscout/blockscout/pull/8863) - Bump core-js from 3.33.2 to 3.33.3 in /apps/block_scout_web/assets
- [#8864](https://github.com/blockscout/blockscout/pull/8864) - Bump @amplitude/analytics-browser from 2.3.3 to 2.3.5 in /apps/block_scout_web/assets
- [#8860](https://github.com/blockscout/blockscout/pull/8860) - Bump ecto_sql from 3.10.2 to 3.11.0
- [#8896](https://github.com/blockscout/blockscout/pull/8896) - Bump httpoison from 2.2.0 to 2.2.1
- [#8867](https://github.com/blockscout/blockscout/pull/8867) - Bump mixpanel-browser from 2.47.0 to 2.48.1 in /apps/block_scout_web/assets
- [#8865](https://github.com/blockscout/blockscout/pull/8865) - Bump eslint from 8.53.0 to 8.54.0 in /apps/block_scout_web/assets
- [#8866](https://github.com/blockscout/blockscout/pull/8866) - Bump sweetalert2 from 11.9.0 to 11.10.1 in /apps/block_scout_web/assets
- [#8897](https://github.com/blockscout/blockscout/pull/8897) - Bump prometheus from 4.10.0 to 4.11.0
- [#8859](https://github.com/blockscout/blockscout/pull/8859) - Bump absinthe from 1.7.5 to 1.7.6
- [#8858](https://github.com/blockscout/blockscout/pull/8858) - Bump ex_json_schema from 0.10.1 to 0.10.2
- [#8943](https://github.com/blockscout/blockscout/pull/8943) - Bump postgrex from 0.17.3 to 0.17.4
- [#8939](https://github.com/blockscout/blockscout/pull/8939) - Bump @babel/core from 7.23.3 to 7.23.5 in /apps/block_scout_web/assets
- [#8936](https://github.com/blockscout/blockscout/pull/8936) - Bump eslint from 8.54.0 to 8.55.0 in /apps/block_scout_web/assets
- [#8940](https://github.com/blockscout/blockscout/pull/8940) - Bump photoswipe from 5.4.2 to 5.4.3 in /apps/block_scout_web/assets
- [#8938](https://github.com/blockscout/blockscout/pull/8938) - Bump @babel/preset-env from 7.23.3 to 7.23.5 in /apps/block_scout_web/assets
- [#8935](https://github.com/blockscout/blockscout/pull/8935) - Bump @amplitude/analytics-browser from 2.3.5 to 2.3.6 in /apps/block_scout_web/assets
- [#8937](https://github.com/blockscout/blockscout/pull/8937) - Bump redux from 4.2.1 to 5.0.0 in /apps/block_scout_web/assets
- [#8942](https://github.com/blockscout/blockscout/pull/8942) - Bump gettext from 0.23.1 to 0.24.0
- [#8934](https://github.com/blockscout/blockscout/pull/8934) - Bump @fortawesome/fontawesome-free from 6.4.2 to 6.5.1 in /apps/block_scout_web/assets
- [#8933](https://github.com/blockscout/blockscout/pull/8933) - Bump postcss from 8.4.31 to 8.4.32 in /apps/block_scout_web/assets

</details>

## 5.3.2-beta

### Features

- [#8848](https://github.com/blockscout/blockscout/pull/8848) - Add MainPageRealtimeEventHandler
- [#8821](https://github.com/blockscout/blockscout/pull/8821) - Add new events to addresses channel: `eth_bytecode_db_lookup_started` and `smart_contract_was_not_verified`
- [#8795](https://github.com/blockscout/blockscout/pull/8795) - Disable catchup indexer by env
- [#8768](https://github.com/blockscout/blockscout/pull/8768) - Add possibility to search tokens by address hash
- [#8750](https://github.com/blockscout/blockscout/pull/8750) - Support new eth-bytecode-db request metadata fields
- [#8634](https://github.com/blockscout/blockscout/pull/8634) - API v2: NFT for address
- [#8609](https://github.com/blockscout/blockscout/pull/8609) - Change logs format to JSON; Add endpoint url to the block_scout_web logging
- [#8558](https://github.com/blockscout/blockscout/pull/8558) - Add CoinBalanceDailyUpdater

### Fixes

- [#8891](https://github.com/blockscout/blockscout/pull/8891) - Fix average block time
- [#8869](https://github.com/blockscout/blockscout/pull/8869) - Limit TokenBalance fetcher timeout
- [#8855](https://github.com/blockscout/blockscout/pull/8855) - All transactions count at top addresses page
- [#8836](https://github.com/blockscout/blockscout/pull/8836) - Safe token update
- [#8814](https://github.com/blockscout/blockscout/pull/8814) - Improve performance for EOA addresses in `/api/v2/addresses/{address_hash}`
- [#8813](https://github.com/blockscout/blockscout/pull/8813) - Force verify twin contracts on `/api/v2/import/smart-contracts/{address_hash}`
- [#8812](https://github.com/blockscout/blockscout/pull/8812) - Update existing tokens type if got transfer with higher type priority
- [#8784](https://github.com/blockscout/blockscout/pull/8784) - Fix Indexer.Transform.Addresses for non-Suave setup
- [#8770](https://github.com/blockscout/blockscout/pull/8770) - Fix for eth_getbalance API v1 endpoint when requesting latest tag
- [#8765](https://github.com/blockscout/blockscout/pull/8765) - Fix for tvl update in market history when row already exists
- [#8759](https://github.com/blockscout/blockscout/pull/8759) - Gnosis safe proxy via singleton input
- [#8752](https://github.com/blockscout/blockscout/pull/8752) - Add `TOKEN_INSTANCE_OWNER_MIGRATION_ENABLED` env
- [#8724](https://github.com/blockscout/blockscout/pull/8724) - Fix flaky account notifier test

### Chore

- [#8832](https://github.com/blockscout/blockscout/pull/8832) - Log more details in regards 413 error
- [#8807](https://github.com/blockscout/blockscout/pull/8807) - Smart-contract proxy detection refactoring
- [#8802](https://github.com/blockscout/blockscout/pull/8802) - Enable API v2 by default
- [#8742](https://github.com/blockscout/blockscout/pull/8742) - Merge rsk branch into the master branch
- [#8728](https://github.com/blockscout/blockscout/pull/8728) - Remove repos_list (default value for ecto repos) from Explorer.ReleaseTasks

<details>
  <summary>Dependencies version bumps</summary>

- [#8727](https://github.com/blockscout/blockscout/pull/8727) - Bump browserify-sign from 4.2.1 to 4.2.2 in /apps/block_scout_web/assets
- [#8748](https://github.com/blockscout/blockscout/pull/8748) - Bump sweetalert2 from 11.7.32 to 11.9.0 in /apps/block_scout_web/assets
- [#8747](https://github.com/blockscout/blockscout/pull/8747) - Bump core-js from 3.33.1 to 3.33.2 in /apps/block_scout_web/assets
- [#8743](https://github.com/blockscout/blockscout/pull/8743) - Bump solc from 0.8.21 to 0.8.22 in /apps/explorer
- [#8745](https://github.com/blockscout/blockscout/pull/8745) - Bump tesla from 1.7.0 to 1.8.0
- [#8749](https://github.com/blockscout/blockscout/pull/8749) - Bump sass from 1.69.4 to 1.69.5 in /apps/block_scout_web/assets
- [#8744](https://github.com/blockscout/blockscout/pull/8744) - Bump phoenix_ecto from 4.4.2 to 4.4.3
- [#8746](https://github.com/blockscout/blockscout/pull/8746) - Bump floki from 0.35.1 to 0.35.2
- [#8793](https://github.com/blockscout/blockscout/pull/8793) - Bump eslint from 8.52.0 to 8.53.0 in /apps/block_scout_web/assets
- [#8792](https://github.com/blockscout/blockscout/pull/8792) - Bump cldr_utils from 2.24.1 to 2.24.2
- [#8787](https://github.com/blockscout/blockscout/pull/8787) - Bump ex_cldr_numbers from 2.32.2 to 2.32.3
- [#8790](https://github.com/blockscout/blockscout/pull/8790) - Bump ex_abi from 0.6.3 to 0.6.4
- [#8788](https://github.com/blockscout/blockscout/pull/8788) - Bump ex_cldr_units from 3.16.3 to 3.16.4
- [#8827](https://github.com/blockscout/blockscout/pull/8827) - Bump @babel/core from 7.23.2 to 7.23.3 in /apps/block_scout_web/assets
- [#8823](https://github.com/blockscout/blockscout/pull/8823) - Bump benchee from 1.1.0 to 1.2.0
- [#8826](https://github.com/blockscout/blockscout/pull/8826) - Bump luxon from 3.4.3 to 3.4.4 in /apps/block_scout_web/assets
- [#8824](https://github.com/blockscout/blockscout/pull/8824) - Bump httpoison from 2.1.0 to 2.2.0
- [#8828](https://github.com/blockscout/blockscout/pull/8828) - Bump @babel/preset-env from 7.23.2 to 7.23.3 in /apps/block_scout_web/assets
- [#8825](https://github.com/blockscout/blockscout/pull/8825) - Bump solc from 0.8.22 to 0.8.23 in /apps/explorer

</details>

## 5.3.1-beta

### Features

- [#8717](https://github.com/blockscout/blockscout/pull/8717) - Save GasPriceOracle old prices as a fallback
- [#8696](https://github.com/blockscout/blockscout/pull/8696) - Support tokenSymbol and tokenName in `/api/v2/import/token-info`
- [#8673](https://github.com/blockscout/blockscout/pull/8673) - Add a window for balances fetching from non-archive node
- [#8651](https://github.com/blockscout/blockscout/pull/8651) - Add `stability_fee` for CHAIN_TYPE=stability
- [#8556](https://github.com/blockscout/blockscout/pull/8556) - Suave functional
- [#8528](https://github.com/blockscout/blockscout/pull/8528) - Account: add pagination + envs for limits
- [#7584](https://github.com/blockscout/blockscout/pull/7584) - Add Polygon zkEVM batches fetcher

### Fixes

- [#8714](https://github.com/blockscout/blockscout/pull/8714) - Fix sourcify check 
- [#8708](https://github.com/blockscout/blockscout/pull/8708) - CoinBalanceHistory tab: show also tx with gasPrice & gasUsed > 0
- [#8706](https://github.com/blockscout/blockscout/pull/8706) - Add address name updating on contract re-verification
- [#8705](https://github.com/blockscout/blockscout/pull/8705) - Fix sourcify enabled flag
- [#8695](https://github.com/blockscout/blockscout/pull/8695), [#8755](https://github.com/blockscout/blockscout/pull/8755) - Don't override internal transaction error if it's present already
- [#8685](https://github.com/blockscout/blockscout/pull/8685) - Fix db pool size exceeds Postgres max connections
- [#8678](https://github.com/blockscout/blockscout/pull/8678) - Fix `is_verified` for `/addresses` and `/smart-contracts`

### Chore

- [#8715](https://github.com/blockscout/blockscout/pull/8715) - Rename `wrapped` field to `requestRecord` for Suave

<details>
  <summary>Dependencies version bumps</summary>

- [#8683](https://github.com/blockscout/blockscout/pull/8683) - Bump eslint from 8.51.0 to 8.52.0 in /apps/block_scout_web/assets
- [#8689](https://github.com/blockscout/blockscout/pull/8689) - Bump ex_abi from 0.6.2 to 0.6.3
- [#8682](https://github.com/blockscout/blockscout/pull/8682) - Bump core-js from 3.33.0 to 3.33.1 in /apps/block_scout_web/assets
- [#8680](https://github.com/blockscout/blockscout/pull/8680) - Bump web3 from 1.10.2 to 1.10.3 in /apps/block_scout_web/assets
- [#8681](https://github.com/blockscout/blockscout/pull/8681) - Bump eslint-plugin-import from 2.28.1 to 2.29.0 in /apps/block_scout_web/assets
- [#8684](https://github.com/blockscout/blockscout/pull/8684) - Bump @amplitude/analytics-browser from 2.3.2 to 2.3.3 in /apps/block_scout_web/assets
- [#8679](https://github.com/blockscout/blockscout/pull/8679) - Bump sass from 1.69.3 to 1.69.4 in /apps/block_scout_web/assets
- [#8687](https://github.com/blockscout/blockscout/pull/8687) - Bump floki from 0.35.0 to 0.35.1
- [#8693](https://github.com/blockscout/blockscout/pull/8693) - Bump redix from 1.2.3 to 1.3.0
- [#8688](https://github.com/blockscout/blockscout/pull/8688) - Bump ex_doc from 0.30.7 to 0.30.9

</details>

## 5.3.0-beta

### Features

- [#8512](https://github.com/blockscout/blockscout/pull/8512) - Add caching and improve `/tabs-counters` performance
- [#8472](https://github.com/blockscout/blockscout/pull/8472) - Integrate `/api/v2/bytecodes/sources:search-all` of `eth_bytecode_db`
- [#8589](https://github.com/blockscout/blockscout/pull/8589) - DefiLlama TVL source
- [#8544](https://github.com/blockscout/blockscout/pull/8544) - Fix `nil` `"structLogs"`
- [#8583](https://github.com/blockscout/blockscout/pull/8583) - Add stats widget for rootstock
- [#8542](https://github.com/blockscout/blockscout/pull/8542) - Add tracing for rootstock
- [#8561](https://github.com/blockscout/blockscout/pull/8561), [#8564](https://github.com/blockscout/blockscout/pull/8564) - Get historical market cap data from CoinGecko
- [#8543](https://github.com/blockscout/blockscout/pull/8543) - Fix polygon tracer
- [#8386](https://github.com/blockscout/blockscout/pull/8386) - Add `owner_address_hash` to the `token_instances`
- [#8530](https://github.com/blockscout/blockscout/pull/8530) - Add `block_type` to search results
- [#8180](https://github.com/blockscout/blockscout/pull/8180) - Deposits and Withdrawals for Polygon Edge
- [#7996](https://github.com/blockscout/blockscout/pull/7996) - Add CoinBalance fetcher init query limit
- [#8658](https://github.com/blockscout/blockscout/pull/8658) - Remove block consensus on import fail
- [#8575](https://github.com/blockscout/blockscout/pull/8575) - Filter token transfers on coin balances updates

### Fixes

- [#8661](https://github.com/blockscout/blockscout/pull/8661) - arm64-compatible docker image
- [#8649](https://github.com/blockscout/blockscout/pull/8649) - Set max 30sec JSON RPC poll frequency for realtime fetcher when WS is disabled
- [#8614](https://github.com/blockscout/blockscout/pull/8614) - Disable market history cataloger fetcher when exchange rates are disabled
- [#8613](https://github.com/blockscout/blockscout/pull/8613) - Refactor parsing of FIRST_BLOCK, LAST_BLOCK, TRACE_FIRST_BLOCK, TRACE_LAST_BLOCK env variables
- [#8572](https://github.com/blockscout/blockscout/pull/8572) - Refactor docker-compose config
- [#8552](https://github.com/blockscout/blockscout/pull/8552) - Add CHAIN_TYPE build arg to Dockerfile
- [#8550](https://github.com/blockscout/blockscout/pull/8550) - Sanitize paging params
- [#8515](https://github.com/blockscout/blockscout/pull/8515) - Fix `:error.types/0 is undefined` warning
- [#7959](https://github.com/blockscout/blockscout/pull/7959) - Fix empty batch transfers handling
- [#8513](https://github.com/blockscout/blockscout/pull/8513) - Don't override transaction status
- [#8620](https://github.com/blockscout/blockscout/pull/8620) - Fix the display of icons
- [#8594](https://github.com/blockscout/blockscout/pull/8594) - Fix TokenBalance fetcher retry logic

### Chore

- [#8584](https://github.com/blockscout/blockscout/pull/8584) - Store chain together with cookie hash in Redis
- [#8579](https://github.com/blockscout/blockscout/pull/8579), [#8590](https://github.com/blockscout/blockscout/pull/8590) - IPFS gateway URL runtime env variable
- [#8573](https://github.com/blockscout/blockscout/pull/8573) - Update Nginx to proxy all frontend paths
- [#8290](https://github.com/blockscout/blockscout/pull/8290) - Update Chromedriver version
- [#8536](https://github.com/blockscout/blockscout/pull/8536), [#8537](https://github.com/blockscout/blockscout/pull/8537), [#8540](https://github.com/blockscout/blockscout/pull/8540), [#8557](https://github.com/blockscout/blockscout/pull/8557) - New issue template
- [#8529](https://github.com/blockscout/blockscout/pull/8529) - Move PolygonEdge-related migration to the corresponding ecto repository
- [#8504](https://github.com/blockscout/blockscout/pull/8504) - Deploy new UI through Makefile
- [#8501](https://github.com/blockscout/blockscout/pull/8501) - Conceal secondary ports in docker compose setup

<details>
  <summary>Dependencies version bumps</summary>

- [#8508](https://github.com/blockscout/blockscout/pull/8508) - Bump sass from 1.67.0 to 1.68.0 in /apps/block_scout_web/assets
- [#8509](https://github.com/blockscout/blockscout/pull/8509) - Bump autoprefixer from 10.4.15 to 10.4.16 in /apps/block_scout_web/assets
- [#8511](https://github.com/blockscout/blockscout/pull/8511) - Bump mox from 1.0.2 to 1.1.0
- [#8532](https://github.com/blockscout/blockscout/pull/8532) - Bump eslint from 8.49.0 to 8.50.0 in /apps/block_scout_web/assets
- [#8533](https://github.com/blockscout/blockscout/pull/8533) - Bump sweetalert2 from 11.7.28 to 11.7.29 in /apps/block_scout_web/assets
- [#8531](https://github.com/blockscout/blockscout/pull/8531) - Bump ex_cldr_units from 3.16.2 to 3.16.3
- [#8534](https://github.com/blockscout/blockscout/pull/8534) - Bump @babel/core from 7.22.20 to 7.23.0 in /apps/block_scout_web/assets
- [#8546](https://github.com/blockscout/blockscout/pull/8546) - Bump sweetalert2 from 11.7.29 to 11.7.31 in /apps/block_scout_web/assets
- [#8553](https://github.com/blockscout/blockscout/pull/8553) - Bump @amplitude/analytics-browser from 2.3.1 to 2.3.2 in /apps/block_scout_web/assets
- [#8554](https://github.com/blockscout/blockscout/pull/8554) - https://github.com/blockscout/blockscout/pull/8554
- [#8547](https://github.com/blockscout/blockscout/pull/8547) - Bump briefly from 678a376 to 51dfe7f
- [#8567](https://github.com/blockscout/blockscout/pull/8567) - Bump photoswipe from 5.4.1 to 5.4.2 in /apps/block_scout_web/assets
- [#8566](https://github.com/blockscout/blockscout/pull/8566) - Bump postcss from 8.4.30 to 8.4.31 in /apps/block_scout_web/assets
- [#7575](https://github.com/blockscout/blockscout/pull/7575) - Bump css-loader from 5.2.7 to 6.8.1 in /apps/block_scout_web/assets
- [#8569](https://github.com/blockscout/blockscout/pull/8569) - Bump web3 from 1.10.0 to 1.10.2 in /apps/block_scout_web/assets
- [#8570](https://github.com/blockscout/blockscout/pull/8570) - Bump core-js from 3.32.2 to 3.33.0 in /apps/block_scout_web/assets
- [#8581](https://github.com/blockscout/blockscout/pull/8581) - Bump credo from 1.7.0 to 1.7.1
- [#8607](https://github.com/blockscout/blockscout/pull/8607) - Bump sass from 1.68.0 to 1.69.0 in /apps/block_scout_web/assets
- [#8606](https://github.com/blockscout/blockscout/pull/8606) - Bump highlight.js from 11.8.0 to 11.9.0 in /apps/block_scout_web/assets
- [#8605](https://github.com/blockscout/blockscout/pull/8605) - Bump eslint from 8.50.0 to 8.51.0 in /apps/block_scout_web/assets
- [#8608](https://github.com/blockscout/blockscout/pull/8608) - Bump sweetalert2 from 11.7.31 to 11.7.32 in /apps/block_scout_web/assets
- [#8510](https://github.com/blockscout/blockscout/pull/8510) - Bump hackney from 1.18.1 to 1.19.1
- [#8637](https://github.com/blockscout/blockscout/pull/8637) - Bump @babel/preset-env from 7.22.20 to 7.23.2 in /apps/block_scout_web/assets
- [#8639](https://github.com/blockscout/blockscout/pull/8639) - Bump sass from 1.69.0 to 1.69.3 in /apps/block_scout_web/assets
- [#8643](https://github.com/blockscout/blockscout/pull/8643) - Bump floki from 0.34.3 to 0.35.0
- [#8641](https://github.com/blockscout/blockscout/pull/8641) - Bump ex_cldr from 2.37.2 to 2.37.4
- [#8646](https://github.com/blockscout/blockscout/pull/8646) - Bump @babel/traverse from 7.23.0 to 7.23.2 in /apps/block_scout_web/assets
- [#8636](https://github.com/blockscout/blockscout/pull/8636) - Bump @babel/core from 7.23.0 to 7.23.2 in /apps/block_scout_web/assets
- [#8645](https://github.com/blockscout/blockscout/pull/8645) - Bump ex_doc from 0.30.6 to 0.30.7
- [#8638](https://github.com/blockscout/blockscout/pull/8638) - Bump webpack from 5.88.2 to 5.89.0 in /apps/block_scout_web/assets
- [#8640](https://github.com/blockscout/blockscout/pull/8640) - Bump hackney from 1.19.1 to 1.20.1

</details>

## 5.2.3-beta

### Features

- [#8382](https://github.com/blockscout/blockscout/pull/8382) - Add sitemap.xml
- [#8313](https://github.com/blockscout/blockscout/pull/8313) - Add batches to TokenInstance fetchers
- [#8285](https://github.com/blockscout/blockscout/pull/8285), [#8399](https://github.com/blockscout/blockscout/pull/8399) - Add CG/CMC coin price sources
- [#8181](https://github.com/blockscout/blockscout/pull/8181) - Insert current token balances placeholders along with historical
- [#8210](https://github.com/blockscout/blockscout/pull/8210) - Drop address foreign keys
- [#8292](https://github.com/blockscout/blockscout/pull/8292) - Add ETHEREUM_JSONRPC_WAIT_PER_TIMEOUT env var
- [#8269](https://github.com/blockscout/blockscout/pull/8269) - Don't push back to sequence on catchup exception
- [#8362](https://github.com/blockscout/blockscout/pull/8362), [#8398](https://github.com/blockscout/blockscout/pull/8398) - Drop token balances tokens foreign key

### Fixes

- [#8446](https://github.com/blockscout/blockscout/pull/8446) - Fix market cap calculation in case of CMC
- [#8431](https://github.com/blockscout/blockscout/pull/8431) - Fix contracts' output decoding
- [#8354](https://github.com/blockscout/blockscout/pull/8354) - Hotfix for proper addresses' tokens displaying
- [#8350](https://github.com/blockscout/blockscout/pull/8350) - Add Base Mainnet support for tx actions
- [#8282](https://github.com/blockscout/blockscout/pull/8282) - NFT fetcher improvements
- [#8287](https://github.com/blockscout/blockscout/pull/8287) - Add separate hackney pool for TokenInstance fetchers
- [#8293](https://github.com/blockscout/blockscout/pull/8293) - Add ETHEREUM_JSONRPC_TRACE_URL for Geth in docker-compose.yml
- [#8240](https://github.com/blockscout/blockscout/pull/8240) - Refactor and fix paging params in API v2
- [#8242](https://github.com/blockscout/blockscout/pull/8242) - Fixing visualizer service CORS issue when running docker-compose
- [#8355](https://github.com/blockscout/blockscout/pull/8355) - Fix current token balances redefining
- [#8338](https://github.com/blockscout/blockscout/pull/8338) - Fix reorgs query
- [#8413](https://github.com/blockscout/blockscout/pull/8413) - Put error in last call for STOP opcode
- [#8447](https://github.com/blockscout/blockscout/pull/8447) - Fix reorg transactions

### Chore

- [#8494](https://github.com/blockscout/blockscout/pull/8494) - Add release announcement in Slack
- [#8493](https://github.com/blockscout/blockscout/pull/8493) - Fix arm docker image build
- [#8478](https://github.com/blockscout/blockscout/pull/8478) - Set integration with Blockscout's eth bytecode DB endpoint by default and other enhancements
- [#8442](https://github.com/blockscout/blockscout/pull/8442) - Unify burn address definition
- [#8321](https://github.com/blockscout/blockscout/pull/8321) - Add curl into resulting Docker image
- [#8319](https://github.com/blockscout/blockscout/pull/8319) - Add MIX_ENV: 'prod' to docker-compose
- [#8281](https://github.com/blockscout/blockscout/pull/8281) - Planned removal of duplicate API endpoints: for CSV export and GraphQL

<details>
  <summary>Dependencies version bumps</summary>

- [#8244](https://github.com/blockscout/blockscout/pull/8244) - Bump core-js from 3.32.0 to 3.32.1 in /apps/block_scout_web/assets
- [#8243](https://github.com/blockscout/blockscout/pull/8243) - Bump sass from 1.65.1 to 1.66.0 in /apps/block_scout_web/assets
- [#8259](https://github.com/blockscout/blockscout/pull/8259) - Bump sweetalert2 from 11.7.23 to 11.7.27 in /apps/block_scout_web/assets
- [#8258](https://github.com/blockscout/blockscout/pull/8258) - Bump sass from 1.66.0 to 1.66.1 in /apps/block_scout_web/assets
- [#8260](https://github.com/blockscout/blockscout/pull/8260) - Bump jest from 29.6.2 to 29.6.3 in /apps/block_scout_web/assets
- [#8261](https://github.com/blockscout/blockscout/pull/8261) - Bump eslint-plugin-import from 2.28.0 to 2.28.1 in /apps/block_scout_web/assets
- [#8262](https://github.com/blockscout/blockscout/pull/8262) - Bump jest-environment-jsdom from 29.6.2 to 29.6.3 in /apps/block_scout_web/assets
- [#8275](https://github.com/blockscout/blockscout/pull/8275) - Bump ecto_sql from 3.10.1 to 3.10.2
- [#8284](https://github.com/blockscout/blockscout/pull/8284) - Bump luxon from 3.4.0 to 3.4.1 in /apps/block_scout_web/assets
- [#8294](https://github.com/blockscout/blockscout/pull/8294) - Bump chart.js from 4.3.3 to 4.4.0 in /apps/block_scout_web/assets
- [#8295](https://github.com/blockscout/blockscout/pull/8295) - Bump jest from 29.6.3 to 29.6.4 in /apps/block_scout_web/assets
- [#8296](https://github.com/blockscout/blockscout/pull/8296) - Bump jest-environment-jsdom from 29.6.3 to 29.6.4 in /apps/block_scout_web/assets
- [#8297](https://github.com/blockscout/blockscout/pull/8297) - Bump @babel/core from 7.22.10 to 7.22.11 in /apps/block_scout_web/assets
- [#8305](https://github.com/blockscout/blockscout/pull/8305) - Bump @amplitude/analytics-browser from 2.2.0 to 2.2.1 in /apps/block_scout_web/assets
- [#8342](https://github.com/blockscout/blockscout/pull/8342) - Bump postgrex from 0.17.2 to 0.17.3
- [#8341](https://github.com/blockscout/blockscout/pull/8341) - Bump hackney from 1.18.1 to 1.18.2
- [#8343](https://github.com/blockscout/blockscout/pull/8343) - Bump @amplitude/analytics-browser from 2.2.1 to 2.2.2 in /apps/block_scout_web/assets
- [#8344](https://github.com/blockscout/blockscout/pull/8344) - Bump postcss from 8.4.28 to 8.4.29 in /apps/block_scout_web/assets
- [#8330](https://github.com/blockscout/blockscout/pull/8330) - Bump bignumber.js from 9.1.1 to 9.1.2 in /apps/block_scout_web/assets
- [#8332](https://github.com/blockscout/blockscout/pull/8332) - Bump jquery from 3.7.0 to 3.7.1 in /apps/block_scout_web/assets
- [#8329](https://github.com/blockscout/blockscout/pull/8329) - Bump viewerjs from 1.11.4 to 1.11.5 in /apps/block_scout_web/assets
- [#8328](https://github.com/blockscout/blockscout/pull/8328) - Bump eslint from 8.47.0 to 8.48.0 in /apps/block_scout_web/assets
- [#8325](https://github.com/blockscout/blockscout/pull/8325) - Bump exvcr from 0.14.3 to 0.14.4
- [#8323](https://github.com/blockscout/blockscout/pull/8323) - Bump ex_doc from 0.30.5 to 0.30.6
- [#8322](https://github.com/blockscout/blockscout/pull/8322) - Bump dialyxir from 1.3.0 to 1.4.0
- [#8326](https://github.com/blockscout/blockscout/pull/8326) - Bump comeonin from 5.3.3 to 5.4.0
- [#8331](https://github.com/blockscout/blockscout/pull/8331) - Bump luxon from 3.4.1 to 3.4.2 in /apps/block_scout_web/assets
- [#8324](https://github.com/blockscout/blockscout/pull/8324) - Bump spandex_datadog from 1.3.0 to 1.4.0
- [#8327](https://github.com/blockscout/blockscout/pull/8327) - Bump bcrypt_elixir from 3.0.1 to 3.1.0
- [#8358](https://github.com/blockscout/blockscout/pull/8358) - Bump @babel/preset-env from 7.22.10 to 7.22.14 in /apps/block_scout_web/assets
- [#8365](https://github.com/blockscout/blockscout/pull/8365) - Bump dialyxir from 1.4.0 to 1.4.1
- [#8374](https://github.com/blockscout/blockscout/pull/8374) - Bump @amplitude/analytics-browser from 2.2.2 to 2.2.3 in /apps/block_scout_web/assets
- [#8373](https://github.com/blockscout/blockscout/pull/8373) - Bump ex_secp256k1 from 0.7.0 to 0.7.1
- [#8391](https://github.com/blockscout/blockscout/pull/8391) - Bump @babel/preset-env from 7.22.14 to 7.22.15 in /apps/block_scout_web/assets
- [#8390](https://github.com/blockscout/blockscout/pull/8390) - Bump photoswipe from 5.3.8 to 5.3.9 in /apps/block_scout_web/assets
- [#8389](https://github.com/blockscout/blockscout/pull/8389) - Bump @babel/core from 7.22.11 to 7.22.15 in /apps/block_scout_web/assets
- [#8392](https://github.com/blockscout/blockscout/pull/8392) - Bump ex_cldr_numbers from 2.31.3 to 2.32.0
- [#8400](https://github.com/blockscout/blockscout/pull/8400) - Bump ex_secp256k1 from 0.7.1 to 0.7.2
- [#8405](https://github.com/blockscout/blockscout/pull/8405) - Bump luxon from 3.4.2 to 3.4.3 in /apps/block_scout_web/assets
- [#8404](https://github.com/blockscout/blockscout/pull/8404) - Bump ex_abi from 0.6.0 to 0.6.1
- [#8410](https://github.com/blockscout/blockscout/pull/8410) - Bump core-js from 3.32.1 to 3.32.2 in /apps/block_scout_web/assets
- [#8418](https://github.com/blockscout/blockscout/pull/8418) - Bump url from 0.11.1 to 0.11.2 in /apps/block_scout_web/assets
- [#8416](https://github.com/blockscout/blockscout/pull/8416) - Bump @babel/core from 7.22.15 to 7.22.17 in /apps/block_scout_web/assets
- [#8419](https://github.com/blockscout/blockscout/pull/8419) - Bump assert from 2.0.0 to 2.1.0 in /apps/block_scout_web/assets
- [#8417](https://github.com/blockscout/blockscout/pull/8417) - Bump photoswipe from 5.3.9 to 5.4.0 in /apps/block_scout_web/assets
- [#8441](https://github.com/blockscout/blockscout/pull/8441) - Bump eslint from 8.48.0 to 8.49.0 in /apps/block_scout_web/assets
- [#8439](https://github.com/blockscout/blockscout/pull/8439) - Bump ex_cldr_numbers from 2.32.0 to 2.32.1
- [#8444](https://github.com/blockscout/blockscout/pull/8444) - Bump ex_cldr_numbers from 2.32.1 to 2.32.2
- [#8445](https://github.com/blockscout/blockscout/pull/8445) - Bump ex_abi from 0.6.1 to 0.6.2
- [#8450](https://github.com/blockscout/blockscout/pull/8450) - Bump jest-environment-jsdom from 29.6.4 to 29.7.0 in /apps/block_scout_web/assets
- [#8451](https://github.com/blockscout/blockscout/pull/8451) - Bump jest from 29.6.4 to 29.7.0 in /apps/block_scout_web/assets
- [#8463](https://github.com/blockscout/blockscout/pull/8463) - Bump sass from 1.66.1 to 1.67.0 in /apps/block_scout_web/assets
- [#8464](https://github.com/blockscout/blockscout/pull/8464) - Bump @babel/core from 7.22.17 to 7.22.19 in /apps/block_scout_web/assets
- [#8462](https://github.com/blockscout/blockscout/pull/8462) - Bump sweetalert2 from 11.7.27 to 11.7.28 in /apps/block_scout_web/assets
- [#8479](https://github.com/blockscout/blockscout/pull/8479) - Bump photoswipe from 5.4.0 to 5.4.1 in /apps/block_scout_web/assets
- [#8483](https://github.com/blockscout/blockscout/pull/8483) - Bump @amplitude/analytics-browser from 2.2.3 to 2.3.1 in /apps/block_scout_web/assets
- [#8481](https://github.com/blockscout/blockscout/pull/8481) - Bump @babel/preset-env from 7.22.15 to 7.22.20 in /apps/block_scout_web/assets
- [#8480](https://github.com/blockscout/blockscout/pull/8480) - Bump @babel/core from 7.22.19 to 7.22.20 in /apps/block_scout_web/assets
- [#8482](https://github.com/blockscout/blockscout/pull/8482) - Bump viewerjs from 1.11.5 to 1.11.6 in /apps/block_scout_web/assets
- [#8489](https://github.com/blockscout/blockscout/pull/8489) - Bump postcss from 8.4.29 to 8.4.30 in /apps/block_scout_web/assets

</details>

## 5.2.2-beta

### Features

- [#8218](https://github.com/blockscout/blockscout/pull/8218) - Add `/api/v2/search/quick` method
- [#8202](https://github.com/blockscout/blockscout/pull/8202) - Add `/api/v2/addresses/:address_hash/tabs-counters` endpoint
- [#8156](https://github.com/blockscout/blockscout/pull/8156) - Add `is_verified_via_admin_panel` property to tokens table
- [#8165](https://github.com/blockscout/blockscout/pull/8165), [#8201](https://github.com/blockscout/blockscout/pull/8201) - Add broadcast of updated address_current_token_balances
- [#7952](https://github.com/blockscout/blockscout/pull/7952) - Add parsing constructor arguments for sourcify contracts
- [#6190](https://github.com/blockscout/blockscout/pull/6190) - Add EIP-1559 support to gas price oracle
- [#7977](https://github.com/blockscout/blockscout/pull/7977) - GraphQL: extend schema with new field for existing objects
- [#8158](https://github.com/blockscout/blockscout/pull/8158), [#8164](https://github.com/blockscout/blockscout/pull/8164) - Include unfetched balances in TokenBalanceOnDemand fetcher
- [#8181](https://github.com/blockscout/blockscout/pull/8181) - Insert current token balances placeholders along with historical
- [#8210](https://github.com/blockscout/blockscout/pull/8210) - Drop address foreign keys from logs, token transfers and transactions

### Fixes

- [#8233](https://github.com/blockscout/blockscout/pull/8233) - Fix API v2 broken tx response
- [#8147](https://github.com/blockscout/blockscout/pull/8147) - Switch sourcify tests from POA Sokol to Gnosis Chiado
- [#8145](https://github.com/blockscout/blockscout/pull/8145) - Handle negative holders count in API v2
- [#8040](https://github.com/blockscout/blockscout/pull/8040) - Resolve issue with Docker image for Mac M1/M2
- [#8060](https://github.com/blockscout/blockscout/pull/8060) - Fix eth_getLogs API endpoint
- [#8082](https://github.com/blockscout/blockscout/pull/8082), [#8088](https://github.com/blockscout/blockscout/pull/8088) - Fix Rootstock charts API
- [#7992](https://github.com/blockscout/blockscout/pull/7992) - Fix missing range insert
- [#8022](https://github.com/blockscout/blockscout/pull/8022) - Don't add reorg block number to missing blocks

### Chore

- [#8222](https://github.com/blockscout/blockscout/pull/8222) - docker-compose for new UI with external backend
- [#8177](https://github.com/blockscout/blockscout/pull/8177) - Refactor address counter functions
- [#8183](https://github.com/blockscout/blockscout/pull/8183) - Update frontend envs in order to pass their validation
- [#8167](https://github.com/blockscout/blockscout/pull/8167) - Manage concurrency for Token and TokenBalance fetcher
- [#8179](https://github.com/blockscout/blockscout/pull/8179) - Enhance nginx config
- [#8146](https://github.com/blockscout/blockscout/pull/8146) - Add method_id to write methods in API v2 response
- [#8105](https://github.com/blockscout/blockscout/pull/8105) - Extend API v1 with endpoints used by new UI
- [#8104](https://github.com/blockscout/blockscout/pull/8104) - remove "TODO" from API v2 response
- [#8100](https://github.com/blockscout/blockscout/pull/8100), [#8103](https://github.com/blockscout/blockscout/pull/8103) - Extend docker-compose configs with new config when front is running externally
- [#8012](https://github.com/blockscout/blockscout/pull/8012) - API v2 smart-contract verification extended logging

<details>
  <summary>Dependencies version bumps</summary>

- [#7980](https://github.com/blockscout/blockscout/pull/7980) - Bump solc from 0.8.20 to 0.8.21 in /apps/explorer
- [#7986](https://github.com/blockscout/blockscout/pull/7986) - Bump sass from 1.63.6 to 1.64.0 in /apps/block_scout_web/assets
- [#8030](https://github.com/blockscout/blockscout/pull/8030) - Bump sweetalert2 from 11.7.18 to 11.7.20 in /apps/block_scout_web/assets
- [#8029](https://github.com/blockscout/blockscout/pull/8029) - Bump viewerjs from 1.11.3 to 1.11.4 in /apps/block_scout_web/assets
- [#8028](https://github.com/blockscout/blockscout/pull/8028) - Bump sass from 1.64.0 to 1.64.1 in /apps/block_scout_web/assets
- [#8026](https://github.com/blockscout/blockscout/pull/8026) - Bump dataloader from 1.0.10 to 1.0.11
- [#8036](https://github.com/blockscout/blockscout/pull/8036) - Bump ex_cldr_numbers from 2.31.1 to 2.31.3
- [#8027](https://github.com/blockscout/blockscout/pull/8027) - Bump absinthe from 1.7.4 to 1.7.5
- [#8035](https://github.com/blockscout/blockscout/pull/8035) - Bump wallaby from 0.30.4 to 0.30.5
- [#8038](https://github.com/blockscout/blockscout/pull/8038) - Bump chart.js from 4.3.0 to 4.3.1 in /apps/block_scout_web/assets
- [#8047](https://github.com/blockscout/blockscout/pull/8047) - Bump chart.js from 4.3.1 to 4.3.2 in /apps/block_scout_web/assets
- [#8000](https://github.com/blockscout/blockscout/pull/8000) - Bump postcss from 8.4.26 to 8.4.27 in /apps/block_scout_web/assets
- [#8052](https://github.com/blockscout/blockscout/pull/8052) - Bump @amplitude/analytics-browser from 2.1.2 to 2.1.3 in /apps/block_scout_web/assets
- [#8054](https://github.com/blockscout/blockscout/pull/8054) - Bump jest-environment-jsdom from 29.6.1 to 29.6.2 in /apps/block_scout_web/assets
- [#8063](https://github.com/blockscout/blockscout/pull/8063) - Bump eslint from 8.45.0 to 8.46.0 in /apps/block_scout_web/assets
- [#8066](https://github.com/blockscout/blockscout/pull/8066) - Bump ex_json_schema from 0.9.3 to 0.10.1
- [#8064](https://github.com/blockscout/blockscout/pull/8064) - Bump core-js from 3.31.1 to 3.32.0 in /apps/block_scout_web/assets
- [#8053](https://github.com/blockscout/blockscout/pull/8053) - Bump jest from 29.6.1 to 29.6.2 in /apps/block_scout_web/assets
- [#8065](https://github.com/blockscout/blockscout/pull/8065) - Bump eslint-plugin-import from 2.27.5 to 2.28.0 in /apps/block_scout_web/assets
- [#8092](https://github.com/blockscout/blockscout/pull/8092) - Bump exvcr from 0.14.1 to 0.14.2
- [#8091](https://github.com/blockscout/blockscout/pull/8091) - Bump sass from 1.64.1 to 1.64.2 in /apps/block_scout_web/assets
- [#8114](https://github.com/blockscout/blockscout/pull/8114) - Bump ex_doc from 0.30.3 to 0.30.4
- [#8115](https://github.com/blockscout/blockscout/pull/8115) - Bump chart.js from 4.3.2 to 4.3.3 in /apps/block_scout_web/assets
- [#8116](https://github.com/blockscout/blockscout/pull/8116) - Bump @fortawesome/fontawesome-free from 6.4.0 to 6.4.2 in /apps/block_scout_web/assets
- [#8142](https://github.com/blockscout/blockscout/pull/8142) - Bump sobelow from 0.12.2 to 0.13.0
- [#8141](https://github.com/blockscout/blockscout/pull/8141) - Bump @babel/core from 7.22.9 to 7.22.10 in /apps/block_scout_web/assets
- [#8140](https://github.com/blockscout/blockscout/pull/8140) - Bump @babel/preset-env from 7.22.9 to 7.22.10 in /apps/block_scout_web/assets
- [#8160](https://github.com/blockscout/blockscout/pull/8160) - Bump exvcr from 0.14.2 to 0.14.3
- [#8159](https://github.com/blockscout/blockscout/pull/8159) - Bump luxon from 3.3.0 to 3.4.0 in /apps/block_scout_web/assets
- [#8169](https://github.com/blockscout/blockscout/pull/8169) - Bump sass from 1.64.2 to 1.65.1 in /apps/block_scout_web/assets
- [#8170](https://github.com/blockscout/blockscout/pull/8170) - Bump sweetalert2 from 11.7.20 to 11.7.22 in /apps/block_scout_web/assets
- [#8188](https://github.com/blockscout/blockscout/pull/8188) - Bump eslint from 8.46.0 to 8.47.0 in /apps/block_scout_web/assets
- [#8204](https://github.com/blockscout/blockscout/pull/8204) - Bump ex_doc from 0.30.4 to 0.30.5
- [#8207](https://github.com/blockscout/blockscout/pull/8207) - Bump wallaby from 0.30.5 to 0.30.6
- [#8212](https://github.com/blockscout/blockscout/pull/8212) - Bump sweetalert2 from 11.7.22 to 11.7.23 in /apps/block_scout_web/assets
- [#8203](https://github.com/blockscout/blockscout/pull/8203) - Bump autoprefixer from 10.4.14 to 10.4.15 in /apps/block_scout_web/assets
- [#8214](https://github.com/blockscout/blockscout/pull/8214) - Bump @amplitude/analytics-browser from 2.1.3 to 2.2.0 in /apps/block_scout_web/assets
- [#8225](https://github.com/blockscout/blockscout/pull/8225) - Bump postcss from 8.4.27 to 8.4.28 in /apps/block_scout_web/assets
- [#8224](https://github.com/blockscout/blockscout/pull/8224) - Bump gettext from 0.22.3 to 0.23.1

</details>

## 5.2.1-beta

### Features

- [#7970](https://github.com/blockscout/blockscout/pull/7970) - Search improvements: add sorting
- [#7771](https://github.com/blockscout/blockscout/pull/7771) - CSV export: speed up
- [#7962](https://github.com/blockscout/blockscout/pull/7962) - Allow indicate CMC id of the coin through env var
- [#7946](https://github.com/blockscout/blockscout/pull/7946) - API v2 rate limit: Put token to cookies & change /api/v2/key method
- [#7888](https://github.com/blockscout/blockscout/pull/7888) - Add token balances info to watchlist address response
- [#7898](https://github.com/blockscout/blockscout/pull/7898) - Add possibility to add extra headers with JSON RPC URL
- [#7836](https://github.com/blockscout/blockscout/pull/7836) - Improve unverified email flow
- [#7784](https://github.com/blockscout/blockscout/pull/7784) - Search improvements: Add new fields, light refactoring
- [#7811](https://github.com/blockscout/blockscout/pull/7811) - Filter addresses before insertion
- [#7895](https://github.com/blockscout/blockscout/pull/7895) - API v2: Add sorting to tokens page
- [#7859](https://github.com/blockscout/blockscout/pull/7859) - Add TokenTotalSupplyUpdater
- [#7873](https://github.com/blockscout/blockscout/pull/7873) - Chunk realtime balances requests
- [#7927](https://github.com/blockscout/blockscout/pull/7927) - Delete token balances only for blocks that lost consensus
- [#7947](https://github.com/blockscout/blockscout/pull/7947) - Improve locks acquiring

### Fixes

- [#8187](https://github.com/blockscout/blockscout/pull/8187) - API v1 500 error convert to 404, if requested path is incorrect
- [#7852](https://github.com/blockscout/blockscout/pull/7852) - Token balances refactoring & fixes
- [#7872](https://github.com/blockscout/blockscout/pull/7872) - Fix pending gas price in pending tx
- [#7875](https://github.com/blockscout/blockscout/pull/7875) - Fix twin compiler version
- [#7825](https://github.com/blockscout/blockscout/pull/7825) - Fix nginx config for the new frontend websockets
- [#7772](https://github.com/blockscout/blockscout/pull/7772) - Fix parsing of database password period(s)
- [#7803](https://github.com/blockscout/blockscout/pull/7803) - Fix additional sources and interfaces, save names for vyper contracts
- [#7758](https://github.com/blockscout/blockscout/pull/7758) - Remove limit for configurable fetchers
- [#7764](https://github.com/blockscout/blockscout/pull/7764) - Fix missing ranges insertion and deletion logic
- [#7843](https://github.com/blockscout/blockscout/pull/7843) - Fix created_contract_code_indexed_at updating
- [#7855](https://github.com/blockscout/blockscout/pull/7855) - Handle internal transactions unique_violation
- [#7899](https://github.com/blockscout/blockscout/pull/7899) - Fix catchup numbers_to_ranges function
- [#7951](https://github.com/blockscout/blockscout/pull/7951) - Fix TX url in email notifications on mainnet

### Chore

- [#7963](https://github.com/blockscout/blockscout/pull/7963) - Op Stack: ignore depositNonce
- [#7954](https://github.com/blockscout/blockscout/pull/7954) - Enhance Account Explorer.Account.Notifier.Email module tests
- [#7950](https://github.com/blockscout/blockscout/pull/7950) - Add GA CI for Eth Goerli chain
- [#7934](https://github.com/blockscout/blockscout/pull/7934), [#7936](https://github.com/blockscout/blockscout/pull/7936) - Explicitly set consensus == true in queries (convenient for search), remove logger requirements, where it is not used anymore
- [#7901](https://github.com/blockscout/blockscout/pull/7901) - Fix Docker image build
- [#7890](https://github.com/blockscout/blockscout/pull/7890), [#7918](https://github.com/blockscout/blockscout/pull/7918) - Resolve warning: Application.get_env/2 is discouraged in the module body, use Application.compile_env/3 instead
- [#7863](https://github.com/blockscout/blockscout/pull/7863) - Add max_age for account sessions
- [#7841](https://github.com/blockscout/blockscout/pull/7841) - CORS setup for docker-compose config with new frontend
- [#7832](https://github.com/blockscout/blockscout/pull/7832), [#7891](https://github.com/blockscout/blockscout/pull/7891) - API v2: Add block_number, block_hash to logs
- [#7789](https://github.com/blockscout/blockscout/pull/7789) - Fix test warnings; Fix name of `MICROSERVICE_ETH_BYTECODE_DB_INTERVAL_BETWEEN_LOOKUPS` env variable
- [#7819](https://github.com/blockscout/blockscout/pull/7819) - Add logging for unknown error verification result
- [#7781](https://github.com/blockscout/blockscout/pull/7781) - Add `/api/v1/health/liveness` and `/api/v1/health/readiness`

<details>
  <summary>Dependencies version bumps</summary>

- [#7759](https://github.com/blockscout/blockscout/pull/7759) - Bump sass from 1.63.4 to 1.63.5 in /apps/block_scout_web/assets
- [#7760](https://github.com/blockscout/blockscout/pull/7760) - Bump @amplitude/analytics-browser from 2.0.0 to 2.0.1 in /apps/block_scout_web/assets
- [#7762](https://github.com/blockscout/blockscout/pull/7762) - Bump webpack from 5.87.0 to 5.88.0 in /apps/block_scout_web/assets
- [#7769](https://github.com/blockscout/blockscout/pull/7769) - Bump sass from 1.63.5 to 1.63.6 in /apps/block_scout_web/assets
- [#7805](https://github.com/blockscout/blockscout/pull/7805) - Bump ssl_verify_fun from 1.1.6 to 1.1.7
- [#7812](https://github.com/blockscout/blockscout/pull/7812) - Bump webpack from 5.88.0 to 5.88.1 in /apps/block_scout_web/assets
- [#7770](https://github.com/blockscout/blockscout/pull/7770) - Bump @amplitude/analytics-browser from 2.0.1 to 2.1.0 in /apps/block_scout_web/assets
- [#7821](https://github.com/blockscout/blockscout/pull/7821) - Bump absinthe from 1.7.1 to 1.7.3
- [#7823](https://github.com/blockscout/blockscout/pull/7823) - Bump @amplitude/analytics-browser from 2.1.0 to 2.1.1 in /apps/block_scout_web/assets
- [#7838](https://github.com/blockscout/blockscout/pull/7838) - Bump gettext from 0.22.2 to 0.22.3
- [#7840](https://github.com/blockscout/blockscout/pull/7840) - Bump eslint from 8.43.0 to 8.44.0 in /apps/block_scout_web/assets
- [#7839](https://github.com/blockscout/blockscout/pull/7839) - Bump photoswipe from 5.3.7 to 5.3.8 in /apps/block_scout_web/assets
- [#7850](https://github.com/blockscout/blockscout/pull/7850) - Bump jest-environment-jsdom from 29.5.0 to 29.6.0 in /apps/block_scout_web/assets
- [#7848](https://github.com/blockscout/blockscout/pull/7848) - Bump @amplitude/analytics-browser from 2.1.1 to 2.1.2 in /apps/block_scout_web/assets
- [#7847](https://github.com/blockscout/blockscout/pull/7847) - Bump @babel/core from 7.22.5 to 7.22.6 in /apps/block_scout_web/assets
- [#7846](https://github.com/blockscout/blockscout/pull/7846) - Bump @babel/preset-env from 7.22.5 to 7.22.6 in /apps/block_scout_web/assets
- [#7856](https://github.com/blockscout/blockscout/pull/7856) - Bump ex_cldr from 2.37.1 to 2.37.2
- [#7870](https://github.com/blockscout/blockscout/pull/7870) - Bump jest from 29.5.0 to 29.6.1 in /apps/block_scout_web/assets
- [#7867](https://github.com/blockscout/blockscout/pull/7867) - Bump postcss from 8.4.24 to 8.4.25 in /apps/block_scout_web/assets
- [#7871](https://github.com/blockscout/blockscout/pull/7871) - Bump @babel/core from 7.22.6 to 7.22.8 in /apps/block_scout_web/assets
- [#7868](https://github.com/blockscout/blockscout/pull/7868) - Bump jest-environment-jsdom from 29.6.0 to 29.6.1 in /apps/block_scout_web/assets
- [#7866](https://github.com/blockscout/blockscout/pull/7866) - Bump @babel/preset-env from 7.22.6 to 7.22.7 in /apps/block_scout_web/assets
- [#7869](https://github.com/blockscout/blockscout/pull/7869) - Bump core-js from 3.31.0 to 3.31.1 in /apps/block_scout_web/assets
- [#7884](https://github.com/blockscout/blockscout/pull/7884) - Bump ecto from 3.10.2 to 3.10.3
- [#7882](https://github.com/blockscout/blockscout/pull/7882) - Bump jason from 1.4.0 to 1.4.1
- [#7880](https://github.com/blockscout/blockscout/pull/7880) - Bump absinthe from 1.7.3 to 1.7.4
- [#7879](https://github.com/blockscout/blockscout/pull/7879) - Bump babel-loader from 9.1.2 to 9.1.3 in /apps/block_scout_web/assets
- [#7881](https://github.com/blockscout/blockscout/pull/7881) - Bump ex_cldr_numbers from 2.31.1 to 2.31.2
- [#7883](https://github.com/blockscout/blockscout/pull/7883) - Bump ex_doc from 0.29.4 to 0.30.1
- [#7916](https://github.com/blockscout/blockscout/pull/7916) - Bump semver from 5.7.1 to 5.7.2 in /apps/explorer
- [#7912](https://github.com/blockscout/blockscout/pull/7912) - Bump sweetalert2 from 11.7.12 to 11.7.16 in /apps/block_scout_web/assets
- [#7913](https://github.com/blockscout/blockscout/pull/7913) - Bump ex_doc from 0.30.1 to 0.30.2
- [#7923](https://github.com/blockscout/blockscout/pull/7923) - Bump postgrex from 0.17.1 to 0.17.2
- [#7921](https://github.com/blockscout/blockscout/pull/7921) - Bump @babel/preset-env from 7.22.7 to 7.22.9 in /apps/block_scout_web/assets
- [#7922](https://github.com/blockscout/blockscout/pull/7922) - Bump @babel/core from 7.22.8 to 7.22.9 in /apps/block_scout_web/assets
- [#7931](https://github.com/blockscout/blockscout/pull/7931) - Bump wallaby from 0.30.3 to 0.30.4
- [#7940](https://github.com/blockscout/blockscout/pull/7940) - Bump postcss from 8.4.25 to 8.4.26 in /apps/block_scout_web/assets
- [#7939](https://github.com/blockscout/blockscout/pull/7939) - Bump eslint from 8.44.0 to 8.45.0 in /apps/block_scout_web/assets
- [#7955](https://github.com/blockscout/blockscout/pull/7955) - Bump sweetalert2 from 11.7.16 to 11.7.18 in /apps/block_scout_web/assets
- [#7958](https://github.com/blockscout/blockscout/pull/7958) - Bump ex_doc from 0.30.2 to 0.30.3
- [#7965](https://github.com/blockscout/blockscout/pull/7965) - Bump webpack from 5.88.1 to 5.88.2 in /apps/block_scout_web/assets
- [#7972](https://github.com/blockscout/blockscout/pull/7972) - Bump word-wrap from 1.2.3 to 1.2.4 in /apps/block_scout_web/assets
</details>

## 5.2.0-beta

### Features

- [#7502](https://github.com/blockscout/blockscout/pull/7502) - Improve performance of some methods, endpoints and SQL queries
- [#7665](https://github.com/blockscout/blockscout/pull/7665) - Add standard-json vyper verification
- [#7685](https://github.com/blockscout/blockscout/pull/7685) - Add yul filter and "language" field for smart contracts
- [#7653](https://github.com/blockscout/blockscout/pull/7653) - Add support for DEPOSIT and WITHDRAW token transfer event in older contracts
- [#7628](https://github.com/blockscout/blockscout/pull/7628) - Support partially verified property from verifier MS; Add property to track contracts automatically verified via eth-bytecode-db
- [#7603](https://github.com/blockscout/blockscout/pull/7603) - Add Polygon Edge and optimism genesis files support
- [#7585](https://github.com/blockscout/blockscout/pull/7585) - Store and display native coin market cap from the DB
- [#7513](https://github.com/blockscout/blockscout/pull/7513) - Add Polygon Edge support
- [#7532](https://github.com/blockscout/blockscout/pull/7532) - Handle empty id in json rpc responses
- [#7544](https://github.com/blockscout/blockscout/pull/7544) - Add ERC-1155 signatures to uncataloged_token_transfer_block_numbers
- [#7363](https://github.com/blockscout/blockscout/pull/7363) - CSV export filters
- [#7697](https://github.com/blockscout/blockscout/pull/7697) - Limit fetchers init tasks

### Fixes

- [#7712](https://github.com/blockscout/blockscout/pull/7712) - Transaction actions import fix
- [#7709](https://github.com/blockscout/blockscout/pull/7709) - Contract args displaying bug
- [#7654](https://github.com/blockscout/blockscout/pull/7654) - Optimize exchange rates requests rate
- [#7636](https://github.com/blockscout/blockscout/pull/7636) - Remove receive from read methods
- [#7635](https://github.com/blockscout/blockscout/pull/7635) - Fix single 1155 transfer displaying
- [#7629](https://github.com/blockscout/blockscout/pull/7629) - Fix NFT fetcher
- [#7614](https://github.com/blockscout/blockscout/pull/7614) - API and smart-contracts fixes and improvements
- [#7611](https://github.com/blockscout/blockscout/pull/7611) - Fix tokens pagination
- [#7566](https://github.com/blockscout/blockscout/pull/7566) - Account: check composed email before sending
- [#7564](https://github.com/blockscout/blockscout/pull/7564) - Return contract type in address view
- [#7562](https://github.com/blockscout/blockscout/pull/7562) - Remove fallback from Read methods
- [#7537](https://github.com/blockscout/blockscout/pull/7537), [#7553](https://github.com/blockscout/blockscout/pull/7553) - Withdrawals fixes and improvements
- [#7546](https://github.com/blockscout/blockscout/pull/7546) - API v2: fix today coin price (use in-memory or cached in DB value)
- [#7545](https://github.com/blockscout/blockscout/pull/7545) - API v2: Check if cached exchange rate is empty before replacing DB value in stats API
- [#7516](https://github.com/blockscout/blockscout/pull/7516) - Fix shrinking logo in Safari
- [#7590](https://github.com/blockscout/blockscout/pull/7590) - Drop genesis block in internal transactions fetcher
- [#7639](https://github.com/blockscout/blockscout/pull/7639) - Fix contract creation transactions
- [#7724](https://github.com/blockscout/blockscout/pull/7724), [#7753](https://github.com/blockscout/blockscout/pull/7753) - Move MissingRangesCollector init logic to handle_continue
- [#7751](https://github.com/blockscout/blockscout/pull/7751) - Add missing method_to_url params for trace transactions

### Chore

- [#7699](https://github.com/blockscout/blockscout/pull/7699) - Add block_number index for address_coin_balances table
- [#7666](https://github.com/blockscout/blockscout/pull/7666), [#7740](https://github.com/blockscout/blockscout/pull/7740), [#7741](https://github.com/blockscout/blockscout/pull/7741) - Search label query
- [#7644](https://github.com/blockscout/blockscout/pull/7644) - Publish docker images CI for prod/staging branches
- [#7594](https://github.com/blockscout/blockscout/pull/7594) - Stats service support in docker-compose config with new frontend
- [#7576](https://github.com/blockscout/blockscout/pull/7576) - Check left blocks in pending block operations in order to decide, if we need to display indexing int tx banner at the top
- [#7543](https://github.com/blockscout/blockscout/pull/7543) - Allow hyphen in DB username

<details>
  <summary>Dependencies version bumps</summary>

- [#7518](https://github.com/blockscout/blockscout/pull/7518) - Bump mini-css-extract-plugin from 2.7.5 to 2.7.6 in /apps/block_scout_web/assets
- [#7519](https://github.com/blockscout/blockscout/pull/7519) - Bump style-loader from 3.3.2 to 3.3.3 in /apps/block_scout_web/assets
- [#7505](https://github.com/blockscout/blockscout/pull/7505) - Bump webpack from 5.83.0 to 5.83.1 in /apps/block_scout_web/assets
- [#7533](https://github.com/blockscout/blockscout/pull/7533) - Bump sass-loader from 13.2.2 to 13.3.0 in /apps/block_scout_web/assets
- [#7534](https://github.com/blockscout/blockscout/pull/7534) - Bump eslint from 8.40.0 to 8.41.0 in /apps/block_scout_web/assets
- [#7541](https://github.com/blockscout/blockscout/pull/7541) - Bump cldr_utils from 2.23.1 to 2.24.0
- [#7542](https://github.com/blockscout/blockscout/pull/7542) - Bump ex_cldr_units from 3.16.0 to 3.16.1
- [#7548](https://github.com/blockscout/blockscout/pull/7548) - Bump briefly from 20d1318 to 678a376
- [#7547](https://github.com/blockscout/blockscout/pull/7547) - Bump webpack from 5.83.1 to 5.84.0 in /apps/block_scout_web/assets
- [#7554](https://github.com/blockscout/blockscout/pull/7554) - Bump webpack from 5.84.0 to 5.84.1 in /apps/block_scout_web/assets
- [#7568](https://github.com/blockscout/blockscout/pull/7568) - Bump @babel/core from 7.21.8 to 7.22.1 in /apps/block_scout_web/assets
- [#7569](https://github.com/blockscout/blockscout/pull/7569) - Bump postcss-loader from 7.3.0 to 7.3.1 in /apps/block_scout_web/assets
- [#7570](https://github.com/blockscout/blockscout/pull/7570) - Bump number from 1.0.3 to 1.0.4
- [#7567](https://github.com/blockscout/blockscout/pull/7567) - Bump @babel/preset-env from 7.21.5 to 7.22.2 in /apps/block_scout_web/assets
- [#7582](https://github.com/blockscout/blockscout/pull/7582) - Bump eslint-config-standard from 17.0.0 to 17.1.0 in /apps/block_scout_web/assets
- [#7581](https://github.com/blockscout/blockscout/pull/7581) - Bump sass-loader from 13.3.0 to 13.3.1 in /apps/block_scout_web/assets
- [#7578](https://github.com/blockscout/blockscout/pull/7578) - Bump @babel/preset-env from 7.22.2 to 7.22.4 in /apps/block_scout_web/assets
- [#7577](https://github.com/blockscout/blockscout/pull/7577) - Bump postcss-loader from 7.3.1 to 7.3.2 in /apps/block_scout_web/assets
- [#7579](https://github.com/blockscout/blockscout/pull/7579) - Bump sweetalert2 from 11.7.5 to 11.7.8 in /apps/block_scout_web/assets
- [#7591](https://github.com/blockscout/blockscout/pull/7591) - Bump sweetalert2 from 11.7.8 to 11.7.9 in /apps/block_scout_web/assets
- [#7593](https://github.com/blockscout/blockscout/pull/7593) - Bump ex_json_schema from 0.9.2 to 0.9.3
- [#7580](https://github.com/blockscout/blockscout/pull/7580) - Bump postcss from 8.4.23 to 8.4.24 in /apps/block_scout_web/assets
- [#7601](https://github.com/blockscout/blockscout/pull/7601) - Bump sweetalert2 from 11.7.9 to 11.7.10 in /apps/block_scout_web/assets
- [#7602](https://github.com/blockscout/blockscout/pull/7602) - Bump mime from 2.0.3 to 2.0.4
- [#7618](https://github.com/blockscout/blockscout/pull/7618) - Bump gettext from 0.22.1 to 0.22.2
- [#7617](https://github.com/blockscout/blockscout/pull/7617) - Bump @amplitude/analytics-browser from 1.10.3 to 1.10.4 in /apps/block_scout_web/assets
- [#7609](https://github.com/blockscout/blockscout/pull/7609) - Bump webpack from 5.84.1 to 5.85.0 in /apps/block_scout_web/assets
- [#7610](https://github.com/blockscout/blockscout/pull/7610) - Bump mime from 2.0.4 to 2.0.5
- [#7634](https://github.com/blockscout/blockscout/pull/7634) - Bump eslint from 8.41.0 to 8.42.0 in /apps/block_scout_web/assets
- [#7633](https://github.com/blockscout/blockscout/pull/7633) - Bump floki from 0.34.2 to 0.34.3
- [#7631](https://github.com/blockscout/blockscout/pull/7631) - Bump phoenix_ecto from 4.4.1 to 4.4.2
- [#7630](https://github.com/blockscout/blockscout/pull/7630) - Bump webpack-cli from 5.1.1 to 5.1.3 in /apps/block_scout_web/assets
- [#7632](https://github.com/blockscout/blockscout/pull/7632) - Bump webpack from 5.85.0 to 5.85.1 in /apps/block_scout_web/assets
- [#7646](https://github.com/blockscout/blockscout/pull/7646) - Bump sweetalert2 from 11.7.10 to 11.7.11 in /apps/block_scout_web/assets
- [#7647](https://github.com/blockscout/blockscout/pull/7647) - Bump @amplitude/analytics-browser from 1.10.4 to 1.10.6 in /apps/block_scout_web/assets
- [#7659](https://github.com/blockscout/blockscout/pull/7659) - Bump webpack-cli from 5.1.3 to 5.1.4 in /apps/block_scout_web/assets
- [#7658](https://github.com/blockscout/blockscout/pull/7658) - Bump @amplitude/analytics-browser from 1.10.6 to 1.10.7 in /apps/block_scout_web/assets
- [#7657](https://github.com/blockscout/blockscout/pull/7657) - Bump webpack from 5.85.1 to 5.86.0 in /apps/block_scout_web/assets
- [#7672](https://github.com/blockscout/blockscout/pull/7672) - Bump @babel/preset-env from 7.22.4 to 7.22.5 in /apps/block_scout_web/assets
- [#7674](https://github.com/blockscout/blockscout/pull/7674) - Bump ecto from 3.10.1 to 3.10.2
- [#7673](https://github.com/blockscout/blockscout/pull/7673) - Bump @babel/core from 7.22.1 to 7.22.5 in /apps/block_scout_web/assets
- [#7671](https://github.com/blockscout/blockscout/pull/7671) - Bump sass from 1.62.1 to 1.63.2 in /apps/block_scout_web/assets
- [#7681](https://github.com/blockscout/blockscout/pull/7681) - Bump sweetalert2 from 11.7.11 to 11.7.12 in /apps/block_scout_web/assets
- [#7679](https://github.com/blockscout/blockscout/pull/7679) - Bump @amplitude/analytics-browser from 1.10.7 to 1.10.8 in /apps/block_scout_web/assets
- [#7680](https://github.com/blockscout/blockscout/pull/7680) - Bump sass from 1.63.2 to 1.63.3 in /apps/block_scout_web/assets
- [#7693](https://github.com/blockscout/blockscout/pull/7693) - Bump sass-loader from 13.3.1 to 13.3.2 in /apps/block_scout_web/assets
- [#7692](https://github.com/blockscout/blockscout/pull/7692) - Bump postcss-loader from 7.3.2 to 7.3.3 in /apps/block_scout_web/assets
- [#7691](https://github.com/blockscout/blockscout/pull/7691) - Bump url from 0.11.0 to 0.11.1 in /apps/block_scout_web/assets
- [#7690](https://github.com/blockscout/blockscout/pull/7690) - Bump core-js from 3.30.2 to 3.31.0 in /apps/block_scout_web/assets
- [#7701](https://github.com/blockscout/blockscout/pull/7701) - Bump css-minimizer-webpack-plugin from 5.0.0 to 5.0.1 in /apps/block_scout_web/assets
- [#7702](https://github.com/blockscout/blockscout/pull/7702) - Bump @amplitude/analytics-browser from 1.10.8 to 1.11.0 in /apps/block_scout_web/assets
- [#7708](https://github.com/blockscout/blockscout/pull/7708) - Bump phoenix_pubsub from 2.1.2 to 2.1.3
- [#7707](https://github.com/blockscout/blockscout/pull/7707) - Bump @amplitude/analytics-browser from 1.11.0 to 2.0.0 in /apps/block_scout_web/assets
- [#7706](https://github.com/blockscout/blockscout/pull/7706) - Bump webpack from 5.86.0 to 5.87.0 in /apps/block_scout_web/assets
- [#7705](https://github.com/blockscout/blockscout/pull/7705) - Bump sass from 1.63.3 to 1.63.4 in /apps/block_scout_web/assets
- [#7714](https://github.com/blockscout/blockscout/pull/7714) - Bump ex_cldr_units from 3.16.1 to 3.16.2
- [#7748](https://github.com/blockscout/blockscout/pull/7748) - Bump mock from 0.3.7 to 0.3.8
- [#7746](https://github.com/blockscout/blockscout/pull/7746) - Bump eslint from 8.42.0 to 8.43.0 in /apps/block_scout_web/assets
- [#7747](https://github.com/blockscout/blockscout/pull/7747) - Bump cldr_utils from 2.24.0 to 2.24.1

</details>

## 5.1.5-beta

### Features

- [#7439](https://github.com/blockscout/blockscout/pull/7439) - Define batch size for token balance fetcher via runtime env var
- [#7298](https://github.com/blockscout/blockscout/pull/7298) - Add changes to support force email verification
- [#7422](https://github.com/blockscout/blockscout/pull/7422) - Refactor state changes
- [#7416](https://github.com/blockscout/blockscout/pull/7416) - Add option to disable reCAPTCHA
- [#6694](https://github.com/blockscout/blockscout/pull/6694) - Add withdrawals support (EIP-4895)
- [#7355](https://github.com/blockscout/blockscout/pull/7355) - Add endpoint for token info import
- [#7393](https://github.com/blockscout/blockscout/pull/7393) - Realtime fetcher max gap
- [#7436](https://github.com/blockscout/blockscout/pull/7436) - TokenBalanceOnDemand ERC-1155 support
- [#7469](https://github.com/blockscout/blockscout/pull/7469), [#7485](https://github.com/blockscout/blockscout/pull/7485), [#7493](https://github.com/blockscout/blockscout/pull/7493) - Clear missing block ranges after every success import
- [#7489](https://github.com/blockscout/blockscout/pull/7489) - INDEXER_CATCHUP_BLOCK_INTERVAL env var

### Fixes

- [#7490](https://github.com/blockscout/blockscout/pull/7490) - Fix pending txs is not a map
- [#7474](https://github.com/blockscout/blockscout/pull/7474) - Websocket v2 improvements
- [#7472](https://github.com/blockscout/blockscout/pull/7472) - Fix RE_CAPTCHA_DISABLED variable parsing
- [#7391](https://github.com/blockscout/blockscout/pull/7391) - Fix: cannot read properties of null (reading 'value')
- [#7377](https://github.com/blockscout/blockscout/pull/7377), [#7454](https://github.com/blockscout/blockscout/pull/7454) - API v2 improvements

### Chore

- [#7496](https://github.com/blockscout/blockscout/pull/7496) - API v2: Pass backend version to the frontend
- [#7468](https://github.com/blockscout/blockscout/pull/7468) - Refactoring queries with blocks
- [#7435](https://github.com/blockscout/blockscout/pull/7435) - Add `.exs` and `.eex` checking in cspell
- [#7450](https://github.com/blockscout/blockscout/pull/7450) - Resolve unresponsive navbar in verification form page
- [#7449](https://github.com/blockscout/blockscout/pull/7449) - Actualize docker-compose readme and use latest tags instead main
- [#7417](https://github.com/blockscout/blockscout/pull/7417) - Docker compose for frontend
- [#7349](https://github.com/blockscout/blockscout/pull/7349) - Proxy pattern with getImplementation()
- [#7360](https://github.com/blockscout/blockscout/pull/7360) - Manage visibility of indexing progress alert

<details>
  <summary>Dependencies version bumps</summary>

- [#7351](https://github.com/blockscout/blockscout/pull/7351) - Bump decimal from 2.0.0 to 2.1.1
- [#7356](https://github.com/blockscout/blockscout/pull/7356) - Bump @amplitude/analytics-browser from 1.10.0 to 1.10.1 in /apps/block_scout_web/assets
- [#7366](https://github.com/blockscout/blockscout/pull/7366) - Bump mixpanel-browser from 2.46.0 to 2.47.0 in /apps/block_scout_web/assets
- [#7365](https://github.com/blockscout/blockscout/pull/7365) - Bump @amplitude/analytics-browser from 1.10.1 to 1.10.2 in /apps/block_scout_web/assets
- [#7368](https://github.com/blockscout/blockscout/pull/7368) - Bump cowboy from 2.9.0 to 2.10.0
- [#7370](https://github.com/blockscout/blockscout/pull/7370) - Bump ex_cldr_units from 3.15.0 to 3.16.0
- [#7364](https://github.com/blockscout/blockscout/pull/7364) - Bump chart.js from 4.2.1 to 4.3.0 in /apps/block_scout_web/assets
- [#7382](https://github.com/blockscout/blockscout/pull/7382) - Bump @babel/preset-env from 7.21.4 to 7.21.5 in /apps/block_scout_web/assets
- [#7381](https://github.com/blockscout/blockscout/pull/7381) - Bump highlight.js from 11.7.0 to 11.8.0 in /apps/block_scout_web/assets
- [#7379](https://github.com/blockscout/blockscout/pull/7379) - Bump @babel/core from 7.21.4 to 7.21.5 in /apps/block_scout_web/assets
- [#7380](https://github.com/blockscout/blockscout/pull/7380) - Bump postcss-loader from 7.2.4 to 7.3.0 in /apps/block_scout_web/assets
- [#7395](https://github.com/blockscout/blockscout/pull/7395) - Bump @babel/core from 7.21.5 to 7.21.8 in /apps/block_scout_web/assets
- [#7402](https://github.com/blockscout/blockscout/pull/7402) - Bump webpack from 5.81.0 to 5.82.0 in /apps/block_scout_web/assets
- [#7411](https://github.com/blockscout/blockscout/pull/7411) - Bump cldr_utils from 2.22.0 to 2.23.1
- [#7409](https://github.com/blockscout/blockscout/pull/7409) - Bump @amplitude/analytics-browser from 1.10.2 to 1.10.3 in /apps/block_scout_web/assets
- [#7410](https://github.com/blockscout/blockscout/pull/7410) - Bump sweetalert2 from 11.7.3 to 11.7.5 in /apps/block_scout_web/assets
- [#7434](https://github.com/blockscout/blockscout/pull/7434) - Bump ex_cldr from 2.37.0 to 2.37.1
- [#7433](https://github.com/blockscout/blockscout/pull/7433) - Bump eslint from 8.39.0 to 8.40.0 in /apps/block_scout_web/assets
- [#7432](https://github.com/blockscout/blockscout/pull/7432) - Bump tesla from 1.6.0 to 1.6.1
- [#7431](https://github.com/blockscout/blockscout/pull/7431) - Bump webpack-cli from 5.0.2 to 5.1.0 in /apps/block_scout_web/assets
- [#7430](https://github.com/blockscout/blockscout/pull/7430) - Bump core-js from 3.30.1 to 3.30.2 in /apps/block_scout_web/assets
- [#7443](https://github.com/blockscout/blockscout/pull/7443) - Bump webpack-cli from 5.1.0 to 5.1.1 in /apps/block_scout_web/assets
- [#7457](https://github.com/blockscout/blockscout/pull/7457) - Bump web3 from 1.9.0 to 1.10.0 in /apps/block_scout_web/assets
- [#7456](https://github.com/blockscout/blockscout/pull/7456) - Bump webpack from 5.82.0 to 5.82.1 in /apps/block_scout_web/assets
- [#7458](https://github.com/blockscout/blockscout/pull/7458) - Bump phoenix_ecto from 4.4.0 to 4.4.1
- [#7455](https://github.com/blockscout/blockscout/pull/7455) - Bump solc from 0.8.19 to 0.8.20 in /apps/explorer
- [#7460](https://github.com/blockscout/blockscout/pull/7460) - Bump jquery from 3.6.4 to 3.7.0 in /apps/block_scout_web/assets
- [#7488](https://github.com/blockscout/blockscout/pull/7488) - Bump exvcr from 0.13.5 to 0.14.1
- [#7486](https://github.com/blockscout/blockscout/pull/7486) - Bump redix from 1.2.2 to 1.2.3
- [#7487](https://github.com/blockscout/blockscout/pull/7487) - Bump tesla from 1.6.1 to 1.7.0
- [#7494](https://github.com/blockscout/blockscout/pull/7494) - Bump webpack from 5.82.1 to 5.83.0 in /apps/block_scout_web/assets
- [#7495](https://github.com/blockscout/blockscout/pull/7495) - Bump ex_cldr_numbers from 2.31.0 to 2.31.1

</details>

## 5.1.4-beta

### Features

- [#7273](https://github.com/blockscout/blockscout/pull/7273) - Support reCAPTCHA v3 in CSV export page
- [#7345](https://github.com/blockscout/blockscout/pull/7345) - Manage telegram link and its visibility in the footer
- [#7313](https://github.com/blockscout/blockscout/pull/7313) - API v2 new endpoints: watchlist transactions
- [#7286](https://github.com/blockscout/blockscout/pull/7286) - Split token instance fetcher
- [#7246](https://github.com/blockscout/blockscout/pull/7246) - Fallback JSON RPC option
- [#7329](https://github.com/blockscout/blockscout/pull/7329) - Delete pending block operations for empty blocks

### Fixes

- [#7317](https://github.com/blockscout/blockscout/pull/7317) - Fix tokensupply API v1 endpoint: handle nil total_supply
- [#7290](https://github.com/blockscout/blockscout/pull/7290) - Allow nil gas price for pending tx (Erigon node case)
- [#7288](https://github.com/blockscout/blockscout/pull/7288) - API v2 improvements: Fix tx type for pending contract creation; Remove owner for not unique ERC-1155 token instances
- [#7283](https://github.com/blockscout/blockscout/pull/7283) - Fix status for dropped/replaced tx
- [#7270](https://github.com/blockscout/blockscout/pull/7270) - Fix default `TOKEN_EXCHANGE_RATE_REFETCH_INTERVAL`
- [#7276](https://github.com/blockscout/blockscout/pull/7276) - Convert 99+% of int txs indexing into 100% in order to hide top indexing banner
- [#7282](https://github.com/blockscout/blockscout/pull/7282) - Add not found transaction error case
- [#7305](https://github.com/blockscout/blockscout/pull/7305) - Reset MissingRangesCollector min_fetched_block_number

### Chore

- [#7343](https://github.com/blockscout/blockscout/pull/7343) - Management flexibility of charts dashboard on the main page
- [#7337](https://github.com/blockscout/blockscout/pull/7337) - Account: derive Auth0 logout urls from existing envs
- [#7332](https://github.com/blockscout/blockscout/pull/7332) - Add volume for Postgres Docker containers DB
- [#7328](https://github.com/blockscout/blockscout/pull/7328) - Update Docker image tag latest with release only
- [#7312](https://github.com/blockscout/blockscout/pull/7312) - Add configs for Uniswap v3 transaction actions to index them on Base Goerli
- [#7310](https://github.com/blockscout/blockscout/pull/7310) - Reducing resource consumption on bs-indexer-eth-goerli environment
- [#7297](https://github.com/blockscout/blockscout/pull/7297) - Use tracing JSONRPC URL in case of debug_traceTransaction method
- [#7292](https://github.com/blockscout/blockscout/pull/7292) - Allow Node 16+ version

<details>
  <summary>Dependencies version bumps</summary>

- [#7257](https://github.com/blockscout/blockscout/pull/7257) - Bump ecto_sql from 3.10.0 to 3.10.1
- [#7265](https://github.com/blockscout/blockscout/pull/7265) - Bump ecto from 3.10.0 to 3.10.1
- [#7263](https://github.com/blockscout/blockscout/pull/7263) - Bump sass from 1.61.0 to 1.62.0 in /apps/block_scout_web/assets
- [#7264](https://github.com/blockscout/blockscout/pull/7264) - Bump webpack from 5.78.0 to 5.79.0 in /apps/block_scout_web/assets
- [#7274](https://github.com/blockscout/blockscout/pull/7274) - Bump postgrex from 0.17.0 to 0.17.1
- [#7277](https://github.com/blockscout/blockscout/pull/7277) - Bump core-js from 3.30.0 to 3.30.1 in /apps/block_scout_web/assets
- [#7295](https://github.com/blockscout/blockscout/pull/7295) - Bump postcss from 8.4.21 to 8.4.22 in /apps/block_scout_web/assets
- [#7303](https://github.com/blockscout/blockscout/pull/7303) - Bump redix from 1.2.1 to 1.2.2
- [#7302](https://github.com/blockscout/blockscout/pull/7302) - Bump webpack from 5.79.0 to 5.80.0 in /apps/block_scout_web/assets
- [#7307](https://github.com/blockscout/blockscout/pull/7307) - Bump postcss from 8.4.22 to 8.4.23 in /apps/block_scout_web/assets
- [#7321](https://github.com/blockscout/blockscout/pull/7321) - Bump webpack-cli from 5.0.1 to 5.0.2 in /apps/block_scout_web/assets
- [#7320](https://github.com/blockscout/blockscout/pull/7320) - Bump js-cookie from 3.0.1 to 3.0.4 in /apps/block_scout_web/assets
- [#7333](https://github.com/blockscout/blockscout/pull/7333) - Bump js-cookie from 3.0.4 to 3.0.5 in /apps/block_scout_web/assets
- [#7334](https://github.com/blockscout/blockscout/pull/7334) - Bump eslint from 8.38.0 to 8.39.0 in /apps/block_scout_web/assets
- [#7344](https://github.com/blockscout/blockscout/pull/7344) - Bump @amplitude/analytics-browser from 1.9.4 to 1.10.0 in /apps/block_scout_web/assets
- [#7347](https://github.com/blockscout/blockscout/pull/7347) - Bump webpack from 5.80.0 to 5.81.0 in /apps/block_scout_web/assets
- [#7348](https://github.com/blockscout/blockscout/pull/7348) - Bump sass from 1.62.0 to 1.62.1 in /apps/block_scout_web/assets

</details>

## 5.1.3-beta

### Features

- [#7253](https://github.com/blockscout/blockscout/pull/7253) - Add `EIP_1559_ELASTICITY_MULTIPLIER` env variable
- [#7187](https://github.com/blockscout/blockscout/pull/7187) - Integrate [Eth Bytecode DB](https://github.com/blockscout/blockscout-rs/tree/main/eth-bytecode-db/eth-bytecode-db)
- [#7185](https://github.com/blockscout/blockscout/pull/7185) - Aave v3 transaction actions indexer
- [#7148](https://github.com/blockscout/blockscout/pull/7148), [#7244](https://github.com/blockscout/blockscout/pull/7244) - API v2 improvements: API rate limiting, `/tokens/{address_hash}/instances/{token_id}/holders` and other changes

### Fixes

- [#7242](https://github.com/blockscout/blockscout/pull/7242) - Fix daily txs chart
- [#7210](https://github.com/blockscout/blockscout/pull/7210) - Fix Makefile docker image build
- [#7203](https://github.com/blockscout/blockscout/pull/7203) - Fix write contract functionality for multidimensional arrays case
- [#7186](https://github.com/blockscout/blockscout/pull/7186) - Fix build from Dockerfile
- [#7255](https://github.com/blockscout/blockscout/pull/7255) - Fix MissingRangesCollector max block number fetching

### Chore

- [#7254](https://github.com/blockscout/blockscout/pull/7254) - Rename env vars related for the integration with microservices
- [#7107](https://github.com/blockscout/blockscout/pull/7107) - Tx actions: remove excess delete_all calls and remake a cache
- [#7201](https://github.com/blockscout/blockscout/pull/7201) - Remove rust, cargo from dependencies since the latest version of ex_keccak is using precompiled rust

<details>
  <summary>Dependencies version bumps</summary>

- [#7183](https://github.com/blockscout/blockscout/pull/7183) - Bump sobelow from 0.11.1 to 0.12.1
- [#7188](https://github.com/blockscout/blockscout/pull/7188) - Bump @babel/preset-env from 7.20.2 to 7.21.4 in /apps/block_scout_web/assets
- [#7190](https://github.com/blockscout/blockscout/pull/7190) - Bump @amplitude/analytics-browser from 1.9.1 to 1.9.2 in /apps/block_scout_web/assets
- [#7189](https://github.com/blockscout/blockscout/pull/7189) - Bump @babel/core from 7.21.3 to 7.21.4 in /apps/block_scout_web/assets
- [#7206](https://github.com/blockscout/blockscout/pull/7206) - Bump tesla from 1.5.1 to 1.6.0
- [#7207](https://github.com/blockscout/blockscout/pull/7207) - Bump sobelow from 0.12.1 to 0.12.2
- [#7205](https://github.com/blockscout/blockscout/pull/7205) - Bump @amplitude/analytics-browser from 1.9.2 to 1.9.3 in /apps/block_scout_web/assets
- [#7204](https://github.com/blockscout/blockscout/pull/7204) - Bump postcss-loader from 7.1.0 to 7.2.1 in /apps/block_scout_web/assets
- [#7214](https://github.com/blockscout/blockscout/pull/7214) - Bump core-js from 3.29.1 to 3.30.0 in /apps/block_scout_web/assets
- [#7215](https://github.com/blockscout/blockscout/pull/7215) - Bump postcss-loader from 7.2.1 to 7.2.4 in /apps/block_scout_web/assets
- [#7220](https://github.com/blockscout/blockscout/pull/7220) - Bump wallaby from 0.30.2 to 0.30.3
- [#7236](https://github.com/blockscout/blockscout/pull/7236) - Bump sass from 1.60.0 to 1.61.0 in /apps/block_scout_web/assets
- [#7235](https://github.com/blockscout/blockscout/pull/7235) - Bump @amplitude/analytics-browser from 1.9.3 to 1.9.4 in /apps/block_scout_web/assets
- [#7224](https://github.com/blockscout/blockscout/pull/7224) - Bump webpack from 5.77.0 to 5.78.0 in /apps/block_scout_web/assets
- [#7245](https://github.com/blockscout/blockscout/pull/7245) - Bump eslint from 8.37.0 to 8.38.0 in /apps/block_scout_web/assets
- [#7250](https://github.com/blockscout/blockscout/pull/7250) - Bump dialyxir from 1.2.0 to 1.3.0

</details>

## 5.1.2-beta

### Features

- [#6925](https://github.com/blockscout/blockscout/pull/6925) - Rework token price fetching mechanism and sort token balances by fiat value
- [#7068](https://github.com/blockscout/blockscout/pull/7068) - Add authenticate endpoint
- [#6990](https://github.com/blockscout/blockscout/pull/6990) - Improved http requests logging, batch transfers pagination; New API v2 endpoint `/smart-contracts/counters`; And some refactoring
- [#7089](https://github.com/blockscout/blockscout/pull/7089) - ETHEREUM_JSONRPC_HTTP_TIMEOUT env variable

### Fixes

- [#7243](https://github.com/blockscout/blockscout/pull/7243) - Fix Elixir tracer to work with polygon edge
- [#7162](https://github.com/blockscout/blockscout/pull/7162) - Hide indexing alert, if internal transactions indexer disabled
- [#7096](https://github.com/blockscout/blockscout/pull/7096) - Hide indexing alert, if indexer disabled
- [#7102](https://github.com/blockscout/blockscout/pull/7102) - Set infinity timeout timestamp_to_block_number query
- [#7091](https://github.com/blockscout/blockscout/pull/7091) - Fix custom ABI
- [#7087](https://github.com/blockscout/blockscout/pull/7087) - Allow URI special symbols in `DATABASE_URL`
- [#7062](https://github.com/blockscout/blockscout/pull/7062) - Save block count in the DB when calculated in Cache module
- [#7008](https://github.com/blockscout/blockscout/pull/7008) - Fetch image/video content from IPFS link
- [#7007](https://github.com/blockscout/blockscout/pull/7007), [#7031](https://github.com/blockscout/blockscout/pull/7031), [#7058](https://github.com/blockscout/blockscout/pull/7058), [#7061](https://github.com/blockscout/blockscout/pull/7061), [#7067](https://github.com/blockscout/blockscout/pull/7067) - Token instance fetcher fixes
- [#7009](https://github.com/blockscout/blockscout/pull/7009) - Fix updating coin balances with empty value
- [#7055](https://github.com/blockscout/blockscout/pull/7055) - Set updated_at on token update even if there are no changes
- [#7080](https://github.com/blockscout/blockscout/pull/7080) - Deduplicate second degree relations before insert
- [#7161](https://github.com/blockscout/blockscout/pull/7161) - Treat "" as empty value while parsing env vars
- [#7135](https://github.com/blockscout/blockscout/pull/7135) - Block reorg fixes

### Chore

- [#7147](https://github.com/blockscout/blockscout/pull/7147) - Add missing GAS_PRICE_ORACLE_ vars to Makefile
- [#7144](https://github.com/blockscout/blockscout/pull/7144) - Update Blockscout logo
- [#7136](https://github.com/blockscout/blockscout/pull/7136) - Add release link or commit hash to docker images
- [#7097](https://github.com/blockscout/blockscout/pull/7097) - Force display token instance page
- [#7119](https://github.com/blockscout/blockscout/pull/7119), [#7149](https://github.com/blockscout/blockscout/pull/7149) - Refactor runtime config
- [#7072](https://github.com/blockscout/blockscout/pull/7072) - Add a separate docker compose for geth with clique consensus
- [#7056](https://github.com/blockscout/blockscout/pull/7056) - Add path_helper in interact.js
- [#7040](https://github.com/blockscout/blockscout/pull/7040) - Use alias BlockScoutWeb.Cldr.Number
- [#7037](https://github.com/blockscout/blockscout/pull/7037) - Define common function for "reltuples" query
- [#7034](https://github.com/blockscout/blockscout/pull/7034) - Resolve "Unexpected var, use let or const instead"
- [#7014](https://github.com/blockscout/blockscout/pull/7014), [#7036](https://github.com/blockscout/blockscout/pull/7036), [7041](https://github.com/blockscout/blockscout/pull/7041) - Fix spell in namings, add spell checking in CI
- [#7012](https://github.com/blockscout/blockscout/pull/7012) - Refactor socket.js
- [#6960](https://github.com/blockscout/blockscout/pull/6960) - Add deploy + workflow for testing (bs-indexers-ethereum-goerli)
- [#6989](https://github.com/blockscout/blockscout/pull/6989) - Update bitwalker/alpine-elixir-phoenix: 1.13 -> 1.14
- [#6987](https://github.com/blockscout/blockscout/pull/6987) - Change tx actions warning importance

<details>
  <summary>Dependencies version bumps</summary>

- [6997](https://github.com/blockscout/blockscout/pull/6997) - Bump sweetalert2 from 11.7.2 to 11.7.3 in /apps/block_scout_web/assets
- [6999](https://github.com/blockscout/blockscout/pull/6999) - Bump @amplitude/analytics-browser from 1.8.0 to 1.9.0 in /apps/block_scout_web/assets
- [7000](https://github.com/blockscout/blockscout/pull/7000) - Bump eslint from 8.34.0 to 8.35.0 in /apps/block_scout_web/assets
- [7001](https://github.com/blockscout/blockscout/pull/7001) - Bump core-js from 3.28.0 to 3.29.0 in /apps/block_scout_web/assets
- [7002](https://github.com/blockscout/blockscout/pull/7002) - Bump floki from 0.34.1 to 0.34.2
- [7004](https://github.com/blockscout/blockscout/pull/7004) - Bump ex_cldr from 2.34.1 to 2.34.2
- [7011](https://github.com/blockscout/blockscout/pull/7011) - Bump ex_doc from 0.29.1 to 0.29.2
- [7026](https://github.com/blockscout/blockscout/pull/7026) - Bump @amplitude/analytics-browser from 1.9.0 to 1.9.1 in /apps/block_scout_web/assets
- [7029](https://github.com/blockscout/blockscout/pull/7029) - Bump jest from 29.4.3 to 29.5.0 in /apps/block_scout_web/assets
- [7028](https://github.com/blockscout/blockscout/pull/7028) - Bump luxon from 3.2.1 to 3.3.0 in /apps/block_scout_web/assets
- [7027](https://github.com/blockscout/blockscout/pull/7027) - Bump jest-environment-jsdom from 29.4.3 to 29.5.0 in /apps/block_scout_web/assets
- [7030](https://github.com/blockscout/blockscout/pull/7030) - Bump viewerjs from 1.11.2 to 1.11.3 in /apps/block_scout_web/assets
- [7042](https://github.com/blockscout/blockscout/pull/7042) - Bump ex_cldr_numbers from 2.29.0 to 2.30.0
- [7048](https://github.com/blockscout/blockscout/pull/7048) - Bump webpack from 5.75.0 to 5.76.0 in /apps/block_scout_web/assets
- [7049](https://github.com/blockscout/blockscout/pull/7049) - Bump jquery from 3.6.3 to 3.6.4 in /apps/block_scout_web/assets
- [7050](https://github.com/blockscout/blockscout/pull/7050) - Bump mini-css-extract-plugin from 2.7.2 to 2.7.3 in /apps/block_scout_web/assets
- [7063](https://github.com/blockscout/blockscout/pull/7063) - Bump autoprefixer from 10.4.13 to 10.4.14 in /apps/block_scout_web/assets
- [7064](https://github.com/blockscout/blockscout/pull/7064) - Bump ueberauth from 0.10.3 to 0.10.5
- [7074](https://github.com/blockscout/blockscout/pull/7074) - Bump core-js from 3.29.0 to 3.29.1 in /apps/block_scout_web/assets
- [7078](https://github.com/blockscout/blockscout/pull/7078) - Bump ex_cldr from 2.35.1 to 2.36.0
- [7075](https://github.com/blockscout/blockscout/pull/7075) - Bump webpack from 5.76.0 to 5.76.1 in /apps/block_scout_web/assets
- [7077](https://github.com/blockscout/blockscout/pull/7077) - Bump wallaby from 0.30.1 to 0.30.2
- [7073](https://github.com/blockscout/blockscout/pull/7073) - Bump sass from 1.58.3 to 1.59.2 in /apps/block_scout_web/assets
- [7076](https://github.com/blockscout/blockscout/pull/7076) - Bump eslint from 8.35.0 to 8.36.0 in /apps/block_scout_web/assets
- [7082](https://github.com/blockscout/blockscout/pull/7082) - Bump @babel/core from 7.21.0 to 7.21.3 in /apps/block_scout_web/assets
- [7083](https://github.com/blockscout/blockscout/pull/7083) - Bump style-loader from 3.3.1 to 3.3.2 in /apps/block_scout_web/assets
- [7086](https://github.com/blockscout/blockscout/pull/7086) - Bump sass from 1.59.2 to 1.59.3 in /apps/block_scout_web/assets
- [7092](https://github.com/blockscout/blockscout/pull/7092) - Bump mini-css-extract-plugin from 2.7.3 to 2.7.4 in /apps/block_scout_web/assets
- [7094](https://github.com/blockscout/blockscout/pull/7094) - Bump webpack from 5.76.1 to 5.76.2 in /apps/block_scout_web/assets
- [7095](https://github.com/blockscout/blockscout/pull/7095) - Bump plug_cowboy from 2.6.0 to 2.6.1
- [7093](https://github.com/blockscout/blockscout/pull/7093) - Bump postcss-loader from 7.0.2 to 7.1.0 in /apps/block_scout_web/assets
- [7100](https://github.com/blockscout/blockscout/pull/7100) - Bump mini-css-extract-plugin from 2.7.4 to 2.7.5 in /apps/block_scout_web/assets
- [7101](https://github.com/blockscout/blockscout/pull/7101) - Bump ex_doc from 0.29.2 to 0.29.3
- [7113](https://github.com/blockscout/blockscout/pull/7113) - Bump sass-loader from 13.2.0 to 13.2.1 in /apps/block_scout_web/assets
- [7114](https://github.com/blockscout/blockscout/pull/7114) - Bump web3 from 1.8.2 to 1.9.0 in /apps/block_scout_web/assets
- [7117](https://github.com/blockscout/blockscout/pull/7117) - Bump flow from 1.2.3 to 1.2.4
- [7127](https://github.com/blockscout/blockscout/pull/7127) - Bump webpack from 5.76.2 to 5.76.3 in /apps/block_scout_web/assets
- [7128](https://github.com/blockscout/blockscout/pull/7128) - Bump ecto from 3.9.4 to 3.9.5
- [7129](https://github.com/blockscout/blockscout/pull/7129) - Bump ex_abi from 0.5.16 to 0.6.0
- [7118](https://github.com/blockscout/blockscout/pull/7118) - Bump credo from 1.6.7 to 1.7.0
- [7151](https://github.com/blockscout/blockscout/pull/7151) - Bump mixpanel-browser from 2.45.0 to 2.46.0 in /apps/block_scout_web/assets
- [7156](https://github.com/blockscout/blockscout/pull/7156) - Bump cldr_utils from 2.21.0 to 2.22.0
- [7155](https://github.com/blockscout/blockscout/pull/7155) - Bump timex from 3.7.9 to 3.7.11
- [7154](https://github.com/blockscout/blockscout/pull/7154) - Bump sass-loader from 13.2.1 to 13.2.2 in /apps/block_scout_web/assets
- [7152](https://github.com/blockscout/blockscout/pull/7152) - Bump @fortawesome/fontawesome-free from 6.3.0 to 6.4.0 in /apps/block_scout_web/assets
- [7153](https://github.com/blockscout/blockscout/pull/7153) - Bump sass from 1.59.3 to 1.60.0 in /apps/block_scout_web/assets
- [7159](https://github.com/blockscout/blockscout/pull/7159) - Bump ex_cldr_numbers from 2.30.0 to 2.30.1
- [7158](https://github.com/blockscout/blockscout/pull/7158) - Bump css-minimizer-webpack-plugin from 4.2.2 to 5.0.0 in /apps/block_scout_web/assets
- [7165](https://github.com/blockscout/blockscout/pull/7165) - Bump ex_doc from 0.29.3 to 0.29.4
- [7164](https://github.com/blockscout/blockscout/pull/7164) - Bump photoswipe from 5.3.6 to 5.3.7 in /apps/block_scout_web/assets
- [7167](https://github.com/blockscout/blockscout/pull/7167) - Bump webpack from 5.76.3 to 5.77.0 in /apps/block_scout_web/assets
- [7166](https://github.com/blockscout/blockscout/pull/7166) - Bump eslint from 8.36.0 to 8.37.0 in /apps/block_scout_web/assets

</details>

## 5.1.1-beta

### Features

- [#6973](https://github.com/blockscout/blockscout/pull/6973) - API v2: `/smart-contracts` and `/state-changes` endpoints
- [#6897](https://github.com/blockscout/blockscout/pull/6897) - Support basic auth in JSON RPC endpoint
- [#6908](https://github.com/blockscout/blockscout/pull/6908) - Allow disable API rate limit
- [#6951](https://github.com/blockscout/blockscout/pull/6951), [#6958](https://github.com/blockscout/blockscout/pull/6958), [#6991](https://github.com/blockscout/blockscout/pull/6991) - Set poll: true for TokenInstance fetcher
- [#5720](https://github.com/blockscout/blockscout/pull/5720) - Fetchers graceful shutdown

### Fixes

- [#6933](https://github.com/blockscout/blockscout/pull/6933) - Extract blocking UI requests to separate GenServers
- [#6953](https://github.com/blockscout/blockscout/pull/6953) - reCAPTCHA dark mode
- [#6940](https://github.com/blockscout/blockscout/pull/6940) - Reduce ttl_check_interval for cache module
- [#6941](https://github.com/blockscout/blockscout/pull/6941) - Sanitize search query before displaying
- [#6912](https://github.com/blockscout/blockscout/pull/6912) - Docker compose fix exposed ports
- [#6913](https://github.com/blockscout/blockscout/pull/6913) - Fix an error occurred when decoding base64 encoded json
- [#6911](https://github.com/blockscout/blockscout/pull/6911) - Fix bugs in verification API v2
- [#6903](https://github.com/blockscout/blockscout/pull/6903), [#6937](https://github.com/blockscout/blockscout/pull/6937), [#6961](https://github.com/blockscout/blockscout/pull/6961) - Fix indexed blocks value in "Indexing tokens" banner
- [#6891](https://github.com/blockscout/blockscout/pull/6891) - Fix read contract for geth
- [#6889](https://github.com/blockscout/blockscout/pull/6889) - Fix Internal Server Error on tx input decoding
- [#6893](https://github.com/blockscout/blockscout/pull/6893) - Fix token type definition for multiple interface tokens
- [#6922](https://github.com/blockscout/blockscout/pull/6922) - Fix WebSocketClient
- [#6501](https://github.com/blockscout/blockscout/pull/6501) - Fix wss connect

### Chore

- [#6981](https://github.com/blockscout/blockscout/pull/6981) - Token instance fetcher batch size and concurrency env vars
- [#6954](https://github.com/blockscout/blockscout/pull/6954), [#6979](https://github.com/blockscout/blockscout/pull/6979) - Move some compile time vars to runtime
- [#6952](https://github.com/blockscout/blockscout/pull/6952) - Manage BlockReward fetcher params
- [#6929](https://github.com/blockscout/blockscout/pull/6929) - Extend `INDEXER_MEMORY_LIMIT` env parsing
- [#6902](https://github.com/blockscout/blockscout/pull/6902) - Increase verification timeout to 120 seconds for microservice verification

<details>
  <summary>Dependencies version bumps</summary>

- [#6882](https://github.com/blockscout/blockscout/pull/6882) - Bump exvcr from 0.13.4 to 0.13.5
- [#6883](https://github.com/blockscout/blockscout/pull/6883) - Bump floki from 0.34.0 to 0.34.1
- [#6884](https://github.com/blockscout/blockscout/pull/6884) - Bump eslint from 8.33.0 to 8.34.0 in /apps/block_scout_web/assets
- [#6894](https://github.com/blockscout/blockscout/pull/6894) - Bump core-js from 3.27.2 to 3.28.0 in /apps/block_scout_web/assets
- [#6895](https://github.com/blockscout/blockscout/pull/6895) - Bump sass from 1.58.0 to 1.58.1 in /apps/block_scout_web/assets
- [#6905](https://github.com/blockscout/blockscout/pull/6905) - Bump jest-environment-jsdom from 29.4.2 to 29.4.3 in /apps/block_scout_web/assets
- [#6907](https://github.com/blockscout/blockscout/pull/6907) - Bump cbor from 1.0.0 to 1.0.1
- [#6906](https://github.com/blockscout/blockscout/pull/6906) - Bump jest from 29.4.2 to 29.4.3 in /apps/block_scout_web/assets
- [#6917](https://github.com/blockscout/blockscout/pull/6917) - Bump tesla from 1.5.0 to 1.5.1
- [#6930](https://github.com/blockscout/blockscout/pull/6930) - Bump sweetalert2 from 11.7.1 to 11.7.2 in /apps/block_scout_web/assets
- [#6942](https://github.com/blockscout/blockscout/pull/6942) - Bump @babel/core from 7.20.12 to 7.21.0 in /apps/block_scout_web/assets
- [#6943](https://github.com/blockscout/blockscout/pull/6943) - Bump gettext from 0.22.0 to 0.22.1
- [#6944](https://github.com/blockscout/blockscout/pull/6944) - Bump sass from 1.58.1 to 1.58.3 in /apps/block_scout_web/assets
- [#6966](https://github.com/blockscout/blockscout/pull/6966) - Bump solc from 0.8.18 to 0.8.19 in /apps/explorer
- [#6967](https://github.com/blockscout/blockscout/pull/6967) - Bump photoswipe from 5.3.5 to 5.3.6 in /apps/block_scout_web/assets
- [#6968](https://github.com/blockscout/blockscout/pull/6968) - Bump ex_rlp from 0.5.5 to 0.6.0

</details>

## 5.1.0-beta

### Features

- [#6871](https://github.com/blockscout/blockscout/pull/6871) - Integrate new smart contract verifier version
- [#6838](https://github.com/blockscout/blockscout/pull/6838) - Disable dark mode env var
- [#6843](https://github.com/blockscout/blockscout/pull/6843) - Add env variable to hide Add to MM button
- [#6744](https://github.com/blockscout/blockscout/pull/6744) - API v2: smart contracts verification
- [#6763](https://github.com/blockscout/blockscout/pull/6763) - Permanent UI dark mode
- [#6721](https://github.com/blockscout/blockscout/pull/6721) - Implement fetching internal transactions from callTracer
- [#6541](https://github.com/blockscout/blockscout/pull/6541) - Integrate sig provider
- [#6712](https://github.com/blockscout/blockscout/pull/6712), [#6798](https://github.com/blockscout/blockscout/pull/6798) - API v2 update
- [#6582](https://github.com/blockscout/blockscout/pull/6582) - Transaction actions indexer
- [#6863](https://github.com/blockscout/blockscout/pull/6863) - Move OnDemand fetchers from indexer supervisor

### Fixes

- [#6864](https://github.com/blockscout/blockscout/pull/6864) - Fix pool checker in tx actions fetcher
- [#6860](https://github.com/blockscout/blockscout/pull/6860) - JSON RPC to CSP header
- [#6859](https://github.com/blockscout/blockscout/pull/6859) - Fix task restart in transaction actions fetcher
- [#6840](https://github.com/blockscout/blockscout/pull/6840) - Fix realtime block fetcher
- [#6831](https://github.com/blockscout/blockscout/pull/6831) - Copy of [#6028](https://github.com/blockscout/blockscout/pull/6028)
- [#6832](https://github.com/blockscout/blockscout/pull/6832) - Transaction actions fix
- [#6827](https://github.com/blockscout/blockscout/pull/6827) - Fix handling unknown calls from `callTracer`
- [#6793](https://github.com/blockscout/blockscout/pull/6793) - Change sig-provider default image tag to main
- [#6777](https://github.com/blockscout/blockscout/pull/6777) - Fix -1 transaction counter
- [#6746](https://github.com/blockscout/blockscout/pull/6746) - Fix -1 address counter
- [#6736](https://github.com/blockscout/blockscout/pull/6736) - Fix `/tokens` in old UI
- [#6705](https://github.com/blockscout/blockscout/pull/6705) - Fix `/smart-contracts` bugs in API v2
- [#6740](https://github.com/blockscout/blockscout/pull/6740) - Fix tokens deadlock
- [#6759](https://github.com/blockscout/blockscout/pull/6759) - Add `jq` in docker image
- [#6779](https://github.com/blockscout/blockscout/pull/6779) - Fix missing ranges bounds clearing
- [#6652](https://github.com/blockscout/blockscout/pull/6652) - Fix geth transaction tracer

### Chore

- [#6877](https://github.com/blockscout/blockscout/pull/6877) - Docker-compose: increase default max connections and db pool size
- [#6853](https://github.com/blockscout/blockscout/pull/6853) - Fix 503 page
- [#6845](https://github.com/blockscout/blockscout/pull/6845) - Extract Docker-compose services into separate files
- [#6839](https://github.com/blockscout/blockscout/pull/6839) - Add cache to transaction actions parser
- [#6834](https://github.com/blockscout/blockscout/pull/6834) - Take into account FIRST_BLOCK in "Total blocks" counter on the main page
- [#6340](https://github.com/blockscout/blockscout/pull/6340) - Rollback to websocket_client 1.3.0
- [#6786](https://github.com/blockscout/blockscout/pull/6786) - Refactor `try rescue` statements to keep stacktrace
- [#6695](https://github.com/blockscout/blockscout/pull/6695) - Process errors and warnings with enables check-js feature in VS code

<details>
  <summary>Dependencies version bumps</summary>

- [#6703](https://github.com/blockscout/blockscout/pull/6703) - Bump @amplitude/analytics-browser from 1.6.7 to 1.6.8 in /apps/block_scout_web/assets
- [#6716](https://github.com/blockscout/blockscout/pull/6716) - Bump prometheus from 4.9.1 to 4.10.0
- [#6717](https://github.com/blockscout/blockscout/pull/6717) - Bump briefly from 13a9790 to 20d1318
- [#6715](https://github.com/blockscout/blockscout/pull/6715) - Bump eslint-plugin-import from 2.26.0 to 2.27.4 in /apps/block_scout_web/assets
- [#6702](https://github.com/blockscout/blockscout/pull/6702) - Bump sweetalert2 from 11.6.16 to 11.7.0 in /apps/block_scout_web/assets
- [#6722](https://github.com/blockscout/blockscout/pull/6722) - Bump eslint from 8.31.0 to 8.32.0 in /apps/block_scout_web/assets
- [#6727](https://github.com/blockscout/blockscout/pull/6727) - Bump eslint-plugin-import from 2.27.4 to 2.27.5 in /apps/block_scout_web/assets
- [#6728](https://github.com/blockscout/blockscout/pull/6728) - Bump ex_cldr_numbers from 2.28.0 to 2.29.0
- [#6732](https://github.com/blockscout/blockscout/pull/6732) - Bump chart.js from 4.1.2 to 4.2.0 in /apps/block_scout_web/assets
- [#6739](https://github.com/blockscout/blockscout/pull/6739) - Bump core-js from 3.27.1 to 3.27.2 in /apps/block_scout_web/assets
- [#6753](https://github.com/blockscout/blockscout/pull/6753) - Bump gettext from 0.21.0 to 0.22.0
- [#6754](https://github.com/blockscout/blockscout/pull/6754) - Bump cookiejar from 2.1.3 to 2.1.4 in /apps/block_scout_web/assets
- [#6756](https://github.com/blockscout/blockscout/pull/6756) - Bump jest from 29.3.1 to 29.4.0 in /apps/block_scout_web/assets
- [#6757](https://github.com/blockscout/blockscout/pull/6757) - Bump jest-environment-jsdom from 29.3.1 to 29.4.0 in /apps/block_scout_web/assets
- [#6764](https://github.com/blockscout/blockscout/pull/6764) - Bump sweetalert2 from 11.7.0 to 11.7.1 in /apps/block_scout_web/assets
- [#6770](https://github.com/blockscout/blockscout/pull/6770) - Bump jest-environment-jsdom from 29.4.0 to 29.4.1 in /apps/block_scout_web/assets
- [#6773](https://github.com/blockscout/blockscout/pull/6773) - Bump ex_cldr from 2.34.0 to 2.34.1
- [#6772](https://github.com/blockscout/blockscout/pull/6772) - Bump jest from 29.4.0 to 29.4.1 in /apps/block_scout_web/assets
- [#6771](https://github.com/blockscout/blockscout/pull/6771) - Bump web3modal from 1.9.11 to 1.9.12 in /apps/block_scout_web/assets
- [#6781](https://github.com/blockscout/blockscout/pull/6781) - Bump cldr_utils from 2.19.2 to 2.20.0
- [#6789](https://github.com/blockscout/blockscout/pull/6789) - Bump eslint from 8.32.0 to 8.33.0 in /apps/block_scout_web/assets
- [#6790](https://github.com/blockscout/blockscout/pull/6790) - Bump redux from 4.2.0 to 4.2.1 in /apps/block_scout_web/assets
- [#6792](https://github.com/blockscout/blockscout/pull/6792) - Bump cldr_utils from 2.20.0 to 2.21.0
- [#6788](https://github.com/blockscout/blockscout/pull/6788) - Bump web3 from 1.8.1 to 1.8.2 in /apps/block_scout_web/assets
- [#6802](https://github.com/blockscout/blockscout/pull/6802) - Bump @amplitude/analytics-browser from 1.6.8 to 1.7.0 in /apps/block_scout_web/assets
- [#6803](https://github.com/blockscout/blockscout/pull/6803) - Bump photoswipe from 5.3.4 to 5.3.5 in /apps/block_scout_web/assets
- [#6804](https://github.com/blockscout/blockscout/pull/6804) - Bump sass from 1.57.1 to 1.58.0 in /apps/block_scout_web/assets
- [#6807](https://github.com/blockscout/blockscout/pull/6807) - Bump absinthe from 1.7.0 to 1.7.1
- [#6806](https://github.com/blockscout/blockscout/pull/6806) - Bump solc from 0.8.16 to 0.8.18 in /apps/explorer
- [#6814](https://github.com/blockscout/blockscout/pull/6814) - Bump @amplitude/analytics-browser from 1.7.0 to 1.7.1 in /apps/block_scout_web/assets
- [#6813](https://github.com/blockscout/blockscout/pull/6813) - Bump chartjs-adapter-luxon from 1.3.0 to 1.3.1 in /apps/block_scout_web/assets
- [#6846](https://github.com/blockscout/blockscout/pull/6846) - Bump jest from 29.4.1 to 29.4.2 in /apps/block_scout_web/assets
- [#6850](https://github.com/blockscout/blockscout/pull/6850) - Bump redix from 1.2.0 to 1.2.1
- [#6849](https://github.com/blockscout/blockscout/pull/6849) - Bump jest-environment-jsdom from 29.4.1 to 29.4.2 in /apps/block_scout_web/assets
- [#6857](https://github.com/blockscout/blockscout/pull/6857) - Bump @amplitude/analytics-browser from 1.7.1 to 1.8.0 in /apps/block_scout_web/assets
- [#6847](https://github.com/blockscout/blockscout/pull/6847) - Bump @fortawesome/fontawesome-free from 6.2.1 to 6.3.0 in /apps/block_scout_web/assets
- [#6866](https://github.com/blockscout/blockscout/pull/6866) - Bump chart.js from 4.2.0 to 4.2.1 in /apps/block_scout_web/assets

</details>

## 5.0.0-beta

### Features

- [#6092](https://github.com/blockscout/blockscout/pull/6092) - Blockscout Account functionality
- [#6324](https://github.com/blockscout/blockscout/pull/6324) - Add verified contracts list page
- [#6316](https://github.com/blockscout/blockscout/pull/6316) - Public tags functionality
- [#6444](https://github.com/blockscout/blockscout/pull/6444) - Add support for yul verification via rust microservice
- [#6073](https://github.com/blockscout/blockscout/pull/6073) - Add vyper support for rust verifier microservice integration
- [#6401](https://github.com/blockscout/blockscout/pull/6401) - Add Sol2Uml contract visualization
- [#6583](https://github.com/blockscout/blockscout/pull/6583), [#6687](https://github.com/blockscout/blockscout/pull/6687) - Missing ranges collector
- [#6574](https://github.com/blockscout/blockscout/pull/6574), [#6601](https://github.com/blockscout/blockscout/pull/6601) - Allow and manage insecure HTTP connection to the archive node
- [#6433](https://github.com/blockscout/blockscout/pull/6433), [#6698](https://github.com/blockscout/blockscout/pull/6698) - Update error pages
- [#6544](https://github.com/blockscout/blockscout/pull/6544) - API improvements
- [#5561](https://github.com/blockscout/blockscout/pull/5561), [#6523](https://github.com/blockscout/blockscout/pull/6523), [#6549](https://github.com/blockscout/blockscout/pull/6549) - Improve working with contracts implementations
- [#6481](https://github.com/blockscout/blockscout/pull/6481) - Smart contract verification improvements
- [#6440](https://github.com/blockscout/blockscout/pull/6440) - Add support for base64 encoded NFT metadata
- [#6407](https://github.com/blockscout/blockscout/pull/6407) - Indexed ratio for int txs fetching stage
- [#6379](https://github.com/blockscout/blockscout/pull/6379), [#6429](https://github.com/blockscout/blockscout/pull/6429), [#6642](https://github.com/blockscout/blockscout/pull/6642), [#6677](https://github.com/blockscout/blockscout/pull/6677) - API v2 for frontend
- [#6351](https://github.com/blockscout/blockscout/pull/6351) - Enable forum link env var
- [#6196](https://github.com/blockscout/blockscout/pull/6196) - INDEXER_CATCHUP_BLOCKS_BATCH_SIZE and INDEXER_CATCHUP_BLOCKS_CONCURRENCY env variables
- [#6187](https://github.com/blockscout/blockscout/pull/6187) - Filter by created time of verified contracts in listcontracts API endpoint
- [#6111](https://github.com/blockscout/blockscout/pull/6111) - Add Prometheus metrics to indexer
- [#6168](https://github.com/blockscout/blockscout/pull/6168) - Token instance fetcher checks instance owner and updates current token balance
- [#6209](https://github.com/blockscout/blockscout/pull/6209) - Add metrics for block import stages, runners, steps
- [#6257](https://github.com/blockscout/blockscout/pull/6257), [#6276](https://github.com/blockscout/blockscout/pull/6276) - DISABLE_TOKEN_INSTANCE_FETCHER env variable
- [#6391](https://github.com/blockscout/blockscout/pull/6391), [#6427](https://github.com/blockscout/blockscout/pull/6427) - TokenTransfer token_id -> token_ids migration
- [#6443](https://github.com/blockscout/blockscout/pull/6443) - Drop internal transactions order index
- [#6450](https://github.com/blockscout/blockscout/pull/6450) - INDEXER_INTERNAL_TRANSACTIONS_BATCH_SIZE and INDEXER_INTERNAL_TRANSACTIONS_CONCURRENCY env variables
- [#6454](https://github.com/blockscout/blockscout/pull/6454) - INDEXER_RECEIPTS_BATCH_SIZE, INDEXER_RECEIPTS_CONCURRENCY, INDEXER_COIN_BALANCES_BATCH_SIZE, INDEXER_COIN_BALANCES_CONCURRENCY env variables
- [#6476](https://github.com/blockscout/blockscout/pull/6476), [#6484](https://github.com/blockscout/blockscout/pull/6484) - Update token balances indexes
- [#6510](https://github.com/blockscout/blockscout/pull/6510) - Set consensus: false for blocks on int transaction foreign_key_violation
- [#6565](https://github.com/blockscout/blockscout/pull/6565) - Set restart: :permanent for permanent fetchers
- [#6568](https://github.com/blockscout/blockscout/pull/6568) - Drop unfetched_token_balances index
- [#6647](https://github.com/blockscout/blockscout/pull/6647) - Pending block operations update
- [#6542](https://github.com/blockscout/blockscout/pull/6542) - Init mixpanel and amplitude analytics
- [#6713](https://github.com/blockscout/blockscout/pull/6713) - Remove internal transactions deletion

### Fixes

- [#6676](https://github.com/blockscout/blockscout/pull/6676) - Fix `/smart-contracts` bugs in API v2
- [#6603](https://github.com/blockscout/blockscout/pull/6603) - Add to MM button explorer URL fix
- [#6512](https://github.com/blockscout/blockscout/pull/6512) - Allow gasUsed in failed internal txs; Leave error field for staticcall
- [#6532](https://github.com/blockscout/blockscout/pull/6532) - Fix index creation migration
- [#6473](https://github.com/blockscout/blockscout/pull/6473) - Fix state changes for contract creation transactions
- [#6475](https://github.com/blockscout/blockscout/pull/6475) - Fix token name with unicode graphemes shortening
- [#6420](https://github.com/blockscout/blockscout/pull/6420) - Fix address logs search
- [#6390](https://github.com/blockscout/blockscout/pull/6390), [#6502](https://github.com/blockscout/blockscout/pull/6502), [#6511](https://github.com/blockscout/blockscout/pull/6511) - Fix transactions responses in API v2
- [#6357](https://github.com/blockscout/blockscout/pull/6357), [#6409](https://github.com/blockscout/blockscout/pull/6409), [#6428](https://github.com/blockscout/blockscout/pull/6428) - Fix definitions of NETWORK_PATH, API_PATH, SOCKET_ROOT: process trailing slash
- [#6338](https://github.com/blockscout/blockscout/pull/6338) - Fix token search with space
- [#6329](https://github.com/blockscout/blockscout/pull/6329) - Prevent logger from truncating response from rust verifier service in case of an error
- [#6309](https://github.com/blockscout/blockscout/pull/6309) - Fix read contract bug and change address tx count
- [#6303](https://github.com/blockscout/blockscout/pull/6303) - Fix some UI bugs
- [#6243](https://github.com/blockscout/blockscout/pull/6243) - Fix freezes on `/blocks` page
- [#6162](https://github.com/blockscout/blockscout/pull/6162) - Extend token symbol type varchar(255) -> text
- [#6158](https://github.com/blockscout/blockscout/pull/6158) - Add missing clause for merge_twin_vyper_contract_with_changeset function
- [#6127](https://github.com/blockscout/blockscout/pull/6127) - No missing blocks in UI on the main page
- [#6090](https://github.com/blockscout/blockscout/pull/6090) - Fix metadata fetching for ERC-1155 tokens instances
- [#6091](https://github.com/blockscout/blockscout/pull/6091) - Improve fetching media type for NFT
- [#6094](https://github.com/blockscout/blockscout/pull/6094) - Fix inconsistent behavior of `getsourcecode` method
- [#6105](https://github.com/blockscout/blockscout/pull/6105) - Fix some token transfers broadcasting
- [#6106](https://github.com/blockscout/blockscout/pull/6106) - Fix 500 response on `/coin-balance` for empty address
- [#6118](https://github.com/blockscout/blockscout/pull/6118) - Fix unfetched token balances
- [#6163](https://github.com/blockscout/blockscout/pull/6163) - Fix rate limit logs
- [#6223](https://github.com/blockscout/blockscout/pull/6223) - Fix coin_id test
- [#6336](https://github.com/blockscout/blockscout/pull/6336) - Fix sending request on each key in token search
- [#6327](https://github.com/blockscout/blockscout/pull/6327) - Fix and refactor address logs page and search
- [#6449](https://github.com/blockscout/blockscout/pull/6449) - Search min_missing_block_number from zero
- [#6492](https://github.com/blockscout/blockscout/pull/6492) - Remove token instance owner fetching
- [#6536](https://github.com/blockscout/blockscout/pull/6536) - Fix internal transactions query
- [#6550](https://github.com/blockscout/blockscout/pull/6550) - Query token transfers before updating
- [#6599](https://github.com/blockscout/blockscout/pull/6599) - unhandled division by zero
- [#6590](https://github.com/blockscout/blockscout/pull/6590) - ignore some receipt fields for metis

### Chore

- [#5322](https://github.com/blockscout/blockscout/pull/5322) - DB denormalization: block consensus and timestamp in transaction table
- [#6607](https://github.com/blockscout/blockscout/pull/6607) - Run e2e tests after PR review
- [#6606](https://github.com/blockscout/blockscout/pull/6606) - Add ARG SESSION_COOKIE_DOMAIN to Dockerfile
- [#6600](https://github.com/blockscout/blockscout/pull/6600) - Token stub icon
- [#6588](https://github.com/blockscout/blockscout/pull/6588) - Add latest image build for frontend-main with specific build-args
- [#6584](https://github.com/blockscout/blockscout/pull/6584) - Vacuum package-lock.json
- [#6581](https://github.com/blockscout/blockscout/pull/6581) - Dark mode switcher localStorage to cookie in order to support new UI
- [#6572](https://github.com/blockscout/blockscout/pull/6572) - pending_block_operations table: remove fetch_internal_transactions column
- [#6387](https://github.com/blockscout/blockscout/pull/6387) - Fix errors in docker-build and e2e-tests workflows
- [#6325](https://github.com/blockscout/blockscout/pull/6325) - Set http_only attribute of account authorization cookie to false
- [#6343](https://github.com/blockscout/blockscout/pull/6343) - Docker-compose persistent logs
- [#6240](https://github.com/blockscout/blockscout/pull/6240) - Elixir 1.14 support
- [#6204](https://github.com/blockscout/blockscout/pull/6204) - Refactor contract libs render, CONTRACT_VERIFICATION_MAX_LIBRARIES, refactor parsing integer env vars in config
- [#6195](https://github.com/blockscout/blockscout/pull/6195) - Docker compose configs improvements: Redis container name and persistent storage
- [#6192](https://github.com/blockscout/blockscout/pull/6192), [#6207](https://github.com/blockscout/blockscout/pull/6207) - Hide Indexing Internal Transactions message, if INDEXER_DISABLE_INTERNAL_TRANSACTIONS_FETCHER=true
- [#6183](https://github.com/blockscout/blockscout/pull/6183) - Transparent coin name definition
- [#6155](https://github.com/blockscout/blockscout/pull/6155), [#6189](https://github.com/blockscout/blockscout/pull/6189) - Refactor Ethereum JSON RPC variants
- [#6125](https://github.com/blockscout/blockscout/pull/6125) - Rename obsolete "parity" EthereumJSONRPC.Variant to "nethermind"
- [#6124](https://github.com/blockscout/blockscout/pull/6124) - Docker compose: add config for Erigon
- [#6061](https://github.com/blockscout/blockscout/pull/6061) - Discord badge and updated permalink

<details>
  <summary>Dependencies version bumps</summary>

- [#6585](https://github.com/blockscout/blockscout/pull/6585) - Bump jquery from 3.6.1 to 3.6.2 in /apps/block_scout_web/assets
- [#6610](https://github.com/blockscout/blockscout/pull/6610) - Bump tesla from 1.4.4 to 1.5.0
- [#6611](https://github.com/blockscout/blockscout/pull/6611) - Bump chart.js from 4.0.1 to 4.1.0 in /apps/block_scout_web/assets
- [#6618](https://github.com/blockscout/blockscout/pull/6618) - Bump chart.js from 4.1.0 to 4.1.1 in /apps/block_scout_web/assets
- [#6619](https://github.com/blockscout/blockscout/pull/6619) - Bump eslint from 8.29.0 to 8.30.0 in /apps/block_scout_web/assets
- [#6620](https://github.com/blockscout/blockscout/pull/6620) - Bump sass from 1.56.2 to 1.57.0 in /apps/block_scout_web/assets
- [#6626](https://github.com/blockscout/blockscout/pull/6626) - Bump @amplitude/analytics-browser from 1.6.1 to 1.6.6 in /apps/block_scout_web/assets
- [#6627](https://github.com/blockscout/blockscout/pull/6627) - Bump sass from 1.57.0 to 1.57.1 in /apps/block_scout_web/assets
- [#6628](https://github.com/blockscout/blockscout/pull/6628) - Bump sweetalert2 from 11.6.15 to 11.6.16 in /apps/block_scout_web/assets
- [#6631](https://github.com/blockscout/blockscout/pull/6631) - Bump jquery from 3.6.2 to 3.6.3 in /apps/block_scout_web/assets
- [#6633](https://github.com/blockscout/blockscout/pull/6633) - Bump ecto_sql from 3.9.1 to 3.9.2
- [#6636](https://github.com/blockscout/blockscout/pull/6636) - Bump ecto from 3.9.3 to 3.9.4
- [#6639](https://github.com/blockscout/blockscout/pull/6639) - Bump @amplitude/analytics-browser from 1.6.6 to 1.6.7 in /apps/block_scout_web/assets
- [#6640](https://github.com/blockscout/blockscout/pull/6640) - Bump @babel/core from 7.20.5 to 7.20.7 in /apps/block_scout_web/assets
- [#6653](https://github.com/blockscout/blockscout/pull/6653) - Bump luxon from 3.1.1 to 3.2.0 in /apps/block_scout_web/assets
- [#6654](https://github.com/blockscout/blockscout/pull/6654) - Bump flow from 1.2.0 to 1.2.1
- [#6669](https://github.com/blockscout/blockscout/pull/6669) - Bump @babel/core from 7.20.7 to 7.20.12 in /apps/block_scout_web/assets
- [#6663](https://github.com/blockscout/blockscout/pull/6663) - Bump eslint from 8.30.0 to 8.31.0 in /apps/block_scout_web/assets
- [#6662](https://github.com/blockscout/blockscout/pull/6662) - Bump viewerjs from 1.11.1 to 1.11.2 in /apps/block_scout_web/assets
- [#6668](https://github.com/blockscout/blockscout/pull/6668) - Bump babel-loader from 9.1.0 to 9.1.2 in /apps/block_scout_web/assets
- [#6670](https://github.com/blockscout/blockscout/pull/6670) - Bump json5 from 1.0.1 to 1.0.2 in /apps/block_scout_web/assets
- [#6673](https://github.com/blockscout/blockscout/pull/6673) - Bump chart.js from 4.1.1 to 4.1.2 in /apps/block_scout_web/assets
- [#6674](https://github.com/blockscout/blockscout/pull/6674) - Bump luxon from 3.2.0 to 3.2.1 in /apps/block_scout_web/assets
- [#6675](https://github.com/blockscout/blockscout/pull/6675) - Bump web3modal from 1.9.10 to 1.9.11 in /apps/block_scout_web/assets
- [#6679](https://github.com/blockscout/blockscout/pull/6679) - Bump gettext from 0.20.0 to 0.21.0
- [#6680](https://github.com/blockscout/blockscout/pull/6680) - Bump flow from 1.2.1 to 1.2.2
- [#6689](https://github.com/blockscout/blockscout/pull/6689) - Bump postcss from 8.4.20 to 8.4.21 in /apps/block_scout_web/assets
- [#6690](https://github.com/blockscout/blockscout/pull/6690) - Bump bamboo from 2.2.0 to 2.3.0
- [#6691](https://github.com/blockscout/blockscout/pull/6691) - Bump flow from 1.2.2 to 1.2.3
- [#6696](https://github.com/blockscout/blockscout/pull/6696) - Bump briefly from 1dd66ee to 13a9790
- [#6697](https://github.com/blockscout/blockscout/pull/6697) - Bump mime from 1.6.0 to 2.0.3
- [#6053](https://github.com/blockscout/blockscout/pull/6053) - Bump jest-environment-jsdom from 29.0.1 to 29.0.2 in /apps/block_scout_web/assets
- [#6055](https://github.com/blockscout/blockscout/pull/6055) - Bump @babel/core from 7.18.13 to 7.19.0 in /apps/block_scout_web/assets
- [#6054](https://github.com/blockscout/blockscout/pull/6054) - Bump jest from 29.0.1 to 29.0.2 in /apps/block_scout_web/assets
- [#6056](https://github.com/blockscout/blockscout/pull/6056) - Bump @babel/preset-env from 7.18.10 to 7.19.0 in /apps/block_scout_web/assets
- [#6064](https://github.com/blockscout/blockscout/pull/6064) - Bump sweetalert2 from 11.4.29 to 11.4.31 in /apps/block_scout_web/assets
- [#6075](https://github.com/blockscout/blockscout/pull/6075) - Bump sweetalert2 from 11.4.31 to 11.4.32 in /apps/block_scout_web/assets
- [#6082](https://github.com/blockscout/blockscout/pull/6082) - Bump core-js from 3.25.0 to 3.25.1 in /apps/block_scout_web/assets
- [#6083](https://github.com/blockscout/blockscout/pull/6083) - Bump sass from 1.54.8 to 1.54.9 in /apps/block_scout_web/assets
- [#6095](https://github.com/blockscout/blockscout/pull/6095) - Bump jest-environment-jsdom from 29.0.2 to 29.0.3 in /apps/block_scout_web/assets
- [#6096](https://github.com/blockscout/blockscout/pull/6096) - Bump exvcr from 0.13.3 to 0.13.4
- [#6101](https://github.com/blockscout/blockscout/pull/6101) - Bump ueberauth from 0.10.1 to 0.10.2
- [#6102](https://github.com/blockscout/blockscout/pull/6102) - Bump eslint from 8.23.0 to 8.23.1 in /apps/block_scout_web/assets
- [#6098](https://github.com/blockscout/blockscout/pull/6098) - Bump ex_json_schema from 0.9.1 to 0.9.2
- [#6097](https://github.com/blockscout/blockscout/pull/6097) - Bump autoprefixer from 10.4.8 to 10.4.9 in /apps/block_scout_web/assets
- [#6099](https://github.com/blockscout/blockscout/pull/6099) - Bump jest from 29.0.2 to 29.0.3 in /apps/block_scout_web/assets
- [#6103](https://github.com/blockscout/blockscout/pull/6103) - Bump css-minimizer-webpack-plugin from 4.0.0 to 4.1.0 in /apps/block_scout_web/assets
- [#6108](https://github.com/blockscout/blockscout/pull/6108) - Bump autoprefixer from 10.4.9 to 10.4.10 in /apps/block_scout_web/assets
- [#6116](https://github.com/blockscout/blockscout/pull/6116) - Bump autoprefixer from 10.4.10 to 10.4.11 in /apps/block_scout_web/assets
- [#6114](https://github.com/blockscout/blockscout/pull/6114) - Bump @babel/core from 7.19.0 to 7.19.1 in /apps/block_scout_web/assets
- [#6113](https://github.com/blockscout/blockscout/pull/6113) - Bump ueberauth from 0.10.2 to 0.10.3
- [#6112](https://github.com/blockscout/blockscout/pull/6112) - Bump @babel/preset-env from 7.19.0 to 7.19.1 in /apps/block_scout_web/assets
- [#6115](https://github.com/blockscout/blockscout/pull/6115) - Bump web3 from 1.7.5 to 1.8.0 in /apps/block_scout_web/assets
- [#6117](https://github.com/blockscout/blockscout/pull/6117) - Bump sweetalert2 from 11.4.32 to 11.4.33 in /apps/block_scout_web/assets
- [#6119](https://github.com/blockscout/blockscout/pull/6119) - Bump scss-tokenizer from 0.3.0 to 0.4.3 in /apps/block_scout_web/assets
- [#6138](https://github.com/blockscout/blockscout/pull/6138) - Bump core-js from 3.25.1 to 3.25.2 in /apps/block_scout_web/assets
- [#6147](https://github.com/blockscout/blockscout/pull/6147) - Bump autoprefixer from 10.4.11 to 10.4.12 in /apps/block_scout_web/assets
- [#6151](https://github.com/blockscout/blockscout/pull/6151) - Bump sass from 1.54.9 to 1.55.0 in /apps/block_scout_web/assets
- [#6173](https://github.com/blockscout/blockscout/pull/6173) - Bump core-js from 3.25.2 to 3.25.3 in /apps/block_scout_web/assets
- [#6174](https://github.com/blockscout/blockscout/pull/6174) - Bump sweetalert2 from 11.4.33 to 11.4.34 in /apps/block_scout_web/assets
- [#6175](https://github.com/blockscout/blockscout/pull/6175) - Bump luxon from 3.0.3 to 3.0.4 in /apps/block_scout_web/assets
- [#6176](https://github.com/blockscout/blockscout/pull/6176) - Bump @babel/preset-env from 7.19.1 to 7.19.3 in /apps/block_scout_web/assets
- [#6177](https://github.com/blockscout/blockscout/pull/6177) - Bump @babel/core from 7.19.1 to 7.19.3 in /apps/block_scout_web/assets
- [#6178](https://github.com/blockscout/blockscout/pull/6178) - Bump eslint from 8.23.1 to 8.24.0 in /apps/block_scout_web/assets
- [#6184](https://github.com/blockscout/blockscout/pull/6184) - Bump jest from 29.0.3 to 29.1.1 in /apps/block_scout_web/assets
- [#6186](https://github.com/blockscout/blockscout/pull/6186) - Bump jest-environment-jsdom from 29.0.3 to 29.1.1 in /apps/block_scout_web/assets
- [#6185](https://github.com/blockscout/blockscout/pull/6185) - Bump sweetalert2 from 11.4.34 to 11.4.35 in /apps/block_scout_web/assets
- [#6146](https://github.com/blockscout/blockscout/pull/6146) - Bump websocket_client from 1.3.0 to 1.5.0
- [#6191](https://github.com/blockscout/blockscout/pull/6191) - Bump css-minimizer-webpack-plugin from 4.1.0 to 4.2.0 in /apps/block_scout_web/assets
- [#6199](https://github.com/blockscout/blockscout/pull/6199) - Bump redix from 1.1.5 to 1.2.0
- [#6213](https://github.com/blockscout/blockscout/pull/6213) - Bump sweetalert2 from 11.4.35 to 11.4.37 in /apps/block_scout_web/assets
- [#6214](https://github.com/blockscout/blockscout/pull/6214) - Bump jest-environment-jsdom from 29.1.1 to 29.1.2 in /apps/block_scout_web/assets
- [#6215](https://github.com/blockscout/blockscout/pull/6215) - Bump postcss from 8.4.16 to 8.4.17 in /apps/block_scout_web/assets
- [#6216](https://github.com/blockscout/blockscout/pull/6216) - Bump core-js from 3.25.3 to 3.25.5 in /apps/block_scout_web/assets
- [#6217](https://github.com/blockscout/blockscout/pull/6217) - Bump jest from 29.1.1 to 29.1.2 in /apps/block_scout_web/assets
- [#6229](https://github.com/blockscout/blockscout/pull/6229) - Bump sweetalert2 from 11.4.37 to 11.4.38 in /apps/block_scout_web/assets
- [#6232](https://github.com/blockscout/blockscout/pull/6232) - Bump css-minimizer-webpack-plugin from 4.2.0 to 4.2.1 in /apps/block_scout_web/assets
- [#6230](https://github.com/blockscout/blockscout/pull/6230) - Bump sass-loader from 13.0.2 to 13.1.0 in /apps/block_scout_web/assets
- [#6251](https://github.com/blockscout/blockscout/pull/6251) - Bump sweetalert2 from 11.4.38 to 11.5.1 in /apps/block_scout_web/assets
- [#6246](https://github.com/blockscout/blockscout/pull/6246) - Bump @babel/preset-env from 7.19.3 to 7.19.4 in /apps/block_scout_web/assets
- [#6247](https://github.com/blockscout/blockscout/pull/6247) - Bump ex_abi from 0.5.14 to 0.5.15
- [#6248](https://github.com/blockscout/blockscout/pull/6248) - Bump eslint from 8.24.0 to 8.25.0 in /apps/block_scout_web/assets
- [#6255](https://github.com/blockscout/blockscout/pull/6255) - Bump postcss from 8.4.17 to 8.4.18 in /apps/block_scout_web/assets
- [#6256](https://github.com/blockscout/blockscout/pull/6256) - Bump css-minimizer-webpack-plugin from 4.2.1 to 4.2.2 in /apps/block_scout_web/assets
- [#6258](https://github.com/blockscout/blockscout/pull/6258) - Bump jest from 29.1.2 to 29.2.0 in /apps/block_scout_web/assets
- [#6259](https://github.com/blockscout/blockscout/pull/6259) - Bump jest-environment-jsdom from 29.1.2 to 29.2.0 in /apps/block_scout_web/assets
- [#6253](https://github.com/blockscout/blockscout/pull/6253) - Bump eslint-plugin-promise from 6.0.1 to 6.1.0 in /apps/block_scout_web/assets
- [#6279](https://github.com/blockscout/blockscout/pull/6279) - Bump util from 0.12.4 to 0.12.5 in /apps/block_scout_web/assets
- [#6280](https://github.com/blockscout/blockscout/pull/6280) - Bump ex_rlp from 0.5.4 to 0.5.5
- [#6281](https://github.com/blockscout/blockscout/pull/6281) - Bump ex_abi from 0.5.15 to 0.5.16
- [#6283](https://github.com/blockscout/blockscout/pull/6283) - Bump spandex_datadog from 1.2.0 to 1.3.0
- [#6282](https://github.com/blockscout/blockscout/pull/6282) - Bump sweetalert2 from 11.5.1 to 11.5.2 in /apps/block_scout_web/assets
- [#6284](https://github.com/blockscout/blockscout/pull/6284) - Bump spandex_phoenix from 1.0.6 to 1.1.0
- [#6298](https://github.com/blockscout/blockscout/pull/6298) - Bump jest-environment-jsdom from 29.2.0 to 29.2.1 in /apps/block_scout_web/assets
- [#6297](https://github.com/blockscout/blockscout/pull/6297) - Bump jest from 29.2.0 to 29.2.1 in /apps/block_scout_web/assets
- [#6254](https://github.com/blockscout/blockscout/pull/6254) - Bump ex_doc from 0.28.5 to 0.28.6
- [#6314](https://github.com/blockscout/blockscout/pull/6314) - Bump @babel/core from 7.19.3 to 7.19.6 in /apps/block_scout_web/assets
- [#6313](https://github.com/blockscout/blockscout/pull/6313) - Bump ex_doc from 0.28.6 to 0.29.0
- [#6305](https://github.com/blockscout/blockscout/pull/6305) - Bump sweetalert2 from 11.5.2 to 11.6.0 in /apps/block_scout_web/assets
- [#6312](https://github.com/blockscout/blockscout/pull/6312) - Bump eslint-plugin-promise from 6.1.0 to 6.1.1 in /apps/block_scout_web/assets
- [#6318](https://github.com/blockscout/blockscout/pull/6318) - Bump spandex from 3.1.0 to 3.2.0
- [#6335](https://github.com/blockscout/blockscout/pull/6335) - Bump eslint from 8.25.0 to 8.26.0 in /apps/block_scout_web/assets
- [#6334](https://github.com/blockscout/blockscout/pull/6334) - Bump ex_cldr_numbers from 2.27.3 to 2.28.0
- [#6333](https://github.com/blockscout/blockscout/pull/6333) - Bump core-js from 3.25.5 to 3.26.0 in /apps/block_scout_web/assets
- [#6332](https://github.com/blockscout/blockscout/pull/6332) - Bump ex_cldr from 2.33.2 to 2.34.0
- [#6339](https://github.com/blockscout/blockscout/pull/6339) - Bump sweetalert2 from 11.6.0 to 11.6.2 in /apps/block_scout_web/assets
- [#6330](https://github.com/blockscout/blockscout/pull/6330) - Bump ex_cldr_units from 3.14.0 to 3.15.0
- [#6341](https://github.com/blockscout/blockscout/pull/6341) - Bump jest-environment-jsdom from 29.2.1 to 29.2.2 in /apps/block_scout_web/assets
- [#6342](https://github.com/blockscout/blockscout/pull/6342) - Bump jest from 29.2.1 to 29.2.2 in /apps/block_scout_web/assets
- [#6359](https://github.com/blockscout/blockscout/pull/6359) - Bump babel-loader from 8.2.5 to 9.0.0 in /apps/block_scout_web/assets
- [#6360](https://github.com/blockscout/blockscout/pull/6360) - Bump sweetalert2 from 11.6.2 to 11.6.4 in /apps/block_scout_web/assets
- [#6363](https://github.com/blockscout/blockscout/pull/6363) - Bump autoprefixer from 10.4.12 to 10.4.13 in /apps/block_scout_web/assets
- [#6364](https://github.com/blockscout/blockscout/pull/6364) - Bump ueberauth_auth0 from 2.0.0 to 2.1.0
- [#6372](https://github.com/blockscout/blockscout/pull/6372) - Bump babel-loader from 9.0.0 to 9.0.1 in /apps/block_scout_web/assets
- [#6374](https://github.com/blockscout/blockscout/pull/6374) - Bump plug_cowboy from 2.5.2 to 2.6.0
- [#6373](https://github.com/blockscout/blockscout/pull/6373) - Bump luxon from 3.0.4 to 3.1.0 in /apps/block_scout_web/assets
- [#6375](https://github.com/blockscout/blockscout/pull/6375) - Bump sweetalert2 from 11.6.4 to 11.6.5 in /apps/block_scout_web/assets
- [#6393](https://github.com/blockscout/blockscout/pull/6393) - Bump babel-loader from 9.0.1 to 9.1.0 in /apps/block_scout_web/assets
- [#6417](https://github.com/blockscout/blockscout/pull/6417) - Bump loader-utils from 2.0.2 to 2.0.3 in /apps/block_scout_web/assets
- [#6410](https://github.com/blockscout/blockscout/pull/6410) - Bump sweetalert2 from 11.6.5 to 11.6.7 in /apps/block_scout_web/assets
- [#6411](https://github.com/blockscout/blockscout/pull/6411) - Bump eslint from 8.26.0 to 8.27.0 in /apps/block_scout_web/assets
- [#6412](https://github.com/blockscout/blockscout/pull/6412) - Bump sass from 1.55.0 to 1.56.0 in /apps/block_scout_web/assets
- [#6413](https://github.com/blockscout/blockscout/pull/6413) - Bump jest-environment-jsdom from 29.2.2 to 29.3.0 in /apps/block_scout_web/assets
- [#6414](https://github.com/blockscout/blockscout/pull/6414) - Bump @babel/core from 7.19.6 to 7.20.2 in /apps/block_scout_web/assets
- [#6416](https://github.com/blockscout/blockscout/pull/6416) - Bump @babel/preset-env from 7.19.4 to 7.20.2 in /apps/block_scout_web/assets
- [#6419](https://github.com/blockscout/blockscout/pull/6419) - Bump jest from 29.2.2 to 29.3.1 in /apps/block_scout_web/assets
- [#6421](https://github.com/blockscout/blockscout/pull/6421) - Bump webpack from 5.74.0 to 5.75.0 in /apps/block_scout_web/assets
- [#6423](https://github.com/blockscout/blockscout/pull/6423) - Bump jest-environment-jsdom from 29.3.0 to 29.3.1 in /apps/block_scout_web/assets
- [#6424](https://github.com/blockscout/blockscout/pull/6424) - Bump floki from 0.33.1 to 0.34.0
- [#6422](https://github.com/blockscout/blockscout/pull/6422) - Bump sass from 1.56.0 to 1.56.1 in /apps/block_scout_web/assets
- [#6430](https://github.com/blockscout/blockscout/pull/6430) - Bump web3 from 1.8.0 to 1.8.1 in /apps/block_scout_web/assets
- [#6431](https://github.com/blockscout/blockscout/pull/6431) - Bump sweetalert2 from 11.6.7 to 11.6.8 in /apps/block_scout_web/assets
- [#6432](https://github.com/blockscout/blockscout/pull/6432) - Bump sass-loader from 13.1.0 to 13.2.0 in /apps/block_scout_web/assets
- [#6445](https://github.com/blockscout/blockscout/pull/6445) - Bump postcss from 8.4.18 to 8.4.19 in /apps/block_scout_web/assets
- [#6446](https://github.com/blockscout/blockscout/pull/6446) - Bump core-js from 3.26.0 to 3.26.1 in /apps/block_scout_web/assets
- [#6452](https://github.com/blockscout/blockscout/pull/6452) - Bump @fortawesome/fontawesome-free from 6.2.0 to 6.2.1 in /apps/block_scout_web/assets
- [#6456](https://github.com/blockscout/blockscout/pull/6456) - Bump loader-utils from 2.0.3 to 2.0.4 in /apps/block_scout_web/assets
- [#6462](https://github.com/blockscout/blockscout/pull/6462) - Bump chartjs-adapter-luxon from 1.2.0 to 1.2.1 in /apps/block_scout_web/assets
- [#6469](https://github.com/blockscout/blockscout/pull/6469) - Bump sweetalert2 from 11.6.8 to 11.6.9 in /apps/block_scout_web/assets
- [#6471](https://github.com/blockscout/blockscout/pull/6471) - Bump mini-css-extract-plugin from 2.6.1 to 2.7.0 in /apps/block_scout_web/assets
- [#6470](https://github.com/blockscout/blockscout/pull/6470) - Bump chart.js from 3.9.1 to 4.0.1 in /apps/block_scout_web/assets
- [#6472](https://github.com/blockscout/blockscout/pull/6472) - Bump webpack-cli from 4.10.0 to 5.0.0 in /apps/block_scout_web/assets
- [#6487](https://github.com/blockscout/blockscout/pull/6487) - Bump eslint from 8.27.0 to 8.28.0 in /apps/block_scout_web/assets
- [#6488](https://github.com/blockscout/blockscout/pull/6488) - Bump ex_doc from 0.29.0 to 0.29.1
- [#6491](https://github.com/blockscout/blockscout/pull/6491) - Bump minimatch from 3.0.4 to 3.0.8 in /apps/block_scout_web/assets
- [#6479](https://github.com/blockscout/blockscout/pull/6479) - Bump ecto_sql from 3.9.0 to 3.9.1
- [#6486](https://github.com/blockscout/blockscout/pull/6486) - Bump sweetalert2 from 11.6.9 to 11.6.10 in /apps/block_scout_web/assets
- [#6498](https://github.com/blockscout/blockscout/pull/6498) - Bump sweetalert2 from 11.6.10 to 11.6.13 in /apps/block_scout_web/assets
- [#6506](https://github.com/blockscout/blockscout/pull/6506) - Bump web3modal from 1.9.9 to 1.9.10 in /apps/block_scout_web/assets
- [#6505](https://github.com/blockscout/blockscout/pull/6505) - Bump highlight.js from 11.6.0 to 11.7.0 in /apps/block_scout_web/assets
- [#6504](https://github.com/blockscout/blockscout/pull/6504) - Bump sweetalert2 from 11.6.13 to 11.6.14 in /apps/block_scout_web/assets
- [#6507](https://github.com/blockscout/blockscout/pull/6507) - Bump remote_ip from 1.0.0 to 1.1.0
- [#6497](https://github.com/blockscout/blockscout/pull/6497) - Bump chartjs-adapter-luxon from 1.2.1 to 1.3.0 in /apps/block_scout_web/assets
- [#6519](https://github.com/blockscout/blockscout/pull/6519) - Bump photoswipe from 5.3.3 to 5.3.4 in /apps/block_scout_web/assets
- [#6520](https://github.com/blockscout/blockscout/pull/6520) - Bump @babel/core from 7.20.2 to 7.20.5 in /apps/block_scout_web/assets
- [#6527](https://github.com/blockscout/blockscout/pull/6527) - Bump luxon from 3.1.0 to 3.1.1 in /apps/block_scout_web/assets
- [#6526](https://github.com/blockscout/blockscout/pull/6526) - Bump mini-css-extract-plugin from 2.7.0 to 2.7.1 in /apps/block_scout_web/assets
- [#6533](https://github.com/blockscout/blockscout/pull/6533) - Bump postcss-loader from 7.0.1 to 7.0.2 in /apps/block_scout_web/assets
- [#6534](https://github.com/blockscout/blockscout/pull/6534) - Bump sweetalert2 from 11.6.14 to 11.6.15 in /apps/block_scout_web/assets
- [#6539](https://github.com/blockscout/blockscout/pull/6539) - Bump decode-uri-component from 0.2.0 to 0.2.2 in /apps/block_scout_web/assets
- [#6555](https://github.com/blockscout/blockscout/pull/6555) - Bump bignumber.js from 9.1.0 to 9.1.1 in /apps/block_scout_web/assets
- [#6557](https://github.com/blockscout/blockscout/pull/6557) - Bump webpack-cli from 5.0.0 to 5.0.1 in /apps/block_scout_web/assets
- [#6558](https://github.com/blockscout/blockscout/pull/6558) - Bump eslint from 8.28.0 to 8.29.0 in /apps/block_scout_web/assets
- [#6556](https://github.com/blockscout/blockscout/pull/6556) - Bump mini-css-extract-plugin from 2.7.1 to 2.7.2 in /apps/block_scout_web/assets
- [#6562](https://github.com/blockscout/blockscout/pull/6562) - Bump qs from 6.5.2 to 6.5.3 in /apps/block_scout_web/assets
- [#6577](https://github.com/blockscout/blockscout/pull/6577) - Bump postcss from 8.4.19 to 8.4.20 in /apps/block_scout_web/assets
- [#6578](https://github.com/blockscout/blockscout/pull/6578) - Bump sass from 1.56.1 to 1.56.2 in /apps/block_scout_web/assets

</details>

## 4.1.8-beta

### Features

- [#5968](https://github.com/blockscout/blockscout/pull/5968) - Add call type in the response of txlistinternal API method
- [#5860](https://github.com/blockscout/blockscout/pull/5860) - Integrate rust verifier micro-service ([blockscout-rs/verifier](https://github.com/blockscout/blockscout-rs/tree/main/verification))
- [#6001](https://github.com/blockscout/blockscout/pull/6001) - Add ETHEREUM_JSONRPC_DISABLE_ARCHIVE_BALANCES env var that filters requests and query node only if the block quantity is "latest"
- [#5944](https://github.com/blockscout/blockscout/pull/5944) - Add tab with state changes to transaction page

### Fixes

- [#6038](https://github.com/blockscout/blockscout/pull/6038) - Extend token name from string to text type
- [#6037](https://github.com/blockscout/blockscout/pull/6037) - Fix order of results in txlistinternal API endpoint
- [#6036](https://github.com/blockscout/blockscout/pull/6036) - Fix address checksum on transaction page
- [#6032](https://github.com/blockscout/blockscout/pull/6032) - Sort by address.hash column in accountlist API endpoint
- [#6017](https://github.com/blockscout/blockscout/pull/6017), [#6028](https://github.com/blockscout/blockscout/pull/6028) - Move "contract interaction" and "Add chain to MM" env vars to runtime
- [#6012](https://github.com/blockscout/blockscout/pull/6012) - Fix display of estimated addresses counter on the main page
- [#5978](https://github.com/blockscout/blockscout/pull/5978) - Allow timestamp param in the log of eth_getTransactionReceipt method
- [#5977](https://github.com/blockscout/blockscout/pull/5977) - Fix address overview.html.eex in case of nil implementation address hash
- [#5975](https://github.com/blockscout/blockscout/pull/5975) - Fix CSV export of internal transactions
- [#5957](https://github.com/blockscout/blockscout/pull/5957) - Server-side reCAPTCHA check for CSV export
- [#5954](https://github.com/blockscout/blockscout/pull/5954) - Fix ace editor appearance
- [#5942](https://github.com/blockscout/blockscout/pull/5942), [#5945](https://github.com/blockscout/blockscout/pull/5945) - Fix nightly solidity versions filtering UX
- [#5904](https://github.com/blockscout/blockscout/pull/5904) - Enhance health API endpoint: better parsing HEALTHY_BLOCKS_PERIOD and use it in the response
- [#5903](https://github.com/blockscout/blockscout/pull/5903) - Disable compile env validation
- [#5887](https://github.com/blockscout/blockscout/pull/5887) - Added missing environment variables to Makefile container params
- [#5850](https://github.com/blockscout/blockscout/pull/5850) - Fix too large postgres notifications
- [#5809](https://github.com/blockscout/blockscout/pull/5809) - Fix 404 on `/metadata` page
- [#5807](https://github.com/blockscout/blockscout/pull/5807) - Update Makefile migrate command due to release build
- [#5786](https://github.com/blockscout/blockscout/pull/5786) - Replace `current_path` with `Controller.current_full_path` in two controllers
- [#5948](https://github.com/blockscout/blockscout/pull/5948) - Fix unexpected messages in `CoinBalanceOnDemand`
- [#6013](https://github.com/blockscout/blockscout/pull/6013) - Fix ERC-1155 tokens fetching
- [#6043](https://github.com/blockscout/blockscout/pull/6043) - Fix token instance fetching
- [#6093](https://github.com/blockscout/blockscout/pull/6093) - Fix Indexer.Fetcher.TokenInstance for ERC-1155 tokens

### Chore

- [#5921](https://github.com/blockscout/blockscout/pull/5921) - Bump briefly from 25942fb to 1dd66ee
- [#6033](https://github.com/blockscout/blockscout/pull/6033) - Bump sass from 1.54.7 to 1.54.8 in /apps/block_scout_web/assets
- [#6046](https://github.com/blockscout/blockscout/pull/6046) - Bump credo from 1.6.6 to 1.6.7
- [#6045](https://github.com/blockscout/blockscout/pull/6045) - Re-use _btn_copy.html for raw trace page
- [#6035](https://github.com/blockscout/blockscout/pull/6035) - Hide copy btn if no raw trace
- [#6034](https://github.com/blockscout/blockscout/pull/6034) - Suppress empty sections in supported chain dropdown
- [#5939](https://github.com/blockscout/blockscout/pull/5939) - Bump sweetalert2 from 11.4.26 to 11.4.27 in /apps/block_scout_web/assets
- [#5938](https://github.com/blockscout/blockscout/pull/5938) - Bump xss from 1.0.13 to 1.0.14 in /apps/block_scout_web/assets
- [#5743](https://github.com/blockscout/blockscout/pull/5743) - Fixing tracer not found #5729
- [#5952](https://github.com/blockscout/blockscout/pull/5952) - Bump sweetalert2 from 11.4.27 to 11.4.28 in /apps/block_scout_web/assets
- [#5955](https://github.com/blockscout/blockscout/pull/5955) - Bump ex_doc from 0.28.4 to 0.28.5
- [#5956](https://github.com/blockscout/blockscout/pull/5956) - Bump bcrypt_elixir from 2.3.1 to 3.0.1
- [#5964](https://github.com/blockscout/blockscout/pull/5964) - Bump sweetalert2 from 11.4.28 to 11.4.29 in /apps/block_scout_web/assets
- [#5966](https://github.com/blockscout/blockscout/pull/5966) - Bump sass from 1.54.4 to 1.54.5 in /apps/block_scout_web/assets
- [#5967](https://github.com/blockscout/blockscout/pull/5967) - Bump @babel/core from 7.18.10 to 7.18.13 in /apps/block_scout_web/assets
- [#5973](https://github.com/blockscout/blockscout/pull/5973) - Bump prometheus from 4.9.0 to 4.9.1
- [#5974](https://github.com/blockscout/blockscout/pull/5974) - Bump cldr_utils from 2.19.0 to 2.19.1
- [#5884](https://github.com/blockscout/blockscout/pull/5884) - Bump nimble_csv from 1.1.0 to 1.2.0
- [#5984](https://github.com/blockscout/blockscout/pull/5984) - Bump jest from 28.1.3 to 29.0.0 in /apps/block_scout_web/assets
- [#5983](https://github.com/blockscout/blockscout/pull/5983) - Bump core-js from 3.24.1 to 3.25.0 in /apps/block_scout_web/assets
- [#5981](https://github.com/blockscout/blockscout/pull/5981) - Bump eslint-plugin-promise from 6.0.0 to 6.0.1 in /apps/block_scout_web/assets
- [#5982](https://github.com/blockscout/blockscout/pull/5982) - Bump jest-environment-jsdom from 28.1.3 to 29.0.0 in /apps/block_scout_web/assets
- [#5987](https://github.com/blockscout/blockscout/pull/5987) - Bump jest from 29.0.0 to 29.0.1 in /apps/block_scout_web/assets
- [#5988](https://github.com/blockscout/blockscout/pull/5988) - Bump jest-environment-jsdom from 29.0.0 to 29.0.1 in /apps/block_scout_web/assets
- [#5989](https://github.com/blockscout/blockscout/pull/5989) - Bump jquery from 3.6.0 to 3.6.1 in /apps/block_scout_web/assets
- [#5990](https://github.com/blockscout/blockscout/pull/5990) - Bump web3modal from 1.9.8 to 1.9.9 in /apps/block_scout_web/assets
- [#6004](https://github.com/blockscout/blockscout/pull/6004) - Bump luxon from 3.0.1 to 3.0.3 in /apps/block_scout_web/assets
- [#6005](https://github.com/blockscout/blockscout/pull/6005) - Bump ex_cldr from 2.33.1 to 2.33.2
- [#6006](https://github.com/blockscout/blockscout/pull/6006) - Bump eslint from 8.22.0 to 8.23.0 in /apps/block_scout_web/assets
- [#6015](https://github.com/blockscout/blockscout/pull/6015) - Bump @fortawesome/fontawesome-free from 6.1.2 to 6.2.0 in /apps/block_scout_web/assets
- [#6021](https://github.com/blockscout/blockscout/pull/6021) - Bump sass from 1.54.5 to 1.54.7 in /apps/block_scout_web/assets
- [#6018](https://github.com/blockscout/blockscout/pull/6018) - Update chromedriver version
- [#5836](https://github.com/blockscout/blockscout/pull/5836) - Bump comeonin from 4.1.2 to 5.3.3
- [#5869](https://github.com/blockscout/blockscout/pull/5869) - Bump reduce-reducers from 0.4.3 to 1.0.4 in /apps/block_scout_web/assets
- [#5919](https://github.com/blockscout/blockscout/pull/5919) - Bump floki from 0.32.1 to 0.33.1
- [#5930](https://github.com/blockscout/blockscout/pull/5930) - Bump eslint from 8.21.0 to 8.22.0 in /apps/block_scout_web/assets
- [#5845](https://github.com/blockscout/blockscout/pull/5845) - Bump autoprefixer from 10.4.2 to 10.4.8 in /apps/block_scout_web/assets
- [#5877](https://github.com/blockscout/blockscout/pull/5877) - Bump eslint from 8.17.0 to 8.21.0 in /apps/block_scout_web/assets
- [#5875](https://github.com/blockscout/blockscout/pull/5875) - Bump sass from 1.49.8 to 1.54.3 in /apps/block_scout_web/assets
- [#5873](https://github.com/blockscout/blockscout/pull/5873) - Bump highlight.js from 11.4.0 to 11.6.0 in /apps/block_scout_web/assets
- [#5870](https://github.com/blockscout/blockscout/pull/5870) - Bump spandex_ecto from 0.6.2 to 0.7.0
- [#5867](https://github.com/blockscout/blockscout/pull/5867) - Bump @babel/preset-env from 7.16.11 to 7.18.10 in /apps/block_scout_web/assets
- [#5876](https://github.com/blockscout/blockscout/pull/5876) - Bump bignumber.js from 9.0.2 to 9.1.0 in /apps/block_scout_web/assets
- [#5871](https://github.com/blockscout/blockscout/pull/5871) - Bump redux from 4.1.2 to 4.2.0 in /apps/block_scout_web/assets
- [#5868](https://github.com/blockscout/blockscout/pull/5868) - Bump ex_rlp from 0.5.3 to 0.5.4
- [#5874](https://github.com/blockscout/blockscout/pull/5874) - Bump core-js from 3.20.3 to 3.24.1 in /apps/block_scout_web/assets
- [#5882](https://github.com/blockscout/blockscout/pull/5882) - Bump math from 0.3.1 to 0.7.0
- [#5878](https://github.com/blockscout/blockscout/pull/5878) - Bump css-minimizer-webpack-plugin from 3.4.1 to 4.0.0 in /apps/block_scout_web/assets
- [#5883](https://github.com/blockscout/blockscout/pull/5883) - Bump postgrex from 0.15.10 to 0.15.13
- [#5885](https://github.com/blockscout/blockscout/pull/5885) - Bump hammer from 6.0.0 to 6.1.0
- [#5893](https://github.com/blockscout/blockscout/pull/5893) - Bump prometheus from 4.8.1 to 4.9.0
- [#5892](https://github.com/blockscout/blockscout/pull/5892) - Bump babel-loader from 8.2.3 to 8.2.5 in /apps/block_scout_web/assets
- [#5890](https://github.com/blockscout/blockscout/pull/5890) - Bump sweetalert2 from 11.3.10 to 11.4.26 in /apps/block_scout_web/assets
- [#5889](https://github.com/blockscout/blockscout/pull/5889) - Bump sass from 1.54.3 to 1.54.4 in /apps/block_scout_web/assets
- [#5894](https://github.com/blockscout/blockscout/pull/5894) - Bump jest from 27.4.7 to 28.1.3 in /apps/block_scout_web/assets
- [#5865](https://github.com/blockscout/blockscout/pull/5865) - Bump timex from 3.7.1 to 3.7.9
- [#5872](https://github.com/blockscout/blockscout/pull/5872) - Bump benchee from 0.13.2 to 0.99.0
- [#5895](https://github.com/blockscout/blockscout/pull/5895) - Bump wallaby from 0.29.1 to 0.30.1
- [#5905](https://github.com/blockscout/blockscout/pull/5905) - Bump absinthe from 1.6.5 to 1.6.8
- [#5881](https://github.com/blockscout/blockscout/pull/5881) - Bump dataloader from 1.0.9 to 1.0.10
- [#5909](https://github.com/blockscout/blockscout/pull/5909) - Bump junit_formatter from 3.3.0 to 3.3.1
- [#5912](https://github.com/blockscout/blockscout/pull/5912) - Bump credo from 1.6.4 to 1.6.6
- [#5911](https://github.com/blockscout/blockscout/pull/5911) - Bump absinthe_relay from 1.5.1 to 1.5.2
- [#5915](https://github.com/blockscout/blockscout/pull/5915) - Bump flow from 0.15.0 to 1.2.0
- [#5916](https://github.com/blockscout/blockscout/pull/5916) - Bump dialyxir from 1.1.0 to 1.2.0
- [#5910](https://github.com/blockscout/blockscout/pull/5910) - Bump benchee from 0.99.0 to 1.1.0
- [#5917](https://github.com/blockscout/blockscout/pull/5917) - Bump bypass from 1.0.0 to 2.1.0
- [#5920](https://github.com/blockscout/blockscout/pull/5920) - Bump spandex_datadog from 1.1.0 to 1.2.0
- [#5918](https://github.com/blockscout/blockscout/pull/5918) - Bump logger_file_backend from 0.0.12 to 0.0.13
- [#5863](https://github.com/blockscout/blockscout/pull/5863) - Update Poison hex package
- [#5861](https://github.com/blockscout/blockscout/pull/5861) - Add cache for docker build
- [#5859](https://github.com/blockscout/blockscout/pull/5859) - Update ex_cldr hex packages
- [#5858](https://github.com/blockscout/blockscout/pull/5858) - Update CHANGELOG; revert update of css-loader; rename fontawesome icons selectors
- [#5811](https://github.com/blockscout/blockscout/pull/5811) - Bump chartjs-adapter-luxon from 1.1.0 to 1.2.0 in /apps/block_scout_web/assets
- [#5814](https://github.com/blockscout/blockscout/pull/5814) - Bump webpack from 5.69.1 to 5.74.0 in /apps/block_scout_web/assets
- [#5812](https://github.com/blockscout/blockscout/pull/5812) - Bump mini-css-extract-plugin from 2.5.3 to 2.6.1 in /apps/block_scout_web/assets
- [#5819](https://github.com/blockscout/blockscout/pull/5819) - Bump xss from 1.0.10 to 1.0.13 in /apps/block_scout_web/assets
- [#5818](https://github.com/blockscout/blockscout/pull/5818) - Bump @fortawesome/fontawesome-free from 6.0.0-beta3 to 6.1.2 in /apps/block_scout_web/assets
- [#5821](https://github.com/blockscout/blockscout/pull/5821) - Bump spandex from 3.0.3 to 3.1.0
- [#5830](https://github.com/blockscout/blockscout/pull/5830) - Bump spandex_phoenix from 1.0.5 to 1.0.6
- [#5825](https://github.com/blockscout/blockscout/pull/5825) - Bump postcss from 8.4.6 to 8.4.16 in /apps/block_scout_web/assets
- [#5816](https://github.com/blockscout/blockscout/pull/5816) - Bump webpack-cli from 4.9.2 to 4.10.0 in /apps/block_scout_web/assets
- [#5822](https://github.com/blockscout/blockscout/pull/5822) - Bump chart.js from 3.7.0 to 3.9.1 in /apps/block_scout_web/assets
- [#5829](https://github.com/blockscout/blockscout/pull/5829) - Bump mox from 0.5.2 to 1.0.2
- [#5823](https://github.com/blockscout/blockscout/pull/5823) - Bump luxon from 2.4.0 to 3.0.1 in /apps/block_scout_web/assets
- [#5837](https://github.com/blockscout/blockscout/pull/5837) - Bump @walletconnect/web3-provider from 1.7.8 to 1.8.0 in /apps/block_scout_web/assets
- [#5840](https://github.com/blockscout/blockscout/pull/5840) - Bump web3modal from 1.9.5 to 1.9.8 in /apps/block_scout_web/assets
- [#5842](https://github.com/blockscout/blockscout/pull/5842) - Bump copy-webpack-plugin from 10.2.1 to 11.0.0 in /apps/block_scout_web/assets
- [#5835](https://github.com/blockscout/blockscout/pull/5835) - Bump tesla from 1.3.3 to 1.4.4
- [#5841](https://github.com/blockscout/blockscout/pull/5841) - Bump sass-loader from 12.6.0 to 13.0.2 in /apps/block_scout_web/assets
- [#5844](https://github.com/blockscout/blockscout/pull/5844) - Bump postcss-loader from 6.2.1 to 7.0.1 in /apps/block_scout_web/assets
- [#5838](https://github.com/blockscout/blockscout/pull/5838) - Bump path-parser from 4.2.0 to 6.1.0 in /apps/block_scout_web/assets
- [#5843](https://github.com/blockscout/blockscout/pull/5843) - Bump @tarekraafat/autocomplete.js from 10.2.6 to 10.2.7 in /apps/block_scout_web/assets
- [#5834](https://github.com/blockscout/blockscout/pull/5834) - Bump clipboard from 2.0.9 to 2.0.11 in /apps/block_scout_web/assets
- [#5827](https://github.com/blockscout/blockscout/pull/5827) - Bump @babel/core from 7.16.12 to 7.18.10 in /apps/block_scout_web/assets
- [#5851](https://github.com/blockscout/blockscout/pull/5851) - Bump exvcr from 0.13.2 to 0.13.3
- [#5824](https://github.com/blockscout/blockscout/pull/5824) - Bump ex_json_schema from 0.6.2 to 0.9.1
- [#5849](https://github.com/blockscout/blockscout/pull/5849) - Bump gettext 0.18.2 -> 0.20.0
- [#5806](https://github.com/blockscout/blockscout/pull/5806) - Update target Postgres version in Docker: 13 -> 14

## 4.1.7-beta

### Features

- [#5783](https://github.com/blockscout/blockscout/pull/5783) - Allow to setup multiple ranges of blocks to index

### Fixes

- [#5799](https://github.com/blockscout/blockscout/pull/5799) - Fix address_tokens_usd_sum function
- [#5798](https://github.com/blockscout/blockscout/pull/5798) - Copy explorer node_modules to result image
- [#5797](https://github.com/blockscout/blockscout/pull/5797) - Fix flickering token tooltip

### Chore

- [#5796](https://github.com/blockscout/blockscout/pull/5796) - Add job for e2e tests on every push to master + fix job "Merge 'master' to specific branch after release"

## 4.1.6-beta

### Features

- [#5739](https://github.com/blockscout/blockscout/pull/5739) - Erigon archive node support
- [#5732](https://github.com/blockscout/blockscout/pull/5732) - Manage testnet label (right to the navbar logo)
- [#5699](https://github.com/blockscout/blockscout/pull/5699) - Switch to basic (non-pro) API endpoint for Coingecko requests, if API key is not provided
- [#5542](https://github.com/blockscout/blockscout/pull/5542) - Add `jq` in docker image
- [#5345](https://github.com/blockscout/blockscout/pull/5345) - Graphql: add user-selected ordering to transactions for address query

### Fixes

- [#5768](https://github.com/blockscout/blockscout/pull/5768) - Outstanding rows limit for missing blocks query (catchup fetcher)
- [#5737](https://github.com/blockscout/blockscout/pull/5737), [#5772](https://github.com/blockscout/blockscout/pull/5772) - Fix double requests; Fix token balances dropdown view
- [#5723](https://github.com/blockscout/blockscout/pull/5723) - Add nil clause for Data.to_string/1
- [#5714](https://github.com/blockscout/blockscout/pull/5714) - Add clause for EthereumJSONRPC.Transaction.elixir_to_params/1 when gas_price is missing in the response
- [#5697](https://github.com/blockscout/blockscout/pull/5697) - Gas price oracle: ignore gas price rounding for values less than 0.01
- [#5690](https://github.com/blockscout/blockscout/pull/5690) - Allow special characters for password in DB URL parser
- [#5778](https://github.com/blockscout/blockscout/pull/5778) - Allow hyphen in database name

### Chore

- [#5787](https://github.com/blockscout/blockscout/pull/5787) - Add job for merging master to specific branch after release
- [#5788](https://github.com/blockscout/blockscout/pull/5788) - Update Docker image on every push to master branch
- [#5736](https://github.com/blockscout/blockscout/pull/5736) - Remove obsolete network selector
- [#5730](https://github.com/blockscout/blockscout/pull/5730) - Add primary keys for DB tables where they do not exist
- [#5703](https://github.com/blockscout/blockscout/pull/5703) - Remove bridged tokens functionality from Blockscout core
- [#5700](https://github.com/blockscout/blockscout/pull/5700) - Remove Staking dapp logic from Blockscout core
- [#5696](https://github.com/blockscout/blockscout/pull/5696) - Update .tool-versions
- [#5695](https://github.com/blockscout/blockscout/pull/5695) - Decimal hex package update 1.9 -> 2.0
- [#5684](https://github.com/blockscout/blockscout/pull/5684) - Block import timings logs
- [#5698](https://github.com/blockscout/blockscout/pull/5698) - Remove token balances deleting

## 4.1.5-beta

### Features

- [#5667](https://github.com/blockscout/blockscout/pull/5667) - Address page: scroll to selected tab's data

### Fixes

- [#5680](https://github.com/blockscout/blockscout/pull/5680) - Fix broken token icons; Disable animation in lists; Fix doubled requests for some pages
- [#5671](https://github.com/blockscout/blockscout/pull/5671) - Fix double requests for token exchange rates; Disable fetching `btc_value` by default (add `EXCHANGE_RATES_FETCH_BTC_VALUE` env variable); Add `CACHE_EXCHANGE_RATES_PERIOD` env variable
- [#5676](https://github.com/blockscout/blockscout/pull/5676) - Fix wrong miner address shown for post EIP-1559 block for clique network

### Chore

- [#5679](https://github.com/blockscout/blockscout/pull/5679) - Optimize query in fetch_min_missing_block_cache function
- [#5674](https://github.com/blockscout/blockscout/pull/5674) - Disable token holder refreshing
- [#5661](https://github.com/blockscout/blockscout/pull/5661) - Fixes yaml syntax for boolean env variables in docker compose

## 4.1.4-beta

### Features

- [#5656](https://github.com/blockscout/blockscout/pull/5656) - Gas price oracle
- [#5613](https://github.com/blockscout/blockscout/pull/5613) - Exchange rates CoinMarketCap source module
- [#5588](https://github.com/blockscout/blockscout/pull/5588) - Add broadcasting of coin balance
- [#5560](https://github.com/blockscout/blockscout/pull/5560) - Manual fetch beneficiaries
- [#5479](https://github.com/blockscout/blockscout/pull/5479) - Remake of solidity verifier module; Verification UX improvements
- [#5540](https://github.com/blockscout/blockscout/pull/5540) - Tx page: scroll to selected tab's data

### Fixes

- [#5647](https://github.com/blockscout/blockscout/pull/5647) - Add handling for invalid Sourcify response
- [#5635](https://github.com/blockscout/blockscout/pull/5635) - Set CoinGecko source in exchange_rates_source function fix in case of token_bridge
- [#5629](https://github.com/blockscout/blockscout/pull/5629) - Fix empty coin balance for empty address
- [#5612](https://github.com/blockscout/blockscout/pull/5612) - Fix token transfers order
- [#5626](https://github.com/blockscout/blockscout/pull/5626) - Fix vyper compiler versions order
- [#5603](https://github.com/blockscout/blockscout/pull/5603) - Fix failing verification attempts
- [#5598](https://github.com/blockscout/blockscout/pull/5598) - Fix token dropdown
- [#5592](https://github.com/blockscout/blockscout/pull/5592) - Burn fees for legacy transactions
- [#5568](https://github.com/blockscout/blockscout/pull/5568) - Add regexp for ipfs checking
- [#5567](https://github.com/blockscout/blockscout/pull/5567) - Sanitize token name and symbol before insert into DB, display in the application
- [#5564](https://github.com/blockscout/blockscout/pull/5564) - Add fallback clauses to `string_to_..._hash` functions
- [#5538](https://github.com/blockscout/blockscout/pull/5538) - Fix internal transaction's tile bug

### Chore

- [#5660](https://github.com/blockscout/blockscout/pull/5660) - Display txs count chart by default, disable price chart by default, add chart titles
- [#5659](https://github.com/blockscout/blockscout/pull/5659) - Use chartjs-adapter-luxon instead chartjs-adapter-moment for charts
- [#5651](https://github.com/blockscout/blockscout/pull/5651), [#5657](https://github.com/blockscout/blockscout/pull/5657) - Gnosis chain rebranded theme and generalization of chart legend colors definition
- [#5640](https://github.com/blockscout/blockscout/pull/5640) - Clean up and fix tests, reduce amount of warnings
- [#5625](https://github.com/blockscout/blockscout/pull/5625) - Get rid of some redirects to checksummed address url
- [#5623](https://github.com/blockscout/blockscout/pull/5623) - Allow hyphen in DB password
- [#5543](https://github.com/blockscout/blockscout/pull/5543) - Increase max_restarts to 1_000 (from 3 by default) for explorer, block_scout_web supervisors
- [#5536](https://github.com/blockscout/blockscout/pull/5536) - NPM audit fix

## 4.1.3-beta

### Features

- [#5515](https://github.com/blockscout/blockscout/pull/5515) - Integrate ace editor to display contract sources
- [#5505](https://github.com/blockscout/blockscout/pull/5505) - Manage debug_traceTransaction JSON RPC method timeout
- [#5491](https://github.com/blockscout/blockscout/pull/5491) - Sequential blocks broadcast on the main page
- [#5312](https://github.com/blockscout/blockscout/pull/5312) - Add OpenZeppelin proxy storage slot
- [#5302](https://github.com/blockscout/blockscout/pull/5302) - Add specific tx receipt fields for the GoQuorum client
- [#5268](https://github.com/blockscout/blockscout/pull/5268), [#5313](https://github.com/blockscout/blockscout/pull/5313) - Contract names display improvement

### Fixes

- [#5528](https://github.com/blockscout/blockscout/pull/5528) - Token balances fetcher retry
- [#5524](https://github.com/blockscout/blockscout/pull/5524) - ContractState module resistance to unresponsive archive node
- [#5513](https://github.com/blockscout/blockscout/pull/5513) - Do not fill pending blocks ops with block numbers below TRACE_FIRST_BLOCK
- [#5508](https://github.com/blockscout/blockscout/pull/5508) - Hide indexing banner if we fetched internal transactions from TRACE_FIRST_BLOCK
- [#5504](https://github.com/blockscout/blockscout/pull/5504) - Extend TRACE_FIRST_BLOCK env var to geth variant
- [#5488](https://github.com/blockscout/blockscout/pull/5488) - Split long contract output to multiple lines
- [#5487](https://github.com/blockscout/blockscout/pull/5487) - Fix array displaying in decoded constructor args
- [#5482](https://github.com/blockscout/blockscout/pull/5482) - Fix for querying of the contract read functions
- [#5455](https://github.com/blockscout/blockscout/pull/5455) - Fix unverified_smart_contract function: add md5 of bytecode to the changeset
- [#5454](https://github.com/blockscout/blockscout/pull/5454) - Docker: Fix the qemu-x86_64 signal 11 error on Apple Silicon
- [#5443](https://github.com/blockscout/blockscout/pull/5443) - Geth: display tx revert reason
- [#5420](https://github.com/blockscout/blockscout/pull/5420) - Deduplicate addresses and coin balances before inserting to the DB
- [#5416](https://github.com/blockscout/blockscout/pull/5416) - Fix getsourcecode for EOA addresses
- [#5413](https://github.com/blockscout/blockscout/pull/5413) - Fix params encoding for read contracts methods
- [#5411](https://github.com/blockscout/blockscout/pull/5411) - Fix character_not_in_repertoire error for tx revert reason
- [#5410](https://github.com/blockscout/5420blockscout/pull/5410) - Handle exited realtime fetcher
- [#5383](https://github.com/blockscout/blockscout/pull/5383) - Fix reload transactions button
- [#5381](https://github.com/blockscout/blockscout/pull/5381), [#5397](https://github.com/blockscout/blockscout/pull/5397) - Fix exchange rate broadcast error
- [#5375](https://github.com/blockscout/blockscout/pull/5375) - Fix pending transactions fetcher
- [#5374](https://github.com/blockscout/blockscout/pull/5374) - Return all ERC-1155's token instances in tokenList api endpoint
- [#5342](https://github.com/blockscout/blockscout/pull/5342) - Fix 500 error on NF token page with nil metadata
- [#5319](https://github.com/blockscout/blockscout/pull/5319), [#5357](https://github.com/blockscout/blockscout/pull/5357), [#5425](https://github.com/blockscout/blockscout/pull/5425) - Empty blocks sanitizer performance improvement
- [#5310](https://github.com/blockscout/blockscout/pull/5310) - Fix flash on reload in dark mode
- [#5306](https://github.com/blockscout/blockscout/pull/5306) - Fix indexer bug
- [#5300](https://github.com/blockscout/blockscout/pull/5300), [#5305](https://github.com/blockscout/blockscout/pull/5305) - Token instance page: general video improvements
- [#5136](https://github.com/blockscout/blockscout/pull/5136) - Improve contract verification
- [#5285](https://github.com/blockscout/blockscout/pull/5285) - Fix verified smart-contract bytecode twins feature
- [#5269](https://github.com/blockscout/blockscout/pull/5269) - Address Page: Fix implementation address align
- [#5264](https://github.com/blockscout/blockscout/pull/5264) - Fix bug with 500 response on `partial` sourcify status
- [#5263](https://github.com/blockscout/blockscout/pull/5263) - Fix bug with name absence for contract
- [#5259](https://github.com/blockscout/blockscout/pull/5259) - Fix `coin-balances/by-day` bug
- [#5239](https://github.com/blockscout/blockscout/pull/5239) - Add accounting for block rewards in `getblockreward` api method

### Chore

- [#5506](https://github.com/blockscout/blockscout/pull/5506) - Refactor config files
- [#5480](https://github.com/blockscout/blockscout/pull/5480) - Remove duplicate of balances_params_to_address_params function
- [#5473](https://github.com/blockscout/blockscout/pull/5473) - Refactor daily coin balances fetcher
- [#5458](https://github.com/blockscout/blockscout/pull/5458) - Decrease min safe polling period for realtime fetcher
- [#5456](https://github.com/blockscout/blockscout/pull/5456) - Ignore arbitrary block details fields for custom Ethereum clients
- [#5450](https://github.com/blockscout/blockscout/pull/5450) - Logging error in publishing of smart-contract
- [#5433](https://github.com/blockscout/blockscout/pull/5433) - Caching modules refactoring
- [#5419](https://github.com/blockscout/blockscout/pull/5419) - Add check if address exists for some api methods
- [#5408](https://github.com/blockscout/blockscout/pull/5408) - Update websocket_client hex package
- [#5407](https://github.com/blockscout/blockscout/pull/5407) - Update hackney, certifi, tzdata
- [#5369](https://github.com/blockscout/blockscout/pull/5369) - Manage indexer memory limit
- [#5368](https://github.com/blockscout/blockscout/pull/5368) - Refactoring from SourcifyFilePathBackfiller
- [#5367](https://github.com/blockscout/blockscout/pull/5367) - Resolve Prototype Pollution in minimist dependency
- [#5366](https://github.com/blockscout/blockscout/pull/5366) - Fix Vyper smart-contract verification form tooltips
- [#5348](https://github.com/blockscout/blockscout/pull/5348) - Block data for Avalanche: pass blockExtraData param
- [#5341](https://github.com/blockscout/blockscout/pull/5341) - Remove unused broadcasts
- [#5318](https://github.com/blockscout/blockscout/pull/5318) - Eliminate Jquery import from chart-loader.js
- [#5317](https://github.com/blockscout/blockscout/pull/5317) - NPM audit
- [#5303](https://github.com/blockscout/blockscout/pull/5303) - Besu: revertReason support in trace
- [#5301](https://github.com/blockscout/blockscout/pull/5301) - Allow specific block keys for sgb/ava
- [#5295](https://github.com/blockscout/blockscout/pull/5295) - CI pipeline: build and push Docker image to Docker Hub on every release
- [#5290](https://github.com/blockscout/blockscout/pull/5290) - Bump ex_doc from 0.25.2 to 0.28.2
- [#5289](https://github.com/blockscout/blockscout/pull/5289) - Bump ex_abi from 1.5.9 to 1.5.11
- [#5288](https://github.com/blockscout/blockscout/pull/5288) - Makefile: find exact container by name
- [#5287](https://github.com/blockscout/blockscout/pull/5287) - Docker: modify native token symbol
- [#5286](https://github.com/blockscout/blockscout/pull/5286) - Change namespace for one of the SmartContractViewTest test
- [#5260](https://github.com/blockscout/blockscout/pull/5260) - Makefile release task to prerelease and release task
- [#5082](https://github.com/blockscout/blockscout/pull/5082) - Elixir 1.12 -> 1.13

## 4.1.2-beta

### Features

- [#5232](https://github.com/blockscout/blockscout/pull/5232) - Contract Read Page: Add functions overloading support
- [#5220](https://github.com/blockscout/blockscout/pull/5220) - Add info about proxy contracts to api methods response
- [#5200](https://github.com/blockscout/blockscout/pull/5200) - Docker-compose configuration
- [#5105](https://github.com/blockscout/blockscout/pull/5105) - Redesign token page
- [#5016](https://github.com/blockscout/blockscout/pull/5016) - Add view for internal transactions error
- [#4690](https://github.com/blockscout/blockscout/pull/4690) - Improve pagination: introduce pagination with random access to pages; Integrate it to the Transactions List page

### Fixes

- [#5248](https://github.com/blockscout/blockscout/pull/5248) - Speedup query for getting verified smart-contract bytecode twin
- [#5241](https://github.com/blockscout/blockscout/pull/5241) - Fix DB hostname Regex pattern
- [#5216](https://github.com/blockscout/blockscout/pull/5216) - Add token-transfers-toggle.js to the `block_transaction/index.html.eex`
- [#5212](https://github.com/blockscout/blockscout/pull/5212) - Fix `gas_used` value bug
- [#5197](https://github.com/blockscout/blockscout/pull/5197) - Fix contract functions outputs
- [#5196](https://github.com/blockscout/blockscout/pull/5196) - Various Docker setup fixes
- [#5192](https://github.com/blockscout/blockscout/pull/5192) - Fix DATABASE_URL config parser
- [#5191](https://github.com/blockscout/blockscout/pull/5191) - Add empty view for new addresses
- [#5184](https://github.com/blockscout/blockscout/pull/5184) - eth_call method: remove from param from the request, if it is null
- [#5172](https://github.com/blockscout/blockscout/pull/5172), [#5182](https://github.com/blockscout/blockscout/pull/5182) - Reduced the size of js bundles
- [#5169](https://github.com/blockscout/blockscout/pull/5169) - Fix several UI bugs; Add tooltip to the prev/next block buttons
- [#5166](https://github.com/blockscout/blockscout/pull/5166), [#5198](https://github.com/blockscout/blockscout/pull/5198) - Fix contracts verification bugs
- [#5160](https://github.com/blockscout/blockscout/pull/5160) - Fix blocks validated hint
- [#5155](https://github.com/blockscout/blockscout/pull/5155) - Fix get_implementation_abi_from_proxy/2 implementation
- [#5154](https://github.com/blockscout/blockscout/pull/5154) - Fix token counters bug
- [#4862](https://github.com/blockscout/blockscout/pull/4862) - Fix internal transactions pagination

### Chore

- [#5230](https://github.com/blockscout/blockscout/pull/5230) - Contract verification forms refactoring
- [#5227](https://github.com/blockscout/blockscout/pull/5227) - Major update of css-loader npm package
- [#5226](https://github.com/blockscout/blockscout/pull/5226) - Update mini-css-extract-plugin, css-minimizer-webpack-plugin packages
- [#5224](https://github.com/blockscout/blockscout/pull/5224) - Webpack config refactoring
- [#5223](https://github.com/blockscout/blockscout/pull/5223) - Migrate fontawesome 5 -> 6
- [#5202](https://github.com/blockscout/blockscout/pull/5202), [#5229](https://github.com/blockscout/blockscout/pull/5229) - Docker setup Makefile release/publish tasks
- [#5195](https://github.com/blockscout/blockscout/pull/5195) - Add Berlin, London to the list of default EVM versions
- [#5190](https://github.com/blockscout/blockscout/pull/5190) - Set 8545 as default port everywhere except Ganache JSON RPC variant
- [#5189](https://github.com/blockscout/blockscout/pull/5189) - ENV var to manage pending transactions fetcher switching off
- [#5171](https://github.com/blockscout/blockscout/pull/5171) - Replace lodash NPM package with tiny lodash modules
- [#5170](https://github.com/blockscout/blockscout/pull/5170) - Token price row name fix
- [#5153](https://github.com/blockscout/blockscout/pull/5153) - Discord link instead of Gitter
- [#5142](https://github.com/blockscout/blockscout/pull/5142) - Updated some outdated npm packages
- [#5140](https://github.com/blockscout/blockscout/pull/5140) - Babel minor and core-js major updates
- [#5139](https://github.com/blockscout/blockscout/pull/5139) - Eslint major update
- [#5138](https://github.com/blockscout/blockscout/pull/5138) - Webpack minor update
- [#5119](https://github.com/blockscout/blockscout/pull/5119) - Inventory controller refactoring
- [#5118](https://github.com/blockscout/blockscout/pull/5118) - Fix top navigation template

## 4.1.1-beta

### Features

- [#5090](https://github.com/blockscout/blockscout/pull/5090) - Allotted rate limit by IP
- [#5080](https://github.com/blockscout/blockscout/pull/5080) - Allotted rate limit by a global API key

### Fixes

- [#5085](https://github.com/blockscout/blockscout/pull/5085) - Fix wallet style
- [#5088](https://github.com/blockscout/blockscout/pull/5088) - Store address transactions/token transfers in the DB
- [#5071](https://github.com/blockscout/blockscout/pull/5071) - Fix write page contract tuple input
- [#5066](https://github.com/blockscout/blockscout/pull/5066) - Fix read contract page bug
- [#5034](https://github.com/blockscout/blockscout/pull/5034) - Fix broken functions input at transaction page
- [#5025](https://github.com/blockscout/blockscout/pull/5025) - Add standard input JSON files validation
- [#5051](https://github.com/blockscout/blockscout/pull/5051) - Fix 500 response when ABI method was parsed as nil

### Chore

- [#5092](https://github.com/blockscout/blockscout/pull/5092) - Resolve vulnerable follow-redirects npm dep in ./apps/explorer
- [#5091](https://github.com/blockscout/blockscout/pull/5091) - Refactor search page template
- [#5081](https://github.com/blockscout/blockscout/pull/5081) - Add internal transactions fetcher disabled? config parameter
- [#5063](https://github.com/blockscout/blockscout/pull/5063) - Resolve moderate NPM vulnerabilities with npm audit tool
- [#5053](https://github.com/blockscout/blockscout/pull/5053) - Update ex_keccak lib

## 4.1.0-beta

### Features

- [#5030](https://github.com/blockscout/blockscout/pull/5030) - API rate limiting
- [#4924](https://github.com/blockscout/blockscout/pull/4924) - Add daily bytecode verification to prevent metamorphic contracts vulnerability
- [#4908](https://github.com/blockscout/blockscout/pull/4908) - Add verification via standard JSON input
- [#5004](https://github.com/blockscout/blockscout/pull/5004) - Add ability to set up a separate DB endpoint for the API endpoints
- [#4989](https://github.com/blockscout/blockscout/pull/4989), [#4991](https://github.com/blockscout/blockscout/pull/4991) - Bridged tokens list API endpoint
- [#4931](https://github.com/blockscout/blockscout/pull/4931) - Web3 modal with Wallet Connect for Write contract page and Staking Dapp

### Fixes

- [#5045](https://github.com/blockscout/blockscout/pull/5045) - Contracts interaction improvements
- [#5032](https://github.com/blockscout/blockscout/pull/5032) - Fix token transfer csv export
- [#5020](https://github.com/blockscout/blockscout/pull/5020) - Token instance image display improvement
- [#5019](https://github.com/blockscout/blockscout/pull/5019) - Fix fetch_last_token_balance function termination
- [#5011](https://github.com/blockscout/blockscout/pull/5011) - Fix `0x0` implementation address
- [#5008](https://github.com/blockscout/blockscout/pull/5008) - Extend decimals cap in format_according_to_decimals up to 24
- [#5005](https://github.com/blockscout/blockscout/pull/5005) - Fix falsy appearance `Connection Lost` warning on reload/switch page
- [#5003](https://github.com/blockscout/blockscout/pull/5003) - API router refactoring
- [#4992](https://github.com/blockscout/blockscout/pull/4992) - Fix `type` field in transactions after enabling 1559
- [#4979](https://github.com/blockscout/blockscout/pull/4979), [#4993](https://github.com/blockscout/blockscout/pull/4993) - Store total gas_used in addresses table
- [#4977](https://github.com/blockscout/blockscout/pull/4977) - Export token transfers on address: include transfers on contract itself
- [#4976](https://github.com/blockscout/blockscout/pull/4976) - Handle :econnrefused in pending transactions fetcher
- [#4965](https://github.com/blockscout/blockscout/pull/4965) - Fix search field appearance on medium size screens
- [#4945](https://github.com/blockscout/blockscout/pull/4945) - Fix `Verify & Publish` button link
- [#4938](https://github.com/blockscout/blockscout/pull/4938) - Fix displaying of nested arrays for contracts read
- [#4888](https://github.com/blockscout/blockscout/pull/4888) - Fix fetch_top_tokens method: add nulls last for token holders desc order
- [#4867](https://github.com/blockscout/blockscout/pull/4867) - Fix bug in querying contracts method and improve contracts interactions

### Chore

- [#5047](https://github.com/blockscout/blockscout/pull/5047) - At contract write use wei precision
- [#5023](https://github.com/blockscout/blockscout/pull/5023) - Capability to leave an empty logo
- [#5018](https://github.com/blockscout/blockscout/pull/5018) - Resolve npm vulnerabilities via npm audix fix
- [#5014](https://github.com/blockscout/blockscout/pull/5014) - Separate FIRST_BLOCK and TRACE_FIRST_BLOCK option for blocks import and tracing methods
- [#4998](https://github.com/blockscout/blockscout/pull/4998) - API endpoints logger
- [#4983](https://github.com/blockscout/blockscout/pull/4983), [#5038](https://github.com/blockscout/blockscout/pull/5038) - Fix contract verification tests
- [#4861](https://github.com/blockscout/blockscout/pull/4861) - Add separate column for token icons

## 4.0.0-beta

### Features

- [#4807](https://github.com/blockscout/blockscout/pull/4807) - Added support for BeaconProxy pattern
- [#4777](https://github.com/blockscout/blockscout/pull/4777), [#4791](https://github.com/blockscout/blockscout/pull/4791), [#4799](https://github.com/blockscout/blockscout/pull/4799), [#4847](https://github.com/blockscout/blockscout/pull/4847) - Added decoding revert reason
- [#4776](https://github.com/blockscout/blockscout/pull/4776) - Added view for unsuccessfully fetched values from read functions
- [#4761](https://github.com/blockscout/blockscout/pull/4761) - ERC-1155 support
- [#4739](https://github.com/blockscout/blockscout/pull/4739) - Improve logs and inputs decoding
- [#4747](https://github.com/blockscout/blockscout/pull/4747) - Advanced CSV export
- [#4745](https://github.com/blockscout/blockscout/pull/4745) - Vyper contracts verification
- [#4699](https://github.com/blockscout/blockscout/pull/4699), [#4793](https://github.com/blockscout/blockscout/pull/4793), [#4820](https://github.com/blockscout/blockscout/pull/4820), [#4827](https://github.com/blockscout/blockscout/pull/4827) - Address page facelifting
- [#4667](https://github.com/blockscout/blockscout/pull/4667) - Transaction Page: Add expand/collapse button for long contract method data
- [#4641](https://github.com/blockscout/blockscout/pull/4641), [#4733](https://github.com/blockscout/blockscout/pull/4733) - Improve Read Contract page logic
- [#4660](https://github.com/blockscout/blockscout/pull/4660) - Save Sourcify path instead of filename
- [#4656](https://github.com/blockscout/blockscout/pull/4656) - Open in Tenderly button
- [#4655](https://github.com/blockscout/blockscout/pull/4655), [#4676](https://github.com/blockscout/blockscout/pull/4676) - EIP-3091 support
- [#4621](https://github.com/blockscout/blockscout/pull/4621) - Add beacon contract address slot for proxy
- [#4625](https://github.com/blockscout/blockscout/pull/4625) - Contract address page: Add implementation link to the overview of proxy contracts
- [#4624](https://github.com/blockscout/blockscout/pull/4624) - Support HTML tags in alert message
- [#4608](https://github.com/blockscout/blockscout/pull/4608), [#4622](https://github.com/blockscout/blockscout/pull/4622) - Block Details page: Improved style of transactions button
- [#4596](https://github.com/blockscout/blockscout/pull/4596), [#4681](https://github.com/blockscout/blockscout/pull/4681), [#4693](https://github.com/blockscout/blockscout/pull/4693) - Display token icon for bridged with Mainnet tokens or identicons for other tokens
- [#4520](https://github.com/blockscout/blockscout/pull/4520) - Add support for EIP-1559
- [#4593](https://github.com/blockscout/blockscout/pull/4593) - Add status in `Position` pane for txs have no block
- [#4579](https://github.com/blockscout/blockscout/pull/4579) - Write contract page: Resize inputs; Improve multiplier selector

### Fixes

- [#4857](https://github.com/blockscout/blockscout/pull/4857) - Fix `tx/raw-trace` Internal Server Error
- [#4854](https://github.com/blockscout/blockscout/pull/4854) - Fix infinite gas usage count loading
- [#4853](https://github.com/blockscout/blockscout/pull/4853) - Allow custom optimizations runs for contract verifications via API
- [#4840](https://github.com/blockscout/blockscout/pull/4840) - Replace Enum.dedup with Enum.uniq where actually uniq items are expected
- [#4835](https://github.com/blockscout/blockscout/pull/4835) - Fix view for broken token icons
- [#4830](https://github.com/blockscout/blockscout/pull/4830) - Speed up txs per day chart data collection
- [#4818](https://github.com/blockscout/blockscout/pull/4818) - Fix for extract_omni_bridged_token_metadata_wrapper method
- [#4812](https://github.com/blockscout/blockscout/pull/4812), [#4815](https://github.com/blockscout/blockscout/pull/4815) - Check if exists custom_cap property of extended token object before access it
- [#4810](https://github.com/blockscout/blockscout/pull/4810) - Show `nil` block.size as `N/A bytes`
- [#4806](https://github.com/blockscout/blockscout/pull/4806) - Get token type for token balance update if it is empty
- [#4802](https://github.com/blockscout/blockscout/pull/4802) - Fix floating tooltip on the main page
- [#4801](https://github.com/blockscout/blockscout/pull/4801) - Added clauses and tests for get_total_staked_and_ordered/1
- [#4798](https://github.com/blockscout/blockscout/pull/4798) - Token instance View contract icon Safari fix
- [#4796](https://github.com/blockscout/blockscout/pull/4796) - Fix nil.timestamp issue
- [#4764](https://github.com/blockscout/blockscout/pull/4764) - Add cleaning of substrings of `require` messages from parsed constructor arguments
- [#4778](https://github.com/blockscout/blockscout/pull/4778) - Migrate :optimization_runs field type: `int4 -> int8` in `smart_contracts` table
- [#4768](https://github.com/blockscout/blockscout/pull/4768) - Block Details page: handle zero division
- [#4751](https://github.com/blockscout/blockscout/pull/4751) - Change text and link for `trade STAKE` button
- [#4746](https://github.com/blockscout/blockscout/pull/4746) - Fix comparison of decimal value
- [#4711](https://github.com/blockscout/blockscout/pull/4711) - Add trimming to the contract functions inputs
- [#4729](https://github.com/blockscout/blockscout/pull/4729) - Fix bugs with fees in cases of txs with `gas price = 0`
- [#4725](https://github.com/blockscout/blockscout/pull/4725) - Fix hardcoded coin name on transaction's and block's page
- [#4724](https://github.com/blockscout/blockscout/pull/4724), [#4842](https://github.com/blockscout/blockscout/pull/4841) - Sanitizer of "empty" blocks
- [#4717](https://github.com/blockscout/blockscout/pull/4717) - Contract verification fix: check only success creation tx
- [#4713](https://github.com/blockscout/blockscout/pull/4713) - Search input field: sanitize input
- [#4703](https://github.com/blockscout/blockscout/pull/4703) - Block Details page: Fix pagination on the Transactions tab
- [#4686](https://github.com/blockscout/blockscout/pull/4686) - Block page: check gas limit value before division
- [#4678](https://github.com/blockscout/blockscout/pull/4678) - Internal transactions indexer: fix issue of some pending transactions never become confirmed
- [#4668](https://github.com/blockscout/blockscout/pull/4668) - Fix css for dark theme
- [#4654](https://github.com/blockscout/blockscout/pull/4654) - AddressView: Change `@burn_address` to string `0x0000000000000000000000000000000000000000`
- [#4626](https://github.com/blockscout/blockscout/pull/4626) - Refine view of popup for reverted tx
- [#4640](https://github.com/blockscout/blockscout/pull/4640) - Token page: fixes in mobile view
- [#4612](https://github.com/blockscout/blockscout/pull/4612) - Hide error selector in the contract's functions list
- [#4615](https://github.com/blockscout/blockscout/pull/4615) - Fix broken style for `View more transfers` button
- [#4592](https://github.com/blockscout/blockscout/pull/4592) - Add `type` field for `receive` and `fallback` entities of a Smart Contract
- [#4601](https://github.com/blockscout/blockscout/pull/4601) - Fix endless Fetching tokens... message on empty addresses
- [#4591](https://github.com/blockscout/blockscout/pull/4591) - Add step and min value for txValue input field
- [#4589](https://github.com/blockscout/blockscout/pull/4589) - Fix solid outputs on contract read page
- [#4586](https://github.com/blockscout/blockscout/pull/4586) - Fix floating tooltips on the token transfer family blocks
- [#4587](https://github.com/blockscout/blockscout/pull/4587) - Enable navbar menu on Search results page
- [#4582](https://github.com/blockscout/blockscout/pull/4582) - Fix NaN input on write contract page

### Chore

- [#4876](https://github.com/blockscout/blockscout/pull/4876) - Add missing columns updates when INSERT ... ON CONFLICT DO UPDATE ... happens
- [#4872](https://github.com/blockscout/blockscout/pull/4872) - Set explicit ascending order by hash in acquire transactions query of internal transactions import
- [#4871](https://github.com/blockscout/blockscout/pull/4871) - Remove cumulative gas used update duplicate
- [#4860](https://github.com/blockscout/blockscout/pull/4860) - Node 16 support
- [#4828](https://github.com/blockscout/blockscout/pull/4828) - Logging for txs/day chart
- [#4823](https://github.com/blockscout/blockscout/pull/4823) - Various error handlers with unresponsive JSON RPC endpoint
- [#4821](https://github.com/blockscout/blockscout/pull/4821) - Block Details page: Remove crossing at the Burnt Fee line
- [#4819](https://github.com/blockscout/blockscout/pull/4819) - Add config for GasUsage Cache
- [#4781](https://github.com/blockscout/blockscout/pull/4781) - PGAnalyze index suggestions
- [#4735](https://github.com/blockscout/blockscout/pull/4735) - Code clean up: Remove clauses for outdated ganache bugs
- [#4726](https://github.com/blockscout/blockscout/pull/4726) - Update chart.js
- [#4707](https://github.com/blockscout/blockscout/pull/4707) - Top navigation: Move Accounts tab to Tokens
- [#4704](https://github.com/blockscout/blockscout/pull/4704) - Update to Erlang/OTP 24
- [#4682](https://github.com/blockscout/blockscout/pull/4682) - Update all possible outdated mix dependencies
- [#4663](https://github.com/blockscout/blockscout/pull/4663) - Migrate to Elixir 1.12.x
- [#4661](https://github.com/blockscout/blockscout/pull/4661) - Update NPM packages to resolve vulnerabilities
- [#4649](https://github.com/blockscout/blockscout/pull/4649) - 1559 Transaction Page: Convert Burnt Fee to ether and add price in USD
- [#4646](https://github.com/blockscout/blockscout/pull/4646) - Transaction page: Rename burned to burnt
- [#4611](https://github.com/blockscout/blockscout/pull/4611) - Ability to hide miner in block views

## 3.7.3-beta

### Features

- [#4569](https://github.com/blockscout/blockscout/pull/4569) - Smart-Contract: remove comment with the submission date
- [#4568](https://github.com/blockscout/blockscout/pull/4568) - TX page: Token transfer and minting section improvements
- [#4540](https://github.com/blockscout/blockscout/pull/4540) - Align copy buttons for `Block Details` and `Transaction Details` pages
- [#4528](https://github.com/blockscout/blockscout/pull/4528) - Block Details page: rework view
- [#4531](https://github.com/blockscout/blockscout/pull/4531) - Add Arbitrum support
- [#4524](https://github.com/blockscout/blockscout/pull/4524) - Add index position of transaction in the block
- [#4489](https://github.com/blockscout/blockscout/pull/4489) - Search results page
- [#4475](https://github.com/blockscout/blockscout/pull/4475) - Tx page facelifting
- [#4452](https://github.com/blockscout/blockscout/pull/4452) - Add names for smart-contract's function response

### Fixes

- [#4553](https://github.com/blockscout/blockscout/pull/4553) - Indexer performance update: skip genesis block in requesting of trace_block API endpoint
- [#4546](https://github.com/blockscout/blockscout/pull/4546) - Indexer performance update: async get block rewards
- [#4544](https://github.com/blockscout/blockscout/pull/4544) - Indexer performance update: Add skip_metadata flag for token if indexer failed to get any of [name, symbol, decimals, totalSupply]
- [#4542](https://github.com/blockscout/blockscout/pull/4542) - Indexer performance update: Deduplicate tokens in the indexer token transfers transformer
- [#4535](https://github.com/blockscout/blockscout/pull/4535) - Indexer performance update:: Eliminate multiple updates of the same token while parsing mint/burn token transfers batch
- [#4527](https://github.com/blockscout/blockscout/pull/4527) - Indexer performance update: refactor coin balance daily fetcher
- [#4525](https://github.com/blockscout/blockscout/pull/4525) - Uncataloged token transfers query performance improvement
- [#4513](https://github.com/blockscout/blockscout/pull/4513) - Fix installation with custom default path: add NETWORK_PATH variable to the current_path
- [#4500](https://github.com/blockscout/blockscout/pull/4500) - `/tokens/{addressHash}/instance/{id}/token-transfers`: fix incorrect next page url
- [#4493](https://github.com/blockscout/blockscout/pull/4493) - Contract's code page: handle null contracts_creation_transaction
- [#4488](https://github.com/blockscout/blockscout/pull/4488) - Tx page: handle empty to_address
- [#4483](https://github.com/blockscout/blockscout/pull/4483) - Fix copy-paste typo in `token_transfers_counter.ex`
- [#4473](https://github.com/blockscout/blockscout/pull/4473), [#4481](https://github.com/blockscout/blockscout/pull/4481) - Search autocomplete: fix for address/block/tx hash
- [#4472](https://github.com/blockscout/blockscout/pull/4472) - Search autocomplete: fix Cannot read property toLowerCase of undefined
- [#4456](https://github.com/blockscout/blockscout/pull/4456) - URL encoding for NFT media files URLs
- [#4453](https://github.com/blockscout/blockscout/pull/4453) - Unescape characters for string output type in the contract response
- [#4401](https://github.com/blockscout/blockscout/pull/4401) - Fix displaying of token holders with the same amount

### Chore

- [#4550](https://github.com/blockscout/blockscout/pull/4550) - Update con_cache package to 1.0
- [#4523](https://github.com/blockscout/blockscout/pull/4523) - Change order of transactions in block's view
- [#4521](https://github.com/blockscout/blockscout/pull/4521) - Rewrite transaction page tooltips
- [#4516](https://github.com/blockscout/blockscout/pull/4516) - Add DB migrations step into Docker start script
- [#4497](https://github.com/blockscout/blockscout/pull/4497) - Handle error in fetch_validators_list method
- [#4444](https://github.com/blockscout/blockscout/pull/4444) - Main page performance cumulative update
- [#4439](https://github.com/blockscout/blockscout/pull/4439), - [#4465](https://github.com/blockscout/blockscout/pull/4465) - Fix revert response in contract's output

## 3.7.2-beta

### Features

- [#4424](https://github.com/blockscout/blockscout/pull/4424) - Display search results categories
- [#4423](https://github.com/blockscout/blockscout/pull/4423) - Add creation time of contract in the results of the search
- [#4391](https://github.com/blockscout/blockscout/pull/4391) - Add batched transactions on the `address/{addressHash}/transactions` page
- [#4353](https://github.com/blockscout/blockscout/pull/4353) - Added live-reload on the token holders page

### Fixes

- [#4437](https://github.com/blockscout/blockscout/pull/4437) - Fix `PendingTransactionsSanitizer` for non-consensus blocks
- [#4430](https://github.com/blockscout/blockscout/pull/4430) - Fix current token balance on-demand fetcher
- [#4429](https://github.com/blockscout/blockscout/pull/4429), [#4431](https://github.com/blockscout/blockscout/pull/4431) - Fix 500 response on `/tokens/{addressHash}/token-holders?type=JSON` when total supply is zero
- [#4419](https://github.com/blockscout/blockscout/pull/4419) - Order contracts in the search by inserted_at in descending order
- [#4418](https://github.com/blockscout/blockscout/pull/4418) - Fix empty search results for the full-word search criteria
- [#4406](https://github.com/blockscout/blockscout/pull/4406) - Fix internal server error on the validator's txs page
- [#4360](https://github.com/blockscout/blockscout/pull/4360) - Fix false-pending transactions in reorg blocks
- [#4388](https://github.com/blockscout/blockscout/pull/4388) - Fix internal server error on contract page for instances without sourcify envs
- [#4385](https://github.com/blockscout/blockscout/pull/4385) - Fix html template for transaction's input; Add copy text for tuples

### Chore

- [#4400](https://github.com/blockscout/blockscout/pull/4400) - Add "Token ID" label onto `tokens/.../instance/.../token-transfers` page
- [#4398](https://github.com/blockscout/blockscout/pull/4398) - Speed up the transactions loading on the front-end
- [#4384](https://github.com/blockscout/blockscout/pull/4384) - Fix Elixir version in `.tool-versions`
- [#4382](https://github.com/blockscout/blockscout/pull/4382) - Replace awesomplete with autocomplete.js
- [#4371](https://github.com/blockscout/blockscout/pull/4371) - Place search outside of burger in mobile view
- [#4355](https://github.com/blockscout/blockscout/pull/4355) - Do not redirect to 404 page with empty string in the search field

## 3.7.1-beta

### Features

- [#4331](https://github.com/blockscout/blockscout/pull/4331) - Added support for partially verified contracts via [Sourcify](https://sourcify.dev)
- [#4323](https://github.com/blockscout/blockscout/pull/4323) - Renamed Contract Byte Code, add Contract Creation Code on contract's page
- [#4312](https://github.com/blockscout/blockscout/pull/4312) - Display pending transactions on address page
- [#4299](https://github.com/blockscout/blockscout/pull/4299) - Added [Sourcify](https://sourcify.dev) verification API endpoint
- [#4267](https://github.com/blockscout/blockscout/pull/4267) - Extend verification through [Sourcify](https://sourcify.dev) smart-contract verification: fetch smart contract metadata from Sourcify repo if it has been already verified there
- [#4241](https://github.com/blockscout/blockscout/pull/4241) - Reload transactions on the main page without reloading of the whole page
- [#4218](https://github.com/blockscout/blockscout/pull/4218) - Hide long arrays in smart-contracts
- [#4205](https://github.com/blockscout/blockscout/pull/4205) - Total transactions fees per day API endpoint
- [#4158](https://github.com/blockscout/blockscout/pull/4158) - Calculate total fee per day
- [#4067](https://github.com/blockscout/blockscout/pull/4067) - Display LP tokens USD value and custom metadata in tokens dropdown at address page

### Fixes

- [#4351](https://github.com/blockscout/blockscout/pull/4351) - Support effectiveGasPrice property in tx receipt (Geth specific)
- [#4346](https://github.com/blockscout/blockscout/pull/4346) - Fix internal server error on raw-trace transaction page
- [#4345](https://github.com/blockscout/blockscout/pull/4345) - Fix bug on validator's address transactions page(Support effectiveGasPrice property in receipt (geth specific))
- [#4342](https://github.com/blockscout/blockscout/pull/4342) - Remove dropped/replaced txs from address transactions page
- [#4320](https://github.com/blockscout/blockscout/pull/4320) - Fix absence of imported smart-contracts' source code in `getsourcecode` API method
- [#4274](https://github.com/blockscout/blockscout/pull/4302) - Fix search token-autocomplete
- [#4316](https://github.com/blockscout/blockscout/pull/4316) - Fix `/decompiled-contracts` bug
- [#4310](https://github.com/blockscout/blockscout/pull/4310) - Fix logo URL redirection, set font-family defaults for chart.js
- [#4308](https://github.com/blockscout/blockscout/pull/4308) - Fix internal server error on contract verification options page
- [#4307](https://github.com/blockscout/blockscout/pull/4307) - Fix for composing IPFS URLs for NFTs images
- [#4306](https://github.com/blockscout/blockscout/pull/4306) - Check token instance images MIME types
- [#4295](https://github.com/blockscout/blockscout/pull/4295) - Mobile view fix: transaction tile tx hash overflow
- [#4294](https://github.com/blockscout/blockscout/pull/4294) - User wont be able to open verification pages for verified smart-contract
- [#4240](https://github.com/blockscout/blockscout/pull/4240) - `[]` is accepted in write contract page
- [#4236](https://github.com/blockscout/blockscout/pull/4236), [#4242](https://github.com/blockscout/blockscout/pull/4242) - Fix typo, constructor instead of constructor
- [#4167](https://github.com/blockscout/blockscout/pull/4167) - Deduplicate block numbers in acquire_blocks function
- [#4149](https://github.com/blockscout/blockscout/pull/4149) - Exclude smart_contract_additional_sources from JSON encoding in address schema
- [#4137](https://github.com/blockscout/blockscout/pull/4137) - Get token balance query improvement
- [#4129](https://github.com/blockscout/blockscout/pull/4129) - Speedup procedure of finding missing block numbers for catchup fetcher
- [#4038](https://github.com/blockscout/blockscout/pull/4038) - Add clause for abi_decode_address_output/1 when is_nil(address)
- [#3989](https://github.com/blockscout/blockscout/pull/3989), [4061](https://github.com/blockscout/blockscout/pull/4061) - Fixed bug that sometimes lead to incorrect ordering of token transfers
- [#3946](https://github.com/blockscout/blockscout/pull/3946) - Get NFT metadata from URIs with status_code 301
- [#3888](https://github.com/blockscout/blockscout/pull/3888) - EIP-1967 contract proxy pattern detection fix

### Chore

- [#4315](https://github.com/blockscout/blockscout/pull/4315) - Replace node_modules/ with ~ in app.scss
- [#4314](https://github.com/blockscout/blockscout/pull/4314) - Set infinite timeout for fetch_min_missing_block_cache method DB query
- [#4300](https://github.com/blockscout/blockscout/pull/4300) - Remove clear_build.sh script
- [#4268](https://github.com/blockscout/blockscout/pull/4268) - Migration to Chart.js 3.0
- [#4253](https://github.com/blockscout/blockscout/pull/4253) - Elixir 1.11.4, npm audit fix
- [#4231](https://github.com/blockscout/blockscout/pull/4231) - Transactions stats: get min/max blocks in one query
- [#4157](https://github.com/blockscout/blockscout/pull/4157) - Fix internal docs generation
- [#4127](https://github.com/blockscout/blockscout/pull/4127) - Update ex_keccak package
- [#4063](https://github.com/blockscout/blockscout/pull/4063) - Do not display 4bytes signature in the tx tile for contract creation
- [#3934](https://github.com/blockscout/blockscout/pull/3934) - Update nimble_csv package
- [#3902](https://github.com/blockscout/blockscout/pull/3902) - Increase number of left symbols in short address view
- [#3894](https://github.com/blockscout/blockscout/pull/3894) - Refactoring: replace inline style display: none with d-none class
- [#3893](https://github.com/blockscout/blockscout/pull/3893) - Add left/right paddings in tx tile
- [#3870](https://github.com/blockscout/blockscout/pull/3870) - Manage token balance on-demand fetcher threshold via env var

## 3.7.0-beta

### Features

- [#3858](https://github.com/blockscout/blockscout/pull/3858) - Integration with Sourcify
- [#3834](https://github.com/blockscout/blockscout/pull/3834) - Method name in tx tile
- [#3792](https://github.com/blockscout/blockscout/pull/3792) - Cancel pending transaction
- [#3786](https://github.com/blockscout/blockscout/pull/3786) - Read contract: enable methods with StateMutability: pure
- [#3758](https://github.com/blockscout/blockscout/pull/3758) - Add pool metadata display/change to Staking DApp
- [#3750](https://github.com/blockscout/blockscout/pull/3750) - getblocknobytime block module API endpoint

### Fixes

- [#3835](https://github.com/blockscout/blockscout/pull/3835) - Fix getTokenHolders API endpoint pagination
- [#3787](https://github.com/blockscout/blockscout/pull/3787) - Improve tokens list elements display
- [#3785](https://github.com/blockscout/blockscout/pull/3785) - Fix for write contract functionality: false and 0 boolean inputs are parsed as true
- [#3783](https://github.com/blockscout/blockscout/pull/3783) - Fix number of block confirmations
- [#3773](https://github.com/blockscout/blockscout/pull/3773) - Inventory pagination query performance improvement
- [#3767](https://github.com/blockscout/blockscout/pull/3767) - Decoded contract method input tuple reader fix
- [#3748](https://github.com/blockscout/blockscout/pull/3748) - Skip null topics in eth_getLogs API endpoint

### Chore

- [#3831](https://github.com/blockscout/blockscout/pull/3831) - Process type field in eth_getTransactionReceipt response
- [#3802](https://github.com/blockscout/blockscout/pull/3802) - Extend Become a Candidate popup in Staking DApp
- [#3801](https://github.com/blockscout/blockscout/pull/3801) - Poison package update
- [#3799](https://github.com/blockscout/blockscout/pull/3799) - Update credo, dialyxir mix packages
- [#3789](https://github.com/blockscout/blockscout/pull/3789) - Update repo organization
- [#3788](https://github.com/blockscout/blockscout/pull/3788) - Update fontawesome NPM package

## 3.6.0-beta

### Features

- [#3743](https://github.com/blockscout/blockscout/pull/3743) - Minimal proxy pattern support (EIP-1167)
- [#3722](https://github.com/blockscout/blockscout/pull/3722) - Allow double quotes for (u)int arrays inputs during contract interaction
- [#3694](https://github.com/blockscout/blockscout/pull/3694) - LP tokens total liquidity
- [#3676](https://github.com/blockscout/blockscout/pull/3676) - Bridged tokens TLV in USD
- [#3674](https://github.com/blockscout/blockscout/pull/3674) - Display Sushiswap pools data
- [#3637](https://github.com/blockscout/blockscout/pull/3637) - getsourcecode API endpoint: show data for unverified contract from verified contract with the same bytecode
- [#3631](https://github.com/blockscout/blockscout/pull/3631) - Tokens search
- [#3631](https://github.com/blockscout/blockscout/pull/3631) - BSC OMNI bridge support
- [#3603](https://github.com/blockscout/blockscout/pull/3603) - Display method output parameter name at contract read page
- [#3597](https://github.com/blockscout/blockscout/pull/3597) - Show APY for delegators in Staking DApp
- [#3584](https://github.com/blockscout/blockscout/pull/3584) - Token holders API endpoint
- [#3564](https://github.com/blockscout/blockscout/pull/3564) - Staking welcome message

### Fixes

- [#3742](https://github.com/blockscout/blockscout/pull/3742) - Fix Sushiswap LP tokens custom metadata fetcher: bytes(n) symbol and name support
- [#3741](https://github.com/blockscout/blockscout/pull/3741) - Contract reader fix when there are multiple input params including an array type
- [#3735](https://github.com/blockscout/blockscout/pull/3735) - Token balance on demand fetcher memory leak fix
- [#3732](https://github.com/blockscout/blockscout/pull/3732) - POSDAO: fix snapshotting and remove temporary code
- [#3731](https://github.com/blockscout/blockscout/pull/3731) - Handle bad gateway at pending transactions fetcher
- [#3730](https://github.com/blockscout/blockscout/pull/3730) - Set default period for average block time counter refresh interval
- [#3729](https://github.com/blockscout/blockscout/pull/3729) - Token on-demand balance fetcher: handle nil balance
- [#3728](https://github.com/blockscout/blockscout/pull/3728) - Coinprice api endpoint: handle nil rates
- [#3723](https://github.com/blockscout/blockscout/pull/3723) - Fix losing digits at value conversion back from WEI
- [#3715](https://github.com/blockscout/blockscout/pull/3715) - Pending transactions sanitizer process
- [#3710](https://github.com/blockscout/blockscout/pull/3710) - Missing @destination in bridged-tokens template
- [#3707](https://github.com/blockscout/blockscout/pull/3707) - Fetch bridged token price by address of foreign token, not by symbol
- [#3686](https://github.com/blockscout/blockscout/pull/3686) - BSC bridged tokens detection fix
- [#3683](https://github.com/blockscout/blockscout/pull/3683) - Token instance image IPFS link display fix
- [#3655](https://github.com/blockscout/blockscout/pull/3655) - Handle absence of readAll function in some old/legacy browsers
- [#3634](https://github.com/blockscout/blockscout/pull/3634) - Fix transaction decoding view: support tuple types
- [#3623](https://github.com/blockscout/blockscout/pull/3623) - Ignore unrecognized messages in bridge counter processes
- [#3622](https://github.com/blockscout/blockscout/pull/3622) - Contract reader: fix int type output Ignore unrecognized messages in bridge counter processes
- [#3621](https://github.com/blockscout/blockscout/pull/3621) - Contract reader: :binary input/output fix
- [#3620](https://github.com/blockscout/blockscout/pull/3620) - Ignore unfamiliar messages by Explorer.Staking.ContractState module
- [#3611](https://github.com/blockscout/blockscout/pull/3611) - Fix logo size
- [#3600](https://github.com/blockscout/blockscout/pull/3600) - Prevent update validator metadata with empty name from contract
- [#3592](https://github.com/blockscout/blockscout/pull/3592), [#3601](https://github.com/blockscout/blockscout/pull/3601), [#3607](https://github.com/blockscout/blockscout/pull/3607) - Contract interaction: fix nested tuples in the output view, add formatting
- [#3583](https://github.com/blockscout/blockscout/pull/3583) - Reduce RPC requests and DB changes by Staking DApp
- [#3577](https://github.com/blockscout/blockscout/pull/3577) - Eliminate GraphiQL page XSS attack

### Chore

- [#3745](https://github.com/blockscout/blockscout/pull/3745) - Refactor and optimize Staking DApp
- [#3744](https://github.com/blockscout/blockscout/pull/3744) - Update Mix packages: timex, hackney, tzdata certifi
- [#3736](https://github.com/blockscout/blockscout/pull/3736), [#3739](https://github.com/blockscout/blockscout/pull/3739) - Contract writer: Fix sending a transaction with tuple input type
- [#3719](https://github.com/blockscout/blockscout/pull/3719) - Rename ethprice API endpoint
- [#3717](https://github.com/blockscout/blockscout/pull/3717) - Update alpine-elixir-phoenix 1.11.3
- [#3714](https://github.com/blockscout/blockscout/pull/3714) - Application announcements management: whole explorer, staking dapp
- [#3712](https://github.com/blockscout/blockscout/pull/3712) - POSDAO refactoring: use pool ID instead of staking address
- [#3709](https://github.com/blockscout/blockscout/pull/3709) - Fix 413 Request Entity Too Large returned from single request batch
- [#3708](https://github.com/blockscout/blockscout/pull/3708) - NPM 6 -> 7
- [#3701](https://github.com/blockscout/blockscout/pull/3701) - Increase LP tokens calc process re-check interval
- [#3700](https://github.com/blockscout/blockscout/pull/3700) - Update tool versions
- [#3697](https://github.com/blockscout/blockscout/pull/3697) - Update hackney dependency
- [#3696](https://github.com/blockscout/blockscout/pull/3696) - Table loader fix
- [#3688](https://github.com/blockscout/blockscout/pull/3688) - Reorganize staking buttons
- [#3687](https://github.com/blockscout/blockscout/pull/3687) - Miscellaneous minor fixes
- [#3667](https://github.com/blockscout/blockscout/pull/3667) - Store bridged token price in the DB
- [#3662](https://github.com/blockscout/blockscout/pull/3662) - Order bridged tokens in descending order by tokens holder for Omni bridge cap calculation
- [#3659](https://github.com/blockscout/blockscout/pull/3659) - Staking Dapp new buttons: swap, bridge
- [#3645](https://github.com/blockscout/blockscout/pull/3645) - Change Twitter handle
- [#3644](https://github.com/blockscout/blockscout/pull/3644) - Correct exchange rate for SURF.finance token
- [#3618](https://github.com/blockscout/blockscout/pull/3618) - Contracts verification up to 10 libraries
- [#3616](https://github.com/blockscout/blockscout/pull/3616) - POSDAO refactoring: use zero address instead of staker address for certain cases
- [#3612](https://github.com/blockscout/blockscout/pull/3612) - POSDAO refactoring: use 'getDelegatorPools' getter instead of 'getStakerPools' in Staking DApp
- [#3585](https://github.com/blockscout/blockscout/pull/3585) - Add autoswitching from eth_subscribe to eth_blockNumber in Staking DApp
- [#3574](https://github.com/blockscout/blockscout/pull/3574) - Correct UNI token price
- [#3569](https://github.com/blockscout/blockscout/pull/3569) - Allow re-define cache period vars at runtime
- [#3567](https://github.com/blockscout/blockscout/pull/3567) - Force to show filter at the page where filtered items list is empty
- [#3565](https://github.com/blockscout/blockscout/pull/3565) - Staking dapp: unhealthy state alert message

## 3.5.1-beta

### Features

- [#3558](https://github.com/blockscout/blockscout/pull/3558) - Focus to search field with a forward slash key
- [#3541](https://github.com/blockscout/blockscout/pull/3541) - Staking dapp stats: total number of delegators, total staked amount
- [#3540](https://github.com/blockscout/blockscout/pull/3540) - Apply DarkForest custom theme to NFT instances

### Fixes

- [#3551](https://github.com/blockscout/blockscout/pull/3551) - Fix contract's method's output of tuple type

### Chore

- [#3557](https://github.com/blockscout/blockscout/pull/3557) - Single Staking menu
- [#3540](https://github.com/blockscout/blockscout/pull/3540), [#3545](https://github.com/blockscout/blockscout/pull/3545) - Support different versions of DarkForest (0.4 - 0.5)

## 3.5.0-beta

### Features

- [#3536](https://github.com/blockscout/blockscout/pull/3536) - Revert reason in the result of contract's method call
- [#3532](https://github.com/blockscout/blockscout/pull/3532) - Contract interaction: an easy setting of precision for integer input
- [#3531](https://github.com/blockscout/blockscout/pull/3531) - Allow double quotes in input data of contract methods
- [#3515](https://github.com/blockscout/blockscout/pull/3515) - CRC total balance
- [#3513](https://github.com/blockscout/blockscout/pull/3513) - Allow square brackets for an array input data in contracts interaction
- [#3480](https://github.com/blockscout/blockscout/pull/3480) - Add support of Autonity client
- [#3470](https://github.com/blockscout/blockscout/pull/3470) - Display sum of tokens' USD value at tokens holder's address page
- [#3462](https://github.com/blockscout/blockscout/pull/3462) - Display price for bridged tokens

### Fixes

- [#3535](https://github.com/blockscout/blockscout/pull/3535) - Improve speed of tokens dropdown loading at owner address page
- [#3530](https://github.com/blockscout/blockscout/pull/3530) - Allow trailing/leading whitespaces for inputs for contract read methods
- [#3526](https://github.com/blockscout/blockscout/pull/3526) - Order staking pools
- [#3525](https://github.com/blockscout/blockscout/pull/3525), [#3533](https://github.com/blockscout/blockscout/pull/3533) - Address token balance on demand fetcher
- [#3514](https://github.com/blockscout/blockscout/pull/3514) - Read contract: fix internal server error
- [#3513](https://github.com/blockscout/blockscout/pull/3513) - Fix input data processing for method call (array type of data)
- [#3509](https://github.com/blockscout/blockscout/pull/3509) - Fix QR code tooltip appearance in mobile view
- [#3507](https://github.com/blockscout/blockscout/pull/3507), [#3510](https://github.com/blockscout/blockscout/pull/3510) - Fix left margin of balance card in mobile view
- [#3506](https://github.com/blockscout/blockscout/pull/3506) - Fix token transfer's tile styles: prevent overlapping of long names
- [#3505](https://github.com/blockscout/blockscout/pull/3505) - Fix Staking DApp first loading
- [#3433](https://github.com/blockscout/blockscout/pull/3433) - Token balances and rewards tables deadlocks elimination
- [#3494](https://github.com/blockscout/blockscout/pull/3494), [#3497](https://github.com/blockscout/blockscout/pull/3497), [#3504](https://github.com/blockscout/blockscout/pull/3504), [#3517](https://github.com/blockscout/blockscout/pull/3517) - Contracts interaction: fix method call with array[] inputs
- [#3494](https://github.com/blockscout/blockscout/pull/3494), [#3495](https://github.com/blockscout/blockscout/pull/3495) - Contracts interaction: fix tuple output display
- [#3479](https://github.com/blockscout/blockscout/pull/3479) - Fix working with big numbers in Staking DApp
- [#3477](https://github.com/blockscout/blockscout/pull/3477) - Contracts interaction: fix broken call of GnosisProxy contract methods with parameters
- [#3477](https://github.com/blockscout/blockscout/pull/3477) - Contracts interaction: fix broken call of fallback function
- [#3476](https://github.com/blockscout/blockscout/pull/3476) - Fix contract verification of precompiled contracts
- [#3467](https://github.com/blockscout/blockscout/pull/3467) - Fix Firefox styles
- [#3464](https://github.com/blockscout/blockscout/pull/3464) - Fix display of token transfers list at token page (fix unique identifier of a tile)

- [#3457](https://github.com/blockscout/blockscout/pull/3457) - Fix endless block invalidation issue
- [#3457](https://github.com/blockscout/blockscout/pull/3457) - Fix doubled total transferred/minted/burnt tokens on transaction's page if block has reorg
- [#3457](https://github.com/blockscout/blockscout/pull/3457) - Fix doubled token transfer on block's page if block has reorg

### Chore

- [#3500](https://github.com/blockscout/blockscout/pull/3500) - Update solc version in explorer folder
- [#3498](https://github.com/blockscout/blockscout/pull/3498) - Make Staking DApp work with transferAndCall function
- [#3496](https://github.com/blockscout/blockscout/pull/3496) - Rollback websocket_client module to 1.3.0
- [#3489](https://github.com/blockscout/blockscout/pull/3489) - Migrate to Webpack@5
- [#3487](https://github.com/blockscout/blockscout/pull/3487) - Docker setup update to be compatible with Erlang OTP 23
- [#3484](https://github.com/blockscout/blockscout/pull/3484) - Elixir upgrade to 11.2
- [#3483](https://github.com/blockscout/blockscout/pull/3483) - Update outdated dependencies
- [#3483](https://github.com/blockscout/blockscout/pull/3483) - Migrate to Erlang/OTP 23
- [#3468](https://github.com/blockscout/blockscout/pull/3468) - Do not check supported networks on application loading page
- [#3467](https://github.com/blockscout/blockscout/pull/3467) - NodeJS engine upgrade up to 14
- [#3460](https://github.com/blockscout/blockscout/pull/3460) - Update Staking DApp scripts due to MetaMask breaking changes

## 3.4.0-beta

### Features

- [#3442](https://github.com/blockscout/blockscout/pull/3442) - Constructor arguments autodetection in API verify endpoint
- [#3435](https://github.com/blockscout/blockscout/pull/3435) - Token transfers counter cache
- [#3420](https://github.com/blockscout/blockscout/pull/3420) - Enable read/write proxy tabs for Gnosis safe proxy contract
- [#3411](https://github.com/blockscout/blockscout/pull/3411) - Circles UBI theme
- [#3406](https://github.com/blockscout/blockscout/pull/3406), [#3409](https://github.com/blockscout/blockscout/pull/3409) - Adding mp4 files support for NFTs
- [#3398](https://github.com/blockscout/blockscout/pull/3398) - Collect and display gas usage per day at the main page
- [#3385](https://github.com/blockscout/blockscout/pull/3385), [#3397](https://github.com/blockscout/blockscout/pull/3397) - Total gas usage at the main page
- [#3384](https://github.com/blockscout/blockscout/pull/3384), [#3386](https://github.com/blockscout/blockscout/pull/3386) - Address total gas usage
- [#3377](https://github.com/blockscout/blockscout/pull/3377) - Add links to contract libraries
- [#2292](https://github.com/blockscout/blockscout/pull/2292), [#3356](https://github.com/blockscout/blockscout/pull/3356), [#3359](https://github.com/blockscout/blockscout/pull/3359), [#3360](https://github.com/blockscout/blockscout/pull/3360), [#3365](https://github.com/blockscout/blockscout/pull/3365) - Add Web UI for POSDAO Staking DApp
- [#3354](https://github.com/blockscout/blockscout/pull/3354) - Tx hash in EOA coin balance history
- [#3333](https://github.com/blockscout/blockscout/pull/3333), [#3337](https://github.com/blockscout/blockscout/pull/3337), [#3393](https://github.com/blockscout/blockscout/pull/3393) - Dark forest contract custom theme
- [#3330](https://github.com/blockscout/blockscout/pull/3330) - Caching of address transactions counter, remove query 10_000 rows limit

### Fixes

- [#3449](https://github.com/blockscout/blockscout/pull/3449) - Correct avg time calculation
- [#3443](https://github.com/blockscout/blockscout/pull/3443) - Improve blocks handling in Staking DApp
- [#3440](https://github.com/blockscout/blockscout/pull/3440) - Rewrite missing blocks range query
- [#3439](https://github.com/blockscout/blockscout/pull/3439) - Dark mode color fixes (search, charts)
- [#3437](https://github.com/blockscout/blockscout/pull/3437) - Fix Postgres Docker container
- [#3428](https://github.com/blockscout/blockscout/pull/3428) - Fix address tokens search
- [#3424](https://github.com/blockscout/blockscout/pull/3424) - Fix display of long NFT IDs
- [#3422](https://github.com/blockscout/blockscout/pull/3422) - Fix contract reader: tuple type
- [#3408](https://github.com/blockscout/blockscout/pull/3408) - Fix (total) difficulty display
- [#3401](https://github.com/blockscout/blockscout/pull/3401), [#3432](https://github.com/blockscout/blockscout/pull/3432) - Fix procedure of marking internal transactions as failed
- [#3400](https://github.com/blockscout/blockscout/pull/3400) - Add :last_block_number realtime chain event
- [#3399](https://github.com/blockscout/blockscout/pull/3399) - Fix Token transfers CSV export
- [#3396](https://github.com/blockscout/blockscout/pull/3396) - Handle exchange rates request throttled
- [#3382](https://github.com/blockscout/blockscout/pull/3382) - Check ets table exists for known tokens
- [#3376](https://github.com/blockscout/blockscout/pull/3376) - Fix contract nested inputs
- [#3375](https://github.com/blockscout/blockscout/pull/3375) - Prevent terminating of tokens/contracts process
- [#3374](https://github.com/blockscout/blockscout/pull/3374) - Fix find block timestamp query
- [#3373](https://github.com/blockscout/blockscout/pull/3373) - Fix horizontal scroll in Tokens table
- [#3370](https://github.com/blockscout/blockscout/pull/3370) - Improve contracts verification: refine constructor arguments extractor
- [#3368](https://github.com/blockscout/blockscout/pull/3368) - Fix Verify contract loading button width
- [#3357](https://github.com/blockscout/blockscout/pull/3357) - Fix token transfer realtime fetcher
- [#3353](https://github.com/blockscout/blockscout/pull/3353) - Fix xDai buttons hover color
- [#3352](https://github.com/blockscout/blockscout/pull/3352) - Fix dark body background
- [#3350](https://github.com/blockscout/blockscout/pull/3350) - Fix tokens list pagination
- [#3347](https://github.com/blockscout/blockscout/pull/3347) - Contract interaction: fix encoding of bytes output
- [#3346](https://github.com/blockscout/blockscout/pull/3346), [#3351](https://github.com/blockscout/blockscout/pull/3351) - Fix inventory tab pagination
- [#3344](https://github.com/blockscout/blockscout/pull/3344) - Fix logs search on address page
- [#3342](https://github.com/blockscout/blockscout/pull/3342) - Fix mobile styles for contract code tab
- [#3341](https://github.com/blockscout/blockscout/pull/3341) - Change Solc binary downloader path to official primary supported path
- [#3339](https://github.com/blockscout/blockscout/pull/3339) - Repair websocket subscription
- [#3329](https://github.com/blockscout/blockscout/pull/3329) - Fix pagination for bridged tokens list page
- [#3335](https://github.com/blockscout/blockscout/pull/3335) - MarketCap calculation: check that ETS tables exist before inserting new data or lookup from the table

### Chore

- [#5240](https://github.com/blockscout/blockscout/pull/5240) - Managing invalidation of address coin balance cache
- [#3450](https://github.com/blockscout/blockscout/pull/3450) - Replace window.web3 with window.ethereum
- [#3446](https://github.com/blockscout/blockscout/pull/3446), [#3448](https://github.com/blockscout/blockscout/pull/3448) - Set infinity timeout and increase cache invalidation period for counters
- [#3431](https://github.com/blockscout/blockscout/pull/3431) - Standardize token name definition, if name is empty
- [#3421](https://github.com/blockscout/blockscout/pull/3421) - Functions to enable GnosisSafe app link
- [#3414](https://github.com/blockscout/blockscout/pull/3414) - Manage lis of other explorers in the footer via env var
- [#3407](https://github.com/blockscout/blockscout/pull/3407) - Add EthereumJSONRPC.HTTP.HTTPoison.json_rpc function clause when URL is null
- [#3405](https://github.com/blockscout/blockscout/pull/3405) - N/A instead of 0 for market cap if it is not fetched
- [#3404](https://github.com/blockscout/blockscout/pull/3404) - DISABLE_KNOWN_TOKENS env var
- [#3403](https://github.com/blockscout/blockscout/pull/3403) - Refactor Coingecko interaction
- [#3394](https://github.com/blockscout/blockscout/pull/3394) - Actualize docker vars list
- [#3372](https://github.com/blockscout/blockscout/pull/3372), [#3380](https://github.com/blockscout/blockscout/pull/3380) - Improve all lists header container
- [#3371](https://github.com/blockscout/blockscout/pull/3371) - Eliminate dark background except Dark forest theme
- [#3366](https://github.com/blockscout/blockscout/pull/3366) - Stabilize tests execution in Github Actions CI
- [#3343](https://github.com/blockscout/blockscout/pull/3343) - Make (Bridged) Tokens' list page's header more compact

## 3.3.3-beta

### Features

- [#3320](https://github.com/blockscout/blockscout/pull/3320) - Bridged tokens from AMB extensions support
- [#3311](https://github.com/blockscout/blockscout/pull/3311) - List of addresses with restricted access option
- [#3293](https://github.com/blockscout/blockscout/pull/3293) - Composite market cap for xDai: TokenBridge + OmniBridge
- [#3282](https://github.com/blockscout/blockscout/pull/3282), [#3318](https://github.com/blockscout/blockscout/pull/3318) - Import bridged tokens custom metadata
- [#3281](https://github.com/blockscout/blockscout/pull/3281) - Write contract: display currently connected address
- [#3279](https://github.com/blockscout/blockscout/pull/3279) - NFT instance: link to the app
- [#3278](https://github.com/blockscout/blockscout/pull/3278) - Support of fetching of NFT metadata from IPFS
- [#3273](https://github.com/blockscout/blockscout/pull/3273) - Update token metadata at burn/mint events
- [#3268](https://github.com/blockscout/blockscout/pull/3268) - Token total supply on-demand fetcher
- [#3261](https://github.com/blockscout/blockscout/pull/3261) - Bridged tokens table

### Fixes

- [#3323](https://github.com/blockscout/blockscout/pull/3323) - Fix logs list API endpoint response
- [#3319](https://github.com/blockscout/blockscout/pull/3319) - Eliminate horizontal scroll
- [#3314](https://github.com/blockscout/blockscout/pull/3314) - Handle nil values from response of CoinGecko price API
- [#3313](https://github.com/blockscout/blockscout/pull/3313) - Fix xDai styles: invisible tokens on address
- [#3312](https://github.com/blockscout/blockscout/pull/3312) - Replace symbol for some tokens to be able to find price in CoinGecko for OmniBridge balance
- [#3307](https://github.com/blockscout/blockscout/pull/3307) - Replace "latest" compiler version with the actual one
- [#3303](https://github.com/blockscout/blockscout/pull/3303) - Address contract twins feature performance
- [#3295](https://github.com/blockscout/blockscout/pull/3295) - Token instance: check if external_url is not null before trimming
- [#3291](https://github.com/blockscout/blockscout/pull/3291) - Support unlimited number of external rewards in block
- [#3290](https://github.com/blockscout/blockscout/pull/3290) - Eliminate protocol Jason.Encoder not implemented for... error
- [#3284](https://github.com/blockscout/blockscout/pull/3284) - Fix fetch_coin_balance query: coin balance delta
- [#3276](https://github.com/blockscout/blockscout/pull/3276) - Bridged tokens status/metadata fetcher refactoring
- [#3264](https://github.com/blockscout/blockscout/pull/3264) - Fix encoding of address output if function input exists
- [#3259](https://github.com/blockscout/blockscout/pull/3259), [#3269](https://github.com/blockscout/blockscout/pull/3269) - Contract interaction: array input type parsing fix
- [#3257](https://github.com/blockscout/blockscout/pull/3257) - Contracts read/write: method_id instead function_name as a key
- [#3256](https://github.com/blockscout/blockscout/pull/3256) - Fix for invisible validator address at block page and wrong alert text color at xDai

### Chore

- [#3327](https://github.com/blockscout/blockscout/pull/3327) - Handle various indexer fetchers errors in setup with non-archive node
- [#3325](https://github.com/blockscout/blockscout/pull/3325) - Dark theme improvements
- [#3316](https://github.com/blockscout/blockscout/pull/3316), [#3317](https://github.com/blockscout/blockscout/pull/3317) - xDai smile logo
- [#3315](https://github.com/blockscout/blockscout/pull/3315) - Environment variable to disable Bridge market cap updater
- [#3308](https://github.com/blockscout/blockscout/pull/3308) - Fixate latest stable release of Elixir, Node, Postgres
- [#3297](https://github.com/blockscout/blockscout/pull/3297) - Actualize names of default chains
- [#3285](https://github.com/blockscout/blockscout/pull/3285) - Switch to RPC endpoint polling if ETHEREUM_JSONRPC_WS_URL is an empty string
- [#3274](https://github.com/blockscout/blockscout/pull/3274) - Replace underscore with hyphen in routes
- [#3260](https://github.com/blockscout/blockscout/pull/3260) - Update NPM dependencies to fix known vulnerabilities
- [#3258](https://github.com/blockscout/blockscout/pull/3258) - Token transfer: check that block exists before retrieving timestamp

## 3.3.2-beta

### Features

- [#3252](https://github.com/blockscout/blockscout/pull/3252) - Gas price at the main page
- [#3239](https://github.com/blockscout/blockscout/pull/3239) - Hide address page tabs if no items
- [#3236](https://github.com/blockscout/blockscout/pull/3236) - Easy verification of contracts which has verified twins (the same bytecode)
- [#3227](https://github.com/blockscout/blockscout/pull/3227) - Distinguishing of bridged tokens
- [#3224](https://github.com/blockscout/blockscout/pull/3224) - Top tokens page

### Fixes

- [#3249](https://github.com/blockscout/blockscout/pull/3249) - Fix incorrect ABI decoding of address in tuple output
- [#3237](https://github.com/blockscout/blockscout/pull/3237) - Refine contract method signature detection for read/write feature
- [#3235](https://github.com/blockscout/blockscout/pull/3235) - Fix coin supply api edpoint
- [#3233](https://github.com/blockscout/blockscout/pull/3233) - Fix for the contract verifiaction for solc 0.5 family with experimental features enabled
- [#3231](https://github.com/blockscout/blockscout/pull/3231) - Improve search: unlimited number of searching results
- [#3231](https://github.com/blockscout/blockscout/pull/3231) - Improve search: allow search with space
- [#3231](https://github.com/blockscout/blockscout/pull/3231) - Improve search: order by token holders in descending order and token/contract name is ascending order
- [#3226](https://github.com/blockscout/blockscout/pull/3226) - Fix notifier query for live update of token transfers
- [#3220](https://github.com/blockscout/blockscout/pull/3220) - Allow interaction with navbar menu at block-not-found page

### Chore

- [#3326](https://github.com/blockscout/blockscout/pull/3326) - Chart smooth lines
- [#3250](https://github.com/blockscout/blockscout/pull/3250) - Eliminate occurrences of obsolete env variable ETHEREUM_JSONRPC_JSON_RPC_TRANSPORT
- [#3240](https://github.com/blockscout/blockscout/pull/3240), [#3251](https://github.com/blockscout/blockscout/pull/3251) - various CSS imroving
- [f3a720](https://github.com/blockscout/blockscout/commit/2dd909c10a79b0bf4b7541a486be114152f3a720) - Make wobserver optional

## 3.3.1-beta

### Features

- [#3216](https://github.com/blockscout/blockscout/pull/3216) - Display new token transfers at token page and address page without refreshing the page
- [#3199](https://github.com/blockscout/blockscout/pull/3199) - Show compilation error at contract verification
- [#3193](https://github.com/blockscout/blockscout/pull/3193) - Raw trace copy button
- [#3184](https://github.com/blockscout/blockscout/pull/3184) - Apps navbar menu item
- [#3145](https://github.com/blockscout/blockscout/pull/3145) - Pending txs per address API endpoint

### Fixes

- [#3219](https://github.com/blockscout/blockscout/pull/3219) - Fix revert reason message detection
- [#3215](https://github.com/blockscout/blockscout/pull/3215) - Coveralls in CI through Github Actions
- [#3214](https://github.com/blockscout/blockscout/pull/3214) - Fix current token balances fetcher
- [#3143](https://github.com/blockscout/blockscout/pull/3143) - Fix "Connection lost..." error at address page
- [#3209](https://github.com/blockscout/blockscout/pull/3209) - GraphQL: fix internal server error at request of internal transactions at address
- [#3207](https://github.com/blockscout/blockscout/pull/3207) - Fix read contract bytes array type output
- [#3203](https://github.com/blockscout/blockscout/pull/3203) - Improve "get mined blocks" query performance
- [#3202](https://github.com/blockscout/blockscout/pull/3202) - Fix contracts verification with experimental features enabled
- [#3201](https://github.com/blockscout/blockscout/pull/3201) - Connect to Metamask button
- [#3192](https://github.com/blockscout/blockscout/pull/3192) - Dropdown menu doesn't open at "not found" page
- [#3190](https://github.com/blockscout/blockscout/pull/3190) - Contract log/method decoded view improvements: eliminate horizontal scroll, remove excess borders, whitespaces
- [#3185](https://github.com/blockscout/blockscout/pull/3185) - Transaction page: decoding logs from nested contracts calls
- [#3182](https://github.com/blockscout/blockscout/pull/3182) - Besu: support revertReason key in eth_getTransactionReceipt endpoint
- [#3178](https://github.com/blockscout/blockscout/pull/3178) - Fix permanent fetching tokens...  when read/write proxy tab is active
- [#3178](https://github.com/blockscout/blockscout/pull/3178) - Fix unavailable navbar menu when read/write proxy tab is active

### Chore

- [#3212](https://github.com/blockscout/blockscout/pull/3212) - GitHub actions CI config
- [#3210](https://github.com/blockscout/blockscout/pull/3210) - Update Phoenix up to 1.4.17
- [#3206](https://github.com/blockscout/blockscout/pull/3206) - Update Elixir version: 1.10.2 -> 1.10.3
- [#3204](https://github.com/blockscout/blockscout/pull/3204) - GraphQL Absinthe related packages update up to stable versions
- [#3180](https://github.com/blockscout/blockscout/pull/3180) - Return correct status in verify API endpoint if contract verified
- [#3180](https://github.com/blockscout/blockscout/pull/3180) - Remove Kovan from the list of default chains

## 3.3.0-beta

### Features

- [#3174](https://github.com/blockscout/blockscout/pull/3174) - EIP-1967 support: transparent proxy pattern
- [#3173](https://github.com/blockscout/blockscout/pull/3173) - Display implementation address at read/write proxy tabs
- [#3171](https://github.com/blockscout/blockscout/pull/3171) - Import accounts/contracts/balances from Geth genesis.json
- [#3161](https://github.com/blockscout/blockscout/pull/3161) - Write proxy contracts feature
- [#3160](https://github.com/blockscout/blockscout/pull/3160) - Write contracts feature
- [#3157](https://github.com/blockscout/blockscout/pull/3157) - Read methods of implementation on proxy contract

### Fixes

- [#3168](https://github.com/blockscout/blockscout/pull/3168) - Eliminate internal server error at /accounts page with token-bridge type of supply and inexistent bridge contracts
- [#3169](https://github.com/blockscout/blockscout/pull/3169) - Fix for verification of contracts defined in genesis block

### Chore

## 3.2.0-beta

### Features

- [#3154](https://github.com/blockscout/blockscout/pull/3154) - Support of Hyperledger Besu client
- [#3153](https://github.com/blockscout/blockscout/pull/3153) - Proxy contracts: logs decoding using implementation ABI
- [#3153](https://github.com/blockscout/blockscout/pull/3153) - Proxy contracts: methods decoding using implementation ABI
- [#3149](https://github.com/blockscout/blockscout/pull/3149) - Display and store revert reason of tx on demand at transaction details page and at gettxinfo API endpoint.

### Fixes

### Chore

- [#3152](https://github.com/blockscout/blockscout/pull/3152) - Fix contract compilation tests for old versions of compiler

## 3.1.3-beta

### Features

- [#3125](https://github.com/blockscout/blockscout/pull/3125)  - Availability to configure a number of days to consider at coin balance history chart via environment variable

### Fixes

- [#3146](https://github.com/blockscout/blockscout/pull/3146) - Fix coin balance history page: order of items, fix if no balance changes
- [#3142](https://github.com/blockscout/blockscout/pull/3142) - Speed-up last coin balance timestamp query (coin balance history page performance improvement)
- [#3140](https://github.com/blockscout/blockscout/pull/3140) - Fix performance of the balance changing history list loading
- [#3133](https://github.com/blockscout/blockscout/pull/3133) - Take into account FIRST_BLOCK in trace_ReplayBlockTransactions requests
- [#3132](https://github.com/blockscout/blockscout/pull/3132) - Fix performance of coin supply API endpoints
- [#3130](https://github.com/blockscout/blockscout/pull/3130) - Take into account FIRST_BLOCK for block rewards fetching
- [#3128](https://github.com/blockscout/blockscout/pull/3128) - Token instance metadata retriever refinement: add processing of token metadata if only image URL is passed to token URI
- [#3126](https://github.com/blockscout/blockscout/pull/3126) - Fetch balance only for blocks which are greater or equal block with FIRST_BLOCK number
- [#3125](https://github.com/blockscout/blockscout/pull/3125) - Fix performance of coin balance history chart
- [#3122](https://github.com/blockscout/blockscout/pull/3122) - Exclude balance percentage calculation for burn address on accounts page
- [#3121](https://github.com/blockscout/blockscout/pull/3121) - Geth: handle response from eth_getblockbyhash JSON RPC method without totalDifficulty (uncle blocks)
- [#3119](https://github.com/blockscout/blockscout/pull/3119), [#3120](https://github.com/blockscout/blockscout/pull/3120) - Fix performance of Inventory tab loading for ERC-721 tokens
- [#3114](https://github.com/blockscout/blockscout/pull/3114) - Fix performance of "Blocks validated" page
- [#3112](https://github.com/blockscout/blockscout/pull/3112) - Fix verification of contracts, compiled with nightly builds of solc compiler
- [#3112](https://github.com/blockscout/blockscout/pull/3112) - Check compiler version at contract verification
- [#3106](https://github.com/blockscout/blockscout/pull/3106) - Fix verification of contracts with `immutable` declaration
- [#3106](https://github.com/blockscout/blockscout/pull/3106), [#3115](https://github.com/blockscout/blockscout/pull/3115) - Fix verification of contracts, created from factory (from internal transaction)

### Chore

- [#3137](https://github.com/blockscout/blockscout/pull/3137) - RSK Papyrus Release v2.0.1 hardfork: cumulativeDifficulty
- [#3134](https://github.com/blockscout/blockscout/pull/3134) - Get last value of fetched coinsupply API endpoint from DB if cache is empty
- [#3124](https://github.com/blockscout/blockscout/pull/3124) - Display upper border for tx speed if the value cannot be calculated

## 3.1.2-beta

### Features

- [#3089](https://github.com/blockscout/blockscout/pull/3089) - CoinGecko API coin id environment variable
- [#3069](https://github.com/blockscout/blockscout/pull/3069) - Make a link to address page on decoded constructor argument of address type
- [#3067](https://github.com/blockscout/blockscout/pull/3067) - Show proper title of the tile or container for token burnings/mintings instead of "Token Transfer"
- [#3066](https://github.com/blockscout/blockscout/pull/3066) - ERC-721 token instance page: link to token added
- [#3065](https://github.com/blockscout/blockscout/pull/3065) - Transactions history chart

### Fixes

- [#3097](https://github.com/blockscout/blockscout/pull/3097) - Fix contract reader decoding
- [#3095](https://github.com/blockscout/blockscout/pull/3095) - Fix constructor arguments decoding
- [#3092](https://github.com/blockscout/blockscout/pull/3092) - Contract verification: constructor arguments search search refinement
- [#3077](https://github.com/blockscout/blockscout/pull/3077) - Finally speedup pending tx list
- [#3076](https://github.com/blockscout/blockscout/pull/3076) - Speedup tx list query on address page: check if an address has a reward, check if this is actual payout key of the validator - beneficiary, return only mined txs in tx list query
- [#3071](https://github.com/blockscout/blockscout/pull/3071) - Speedup list of token transfers per token query
- [#3070](https://github.com/blockscout/blockscout/pull/3070) - Index creation to blazingly speedup token holders query
- [#3064](https://github.com/blockscout/blockscout/pull/3064) - Automatically define Block reward contract address in TokenBridge supply module
- [#3061](https://github.com/blockscout/blockscout/pull/3061) - Fix verification of contracts with error messages in require in parent contract
- [#2756](https://github.com/blockscout/blockscout/pull/2756) - Improve subquery joins

### Chore

- [#3100](https://github.com/blockscout/blockscout/pull/3100) - Update npm packages
- [#3099](https://github.com/blockscout/blockscout/pull/3099) - Remove pending txs cache
- [#3093](https://github.com/blockscout/blockscout/pull/3093) - Extend list of env vars for Docker setup
- [#3084](https://github.com/blockscout/blockscout/pull/3084) - Bump Elixir version 1.10.2
- [#3079](https://github.com/blockscout/blockscout/pull/3079) - Extend optionality of websockets to Geth

## 3.1.1-beta

### Features

- [#3058](https://github.com/blockscout/blockscout/pull/3058) - Searching by verified contract name

### Fixes

- [#3053](https://github.com/blockscout/blockscout/pull/3053) - Fix ABI decoding in contracts methods, logs (migrate to ex_abi 0.3.0)
- [#3044](https://github.com/blockscout/blockscout/pull/3044) - Prevent division by zero on /accounts page
- [#3043](https://github.com/blockscout/blockscout/pull/3043) - Extract host name for split couple of indexer and web app
- [#3042](https://github.com/blockscout/blockscout/pull/3042) - Speedup pending txs list query
- [#2944](https://github.com/blockscout/blockscout/pull/2944), [#3046](https://github.com/blockscout/blockscout/pull/3046) - Split js logic into multiple files

## 3.1.0-beta

### Features

- [#3013](https://github.com/blockscout/blockscout/pull/3013), [#3026](https://github.com/blockscout/blockscout/pull/3026), [#3031](https://github.com/blockscout/blockscout/pull/3031) - Raw trace of transaction on-demand
- [#3000](https://github.com/blockscout/blockscout/pull/3000) - Get rid of storing of first trace for all types of transactions for Parity variant
- [#2875](https://github.com/blockscout/blockscout/pull/2875) - Save contract code from Parity genesis file
- [#2834](https://github.com/blockscout/blockscout/pull/2834), [#3009](https://github.com/blockscout/blockscout/pull/3009), [#3014](https://github.com/blockscout/blockscout/pull/3014), [#3033](https://github.com/blockscout/blockscout/pull/3033) - always redirect to checksummed hash

### Fixes

- [#3037](https://github.com/blockscout/blockscout/pull/3037) - Make buttons color at verification page consistent
- [#3034](https://github.com/blockscout/blockscout/pull/3034) - Support stateMutability=view to define reading functions in smart-contracts
- [#3029](https://github.com/blockscout/blockscout/pull/3029) - Fix transactions and blocks appearance on the main page
- [#3028](https://github.com/blockscout/blockscout/pull/3028) - Decrease polling period value for realtime fetcher
- [#3027](https://github.com/blockscout/blockscout/pull/3027) - Rescue for SUPPORTED_CHAINS env var parsing
- [#3025](https://github.com/blockscout/blockscout/pull/3025) - Fix splitting of indexer/web components setup
- [#3024](https://github.com/blockscout/blockscout/pull/3024) - Fix pool size default value in config
- [#3021](https://github.com/blockscout/blockscout/pull/3021), [#3022](https://github.com/blockscout/blockscout/pull/3022) - Refine dev/test config
- [#3016](https://github.com/blockscout/blockscout/pull/3016), [#3017](https://github.com/blockscout/blockscout/pull/3017) - Fix token instance QR code data
- [#3012](https://github.com/blockscout/blockscout/pull/3012) - Speedup token transfers list query
- [#3011](https://github.com/blockscout/blockscout/pull/3011) - Revert realtime fetcher small skips feature
- [#3007](https://github.com/blockscout/blockscout/pull/3007) - Fix copy UTF8 tx input action
- [#2996](https://github.com/blockscout/blockscout/pull/2996) - Fix awesomplete lib loading in Firefox
- [#2993](https://github.com/blockscout/blockscout/pull/2993) - Fix path definition for contract verification endpoint
- [#2990](https://github.com/blockscout/blockscout/pull/2990) - Fix import of Parity spec file
- [#2989](https://github.com/blockscout/blockscout/pull/2989) - Introduce API_PATH env var
- [#2988](https://github.com/blockscout/blockscout/pull/2988) - Fix web manifest accessibility
- [#2967](https://github.com/blockscout/blockscout/pull/2967) - Fix styles loading for firefox
- [#2950](https://github.com/blockscout/blockscout/pull/2950) - Add `creationMethod` to `EthereumJSONRPC.Parity.Trace.Action.entry_to_elixir`
- [#2897](https://github.com/blockscout/blockscout/pull/2897) - remove duplicate indexes
- [#2883](https://github.com/blockscout/blockscout/pull/2883) - Fix long contracts names

### Chore

- [#3032](https://github.com/blockscout/blockscout/pull/3032) - Remove indexing status alert for Ganache variant
- [#3030](https://github.com/blockscout/blockscout/pull/3030) - Remove default websockets URL from config
- [#2995](https://github.com/blockscout/blockscout/pull/2995) - Support API_PATH env var in Docker file

## 3.0.0-beta

### Features

- [#2835](https://github.com/blockscout/blockscout/pull/2835), [#2871](https://github.com/blockscout/blockscout/pull/2871), [#2872](https://github.com/blockscout/blockscout/pull/2872), [#2886](https://github.com/blockscout/blockscout/pull/2886), [#2925](https://github.com/blockscout/blockscout/pull/2925), [#2936](https://github.com/blockscout/blockscout/pull/2936), [#2949](https://github.com/blockscout/blockscout/pull/2949), [#2940](https://github.com/blockscout/blockscout/pull/2940), [#2958](https://github.com/blockscout/blockscout/pull/2958) - Add "block_hash" to logs, token_transfers and internal transactions and "pending blocks operations" approach
- [#2975](https://github.com/blockscout/blockscout/pull/2975) - Refine UX of contracts verification
- [#2926](https://github.com/blockscout/blockscout/pull/2926) - API endpoint: sum balances except burnt address
- [#2918](https://github.com/blockscout/blockscout/pull/2918) - Add tokenID for tokentx API action explicitly

### Fixes

- [#2969](https://github.com/blockscout/blockscout/pull/2969) - Fix contract constructor require msg appearance in constructor arguments encoded view
- [#2964](https://github.com/blockscout/blockscout/pull/2964) - Fix bug in skipping of constructor arguments in contract verification
- [#2961](https://github.com/blockscout/blockscout/pull/2961) - Add a guard that addresses is enum in `values` function in `read contract` page
- [#2960](https://github.com/blockscout/blockscout/pull/2960) - Add BLOCKSCOUT_HOST to docker setup
- [#2956](https://github.com/blockscout/blockscout/pull/2956) - Add support of 0.6.x version of compiler
- [#2955](https://github.com/blockscout/blockscout/pull/2955) - Move socket path to env
- [#2938](https://github.com/blockscout/blockscout/pull/2938) - utf8 copy tx input tooltip
- [#2934](https://github.com/blockscout/blockscout/pull/2934) - RSK release 1.2.0 breaking changes support
- [#2933](https://github.com/blockscout/blockscout/pull/2933) - Get rid of deadlock in the query to address_current_token_balance table
- [#2932](https://github.com/blockscout/blockscout/pull/2932) - fix duplicate websocket connection
- [#2928](https://github.com/blockscout/blockscout/pull/2928) - Speedup pending block ops int txs to fetch query
- [#2924](https://github.com/blockscout/blockscout/pull/2924) - Speedup address to logs query
- [#2915](https://github.com/blockscout/blockscout/pull/2915) - Speedup of blocks_without_reward_query
- [#2914](https://github.com/blockscout/blockscout/pull/2914) - Reduce execution time of stream_unfetched_token_instances query
- [#2910](https://github.com/blockscout/blockscout/pull/2910) - Reorganize queries and indexes for internal_transactions table
- [#2908](https://github.com/blockscout/blockscout/pull/2908) - Fix performance of address page
- [#2906](https://github.com/blockscout/blockscout/pull/2906) - fix address sum cache
- [#2902](https://github.com/blockscout/blockscout/pull/2902) - Offset in blocks retrieval for average block time
- [#2900](https://github.com/blockscout/blockscout/pull/2900) - check fetched instance metadata in multiple places
- [#2899](https://github.com/blockscout/blockscout/pull/2899) - fix empty buffered task
- [#2887](https://github.com/blockscout/blockscout/pull/2887) - increase chart loading speed

### Chore

- [#2959](https://github.com/blockscout/blockscout/pull/2959) - Remove logs from test folder too in the cleaning script
- [#2954](https://github.com/blockscout/blockscout/pull/2954) - Upgrade absinthe and ecto deps
- [#2947](https://github.com/blockscout/blockscout/pull/2947) - Upgrade Circle CI postgres Docker image
- [#2946](https://github.com/blockscout/blockscout/pull/2946) - Fix vulnerable NPM deps
- [#2942](https://github.com/blockscout/blockscout/pull/2942) - Actualize Docker setup
- [#2896](https://github.com/blockscout/blockscout/pull/2896) - Disable Parity websockets tests
- [#2873](https://github.com/blockscout/blockscout/pull/2873) - bump elixir to 1.9.4

## 2.1.1-beta

### Features

- [#2862](https://github.com/blockscout/blockscout/pull/2862) - Coin total supply from DB API endpoint
- [#2857](https://github.com/blockscout/blockscout/pull/2857) - Extend getsourcecode API view with new output fields
- [#2822](https://github.com/blockscout/blockscout/pull/2822) - Estimated address count on the main page, if cache is empty
- [#2821](https://github.com/blockscout/blockscout/pull/2821) - add autodetection of constructor arguments
- [#2825](https://github.com/blockscout/blockscout/pull/2825) - separate token transfers and transactions
- [#2787](https://github.com/blockscout/blockscout/pull/2787) - async fetching of address counters
- [#2791](https://github.com/blockscout/blockscout/pull/2791) - add ipc client
- [#2449](https://github.com/blockscout/blockscout/pull/2449) - add ability to send notification events through postgres notify

### Fixes

- [#2864](https://github.com/blockscout/blockscout/pull/2864) - add token instance metadata type check
- [#2855](https://github.com/blockscout/blockscout/pull/2855) - Fix favicons load
- [#2854](https://github.com/blockscout/blockscout/pull/2854) - Fix all npm vulnerabilities
- [#2851](https://github.com/blockscout/blockscout/pull/2851) - Fix paths for front assets
- [#2843](https://github.com/blockscout/blockscout/pull/2843) - fix realtime fetcher small skips feature
- [#2841](https://github.com/blockscout/blockscout/pull/2841) - LUKSO dashboard height fix
- [#2837](https://github.com/blockscout/blockscout/pull/2837) - fix txlist ordering issue
- [#2830](https://github.com/blockscout/blockscout/pull/2830) - Fix wrong color of contract icon on xDai chain
- [#2829](https://github.com/blockscout/blockscout/pull/2829) - Fix for stuck gas limit label and value
- [#2828](https://github.com/blockscout/blockscout/pull/2828) - Fix for script that clears compilation/launching assets
- [#2800](https://github.com/blockscout/blockscout/pull/2800) - return not found for not verified contract for token read_contract
- [#2806](https://github.com/blockscout/blockscout/pull/2806) - Fix blocks fetching on the main page
- [#2803](https://github.com/blockscout/blockscout/pull/2803) - Fix block validator custom tooltip
- [#2748](https://github.com/blockscout/blockscout/pull/2748) - Rewrite token updater
- [#2704](https://github.com/blockscout/blockscout/pull/2704) - refetch null values in token balances
- [#2690](https://github.com/blockscout/blockscout/pull/2690) - do not stich json rpc config into module for net version cache

### Chore

- [#2878](https://github.com/blockscout/blockscout/pull/2878) - Decrease loaders showing delay on the main page
- [#2859](https://github.com/blockscout/blockscout/pull/2859) - Add eth_blockNumber API endpoint to eth_rpc section
- [#2846](https://github.com/blockscout/blockscout/pull/2846) - Remove networks images preload
- [#2845](https://github.com/blockscout/blockscout/pull/2845) - Set outline none for nav dropdown item in mobile view (fix for Safari)
- [#2844](https://github.com/blockscout/blockscout/pull/2844) - Extend external reward types up to 20
- [#2827](https://github.com/blockscout/blockscout/pull/2827) - Node js 12.13.0 (latest LTS release) support
- [#2818](https://github.com/blockscout/blockscout/pull/2818) - allow hiding marketcap percentage
- [#2817](https://github.com/blockscout/blockscout/pull/2817) - move docker integration documentation to blockscout docs
- [#2808](https://github.com/blockscout/blockscout/pull/2808) - Add tooltip for tx input
- [#2807](https://github.com/blockscout/blockscout/pull/2807) - 422 page
- [#2805](https://github.com/blockscout/blockscout/pull/2805) - Update supported chains default option
- [#2801](https://github.com/blockscout/blockscout/pull/2801) - remove unused clause in address_to_unique_tokens query

## 2.1.0-beta

### Features

- [#2776](https://github.com/blockscout/blockscout/pull/2776) - fetch token counters async
- [#2772](https://github.com/blockscout/blockscout/pull/2772) - add token instance images to the token inventory tab
- [#2733](https://github.com/blockscout/blockscout/pull/2733) - Add cache for first page of uncles
- [#2735](https://github.com/blockscout/blockscout/pull/2735) - Add pending transactions cache
- [#2726](https://github.com/blockscout/blockscout/pull/2726) - Remove internal_transaction block_number setting from blocks runner
- [#2717](https://github.com/blockscout/blockscout/pull/2717) - Improve speed of nonconsensus data removal
- [#2679](https://github.com/blockscout/blockscout/pull/2679) - added fixed height for card chain blocks and card chain transactions
- [#2678](https://github.com/blockscout/blockscout/pull/2678) - fixed dashboard banner height bug
- [#2672](https://github.com/blockscout/blockscout/pull/2672) - added new theme for xUSDT
- [#2667](https://github.com/blockscout/blockscout/pull/2667) - Add ETS-based cache for accounts page
- [#2666](https://github.com/blockscout/blockscout/pull/2666) - fetch token counters in parallel
- [#2665](https://github.com/blockscout/blockscout/pull/2665) - new menu layout for mobile devices
- [#2663](https://github.com/blockscout/blockscout/pull/2663) - Fetch address counters in parallel
- [#2642](https://github.com/blockscout/blockscout/pull/2642) - add ERC721 coin instance page
- [#2762](https://github.com/blockscout/blockscout/pull/2762) - on-fly fetching of token instances
- [#2470](https://github.com/blockscout/blockscout/pull/2470) - Allow Realtime Fetcher to wait for small skips

### Fixes

- [#4325](https://github.com/blockscout/blockscout/pull/4325) - Fix search on `/tokens` page
- [#2793](https://github.com/blockscout/blockscout/pull/2793) - Hide "We are indexing this chain right now. Some of the counts may be inaccurate" banner if no txs in blockchain
- [#2779](https://github.com/blockscout/blockscout/pull/2779) - fix fetching `latin1` encoded data
- [#2799](https://github.com/blockscout/blockscout/pull/2799) - fix catchup fetcher for empty node and db
- [#2783](https://github.com/blockscout/blockscout/pull/2783) - Fix stuck value and ticker on the token page
- [#2781](https://github.com/blockscout/blockscout/pull/2781) - optimize txlist json rpc
- [#2777](https://github.com/blockscout/blockscout/pull/2777) - Remove duplicate blocks from changes_list before import
- [#2770](https://github.com/blockscout/blockscout/pull/2770) - do not re-fetch token instances without uris
- [#2769](https://github.com/blockscout/blockscout/pull/2769) - optimize token token transfers query
- [#2768](https://github.com/blockscout/blockscout/pull/2768) - Remove nonconsensus blocks from cache after internal transactions importing
- [#2761](https://github.com/blockscout/blockscout/pull/2761) - add indexes for token instances fetching queries
- [#2767](https://github.com/blockscout/blockscout/pull/2767) - fix websocket subscriptions with token instances
- [#2765](https://github.com/blockscout/blockscout/pull/2765) - fixed width issue for cards in mobile view for Transaction Details page
- [#2755](https://github.com/blockscout/blockscout/pull/2755) - various token instance fetcher fixes
- [#2753](https://github.com/blockscout/blockscout/pull/2753) - fix nft token instance images
- [#2750](https://github.com/blockscout/blockscout/pull/2750) - fixed contract buttons color for NFT token instance on each theme
- [#2746](https://github.com/blockscout/blockscout/pull/2746) - fixed wrong alignment in logs decoded view
- [#2745](https://github.com/blockscout/blockscout/pull/2745) - optimize addresses page
- [#2742](https://github.com/blockscout/blockscout/pull/2742) -
fixed menu hovers in dark mode desktop view
- [#2737](https://github.com/blockscout/blockscout/pull/2737) - switched hardcoded subnetwork value to elixir expression for mobile menu
- [#2736](https://github.com/blockscout/blockscout/pull/2736) - do not update cache if no blocks were inserted
- [#2731](https://github.com/blockscout/blockscout/pull/2731) - fix library verification
- [#2718](https://github.com/blockscout/blockscout/pull/2718) - Include all addresses taking part in transactions in wallets' addresses counter
- [#2709](https://github.com/blockscout/blockscout/pull/2709) - Fix stuck label and value for uncle block height
- [#2707](https://github.com/blockscout/blockscout/pull/2707) - fix for dashboard banner chart legend items
- [#2706](https://github.com/blockscout/blockscout/pull/2706) - fix empty total_supply in coin gecko response
- [#2701](https://github.com/blockscout/blockscout/pull/2701) - Exclude nonconsensus blocks from avg block time calculation by default
- [#2696](https://github.com/blockscout/blockscout/pull/2696) - do not update fetched_coin_balance with nil
- [#2693](https://github.com/blockscout/blockscout/pull/2693) - remove non consensus internal transactions
- [#2691](https://github.com/blockscout/blockscout/pull/2691) - fix exchange rate websocket update for Rootstock
- [#2688](https://github.com/blockscout/blockscout/pull/2688) - fix try it out section
- [#2687](https://github.com/blockscout/blockscout/pull/2687) - remove non-consensus token transfers, logs when inserting new consensus blocks
- [#2684](https://github.com/blockscout/blockscout/pull/2684) - do not filter pending logs
- [#2682](https://github.com/blockscout/blockscout/pull/2682) - Use Task.start instead of Task.async in caches
- [#2671](https://github.com/blockscout/blockscout/pull/2671) - fixed buttons color at smart contract section
- [#2660](https://github.com/blockscout/blockscout/pull/2660) - set correct last value for coin balances chart data
- [#2619](https://github.com/blockscout/blockscout/pull/2619) - Enforce DB transaction's order to prevent deadlocks
- [#2738](https://github.com/blockscout/blockscout/pull/2738) - do not fail block `internal_transactions_indexed_at` field update

### Chore

- [#2797](https://github.com/blockscout/blockscout/pull/2797) - Return old style menu
- [#2796](https://github.com/blockscout/blockscout/pull/2796) - Optimize all images with ImageOptim
- [#2794](https://github.com/blockscout/blockscout/pull/2786) - update hosted versions in readme
- [#2789](https://github.com/blockscout/blockscout/pull/2786) - remove projects table in readme, link to docs version
- [#2786](https://github.com/blockscout/blockscout/pull/2786) - updated docs links, removed docs folder
- [#2752](https://github.com/blockscout/blockscout/pull/2752) - allow enabling internal transactions for simple token transfers txs
- [#2749](https://github.com/blockscout/blockscout/pull/2749) - fix opt 22.1 support
- [#2744](https://github.com/blockscout/blockscout/pull/2744) - Disable Geth tests in CI
- [#2724](https://github.com/blockscout/blockscout/pull/2724) - fix ci by commenting a line in hackney library
- [#2708](https://github.com/blockscout/blockscout/pull/2708) - add log index to logs view
- [#2723](https://github.com/blockscout/blockscout/pull/2723) - get rid of ex_json_schema warnings
- [#2740](https://github.com/blockscout/blockscout/pull/2740) - add verify contract rpc doc

## 2.0.4-beta

### Features

- [#2636](https://github.com/blockscout/blockscout/pull/2636) - Execute all address' transactions page queries in parallel
- [#2596](https://github.com/blockscout/blockscout/pull/2596) - support AuRa's empty step reward type
- [#2588](https://github.com/blockscout/blockscout/pull/2588) - add verification submission comment
- [#2505](https://github.com/blockscout/blockscout/pull/2505) - support POA Network emission rewards
- [#2581](https://github.com/blockscout/blockscout/pull/2581) - Add generic Map-like Cache behaviour and implementation
- [#2561](https://github.com/blockscout/blockscout/pull/2561) - Add token's type to the response of tokenlist method
- [#2555](https://github.com/blockscout/blockscout/pull/2555) - find and show decoding candidates for logs
- [#2499](https://github.com/blockscout/blockscout/pull/2499) - import emission reward ranges
- [#2497](https://github.com/blockscout/blockscout/pull/2497) - Add generic Ordered Cache behaviour and implementation

### Fixes

- [#2659](https://github.com/blockscout/blockscout/pull/2659) - Multipurpose front-end part update
- [#2640](https://github.com/blockscout/blockscout/pull/2640) - SVG network icons
- [#2635](https://github.com/blockscout/blockscout/pull/2635) - optimize ERC721 inventory query
- [#2626](https://github.com/blockscout/blockscout/pull/2626) - Fixing 2 Mobile UI Issues
- [#2623](https://github.com/blockscout/blockscout/pull/2623) - fix a blinking test
- [#2616](https://github.com/blockscout/blockscout/pull/2616) - deduplicate coin history records by delta
- [#2613](https://github.com/blockscout/blockscout/pull/2613) - fix getminedblocks rpc endpoint
- [#2612](https://github.com/blockscout/blockscout/pull/2612) - Add cache updating independently from Indexer
- [#2610](https://github.com/blockscout/blockscout/pull/2610) - use CoinGecko instead of CoinMarketcap for exchange rates
- [#2592](https://github.com/blockscout/blockscout/pull/2592) - process new metadata format for whisper
- [#2591](https://github.com/blockscout/blockscout/pull/2591) - Fix url error in API page
- [#2572](https://github.com/blockscout/blockscout/pull/2572) - Ease non-critical css
- [#2570](https://github.com/blockscout/blockscout/pull/2570) - Network icons preload
- [#2569](https://github.com/blockscout/blockscout/pull/2569) - do not fetch emission rewards for transactions csv exporter
- [#2568](https://github.com/blockscout/blockscout/pull/2568) - filter pending token transfers
- [#2564](https://github.com/blockscout/blockscout/pull/2564) - fix first page button for uncles and reorgs
- [#2563](https://github.com/blockscout/blockscout/pull/2563) - Fix view less transfers button
- [#2538](https://github.com/blockscout/blockscout/pull/2538) - fetch the last not empty coin balance records
- [#2468](https://github.com/blockscout/blockscout/pull/2468) - fix confirmations for non consensus blocks

### Chore

- [#2662](https://github.com/blockscout/blockscout/pull/2662) - fetch coin gecko id based on the coin symbol
- [#2646](https://github.com/blockscout/blockscout/pull/2646) - Added Xerom to list of Additional Chains using BlockScout
- [#2634](https://github.com/blockscout/blockscout/pull/2634) - add Lukso to networks dropdown
- [#2617](https://github.com/blockscout/blockscout/pull/2617) - skip cache update if there are no blocks inserted
- [#2611](https://github.com/blockscout/blockscout/pull/2611) - fix js dependency vulnerabilities
- [#2594](https://github.com/blockscout/blockscout/pull/2594) - do not start genesis data fetching periodically
- [#2590](https://github.com/blockscout/blockscout/pull/2590) - restore backward compatablity with old releases
- [#2577](https://github.com/blockscout/blockscout/pull/2577) - Need recompile column in the env vars table
- [#2574](https://github.com/blockscout/blockscout/pull/2574) - limit request body in json rpc error
- [#2566](https://github.com/blockscout/blockscout/pull/2566) - upgrade absinthe phoenix

## 2.0.3-beta

### Features

- [#2433](https://github.com/blockscout/blockscout/pull/2433) - Add a functionality to try Eth RPC methods in the documentation
- [#2529](https://github.com/blockscout/blockscout/pull/2529) - show both eth value and token transfers on transaction overview page
- [#2376](https://github.com/blockscout/blockscout/pull/2376) - Split API and WebApp routes
- [#2477](https://github.com/blockscout/blockscout/pull/2477) - aggregate token transfers on transaction page
- [#2458](https://github.com/blockscout/blockscout/pull/2458) - Add LAST_BLOCK var to add ability indexing in the range of blocks
- [#2456](https://github.com/blockscout/blockscout/pull/2456) - fetch pending transactions for geth
- [#2403](https://github.com/blockscout/blockscout/pull/2403) - Return gasPrice field at the result of gettxinfo method

### Fixes

- [#2562](https://github.com/blockscout/blockscout/pull/2562) - Fix dark theme flickering
- [#2560](https://github.com/blockscout/blockscout/pull/2560) - fix slash before not empty path in docs
- [#2559](https://github.com/blockscout/blockscout/pull/2559) - fix rsk total supply for empty exchange rate
- [#2553](https://github.com/blockscout/blockscout/pull/2553) - Dark theme import to the end of sass
- [#2550](https://github.com/blockscout/blockscout/pull/2550) - correctly encode decimal values for frontend
- [#2549](https://github.com/blockscout/blockscout/pull/2549) - Fix wrong colour of tooltip
- [#2548](https://github.com/blockscout/blockscout/pull/2548) - CSS preload support in Firefox
- [#2547](https://github.com/blockscout/blockscout/pull/2547) - do not show eth value if it's zero on the transaction overview page
- [#2543](https://github.com/blockscout/blockscout/pull/2543) - do not hide search input during logs search
- [#2524](https://github.com/blockscout/blockscout/pull/2524) - fix dark theme validator data styles
- [#2532](https://github.com/blockscout/blockscout/pull/2532) - don't show empty token transfers on the transaction overview page
- [#2528](https://github.com/blockscout/blockscout/pull/2528) - fix coin history chart data
- [#2520](https://github.com/blockscout/blockscout/pull/2520) - Hide loading message when fetching is failed
- [#2523](https://github.com/blockscout/blockscout/pull/2523) - Avoid importing internal_transactions of pending transactions
- [#2519](https://github.com/blockscout/blockscout/pull/2519) - enable `First` page button in pagination
- [#2518](https://github.com/blockscout/blockscout/pull/2518) - create suggested indexes
- [#2517](https://github.com/blockscout/blockscout/pull/2517) - remove duplicate indexes
- [#2515](https://github.com/blockscout/blockscout/pull/2515) - do not aggregate NFT token transfers
- [#2514](https://github.com/blockscout/blockscout/pull/2514) - Isolating of staking dapp css && extracting of non-critical css
- [#2512](https://github.com/blockscout/blockscout/pull/2512) - alert link fix
- [#2509](https://github.com/blockscout/blockscout/pull/2509) - value-ticker gaps fix
- [#2508](https://github.com/blockscout/blockscout/pull/2508) - logs view columns fix
- [#2506](https://github.com/blockscout/blockscout/pull/2506) - fix two active tab in the top menu
- [#2503](https://github.com/blockscout/blockscout/pull/2503) - Mitigate autocompletion library influence to page loading performance
- [#2502](https://github.com/blockscout/blockscout/pull/2502) - increase reward task timeout
- [#2463](https://github.com/blockscout/blockscout/pull/2463) - dark theme fixes
- [#2496](https://github.com/blockscout/blockscout/pull/2496) - fix docker build
- [#2495](https://github.com/blockscout/blockscout/pull/2495) - fix logs for indexed chain
- [#2459](https://github.com/blockscout/blockscout/pull/2459) - fix top addresses query
- [#2425](https://github.com/blockscout/blockscout/pull/2425) - Force to show address view for checksummed address even if it is not in DB
- [#2551](https://github.com/blockscout/blockscout/pull/2551) - Correctly handle dynamically created Bootstrap tooltips

### Chore

- [#2554](https://github.com/blockscout/blockscout/pull/2554) - remove extra slash for endpoint url in docs
- [#2552](https://github.com/blockscout/blockscout/pull/2552) - remove brackets for token holders percentage
- [#2507](https://github.com/blockscout/blockscout/pull/2507) - update minor version of ecto, ex_machina, phoenix_live_reload
- [#2516](https://github.com/blockscout/blockscout/pull/2516) - update absinthe plug from fork
- [#2473](https://github.com/blockscout/blockscout/pull/2473) - get rid of cldr warnings
- [#2402](https://github.com/blockscout/blockscout/pull/2402) - bump otp version to 22.0
- [#2492](https://github.com/blockscout/blockscout/pull/2492) - hide decoded row if event is not decoded
- [#2490](https://github.com/blockscout/blockscout/pull/2490) - enable credo duplicated code check
- [#2432](https://github.com/blockscout/blockscout/pull/2432) - bump credo version
- [#2457](https://github.com/blockscout/blockscout/pull/2457) - update mix.lock
- [#2435](https://github.com/blockscout/blockscout/pull/2435) - Replace deprecated extract-text-webpack-plugin with mini-css-extract-plugin
- [#2450](https://github.com/blockscout/blockscout/pull/2450) - Fix clearance of logs and node_modules folders in clearing script
- [#2434](https://github.com/blockscout/blockscout/pull/2434) - get rid of timex warnings
- [#2402](https://github.com/blockscout/blockscout/pull/2402) - bump otp version to 22.0
- [#2373](https://github.com/blockscout/blockscout/pull/2373) - Add script to validate internal_transactions constraint for large DBs

## 2.0.2-beta

### Features

- [#2412](https://github.com/blockscout/blockscout/pull/2412) - dark theme
- [#2399](https://github.com/blockscout/blockscout/pull/2399) - decode verified smart contract's logs
- [#2391](https://github.com/blockscout/blockscout/pull/2391) - Controllers Improvements
- [#2379](https://github.com/blockscout/blockscout/pull/2379) - Disable network selector when is empty
- [#2374](https://github.com/blockscout/blockscout/pull/2374) - decode constructor arguments for verified smart contracts
- [#2366](https://github.com/blockscout/blockscout/pull/2366) - paginate eth logs
- [#2360](https://github.com/blockscout/blockscout/pull/2360) - add default evm version to smart contract verification
- [#2352](https://github.com/blockscout/blockscout/pull/2352) - Fetch rewards in parallel with transactions
- [#2294](https://github.com/blockscout/blockscout/pull/2294) - add healthy block period checking endpoint
- [#2324](https://github.com/blockscout/blockscout/pull/2324) - set timeout for loading message on the main page

### Fixes

- [#2421](https://github.com/blockscout/blockscout/pull/2421) - Fix hiding of loader for txs on the main page
- [#2420](https://github.com/blockscout/blockscout/pull/2420) - fetch data from cache in healthy endpoint
- [#2416](https://github.com/blockscout/blockscout/pull/2416) - Fix "page not found" handling in the router
- [#2413](https://github.com/blockscout/blockscout/pull/2413) - remove outer tables for decoded data
- [#2410](https://github.com/blockscout/blockscout/pull/2410) - preload smart contract for logs decoding
- [#2405](https://github.com/blockscout/blockscout/pull/2405) - added templates for table loader and tile loader
- [#2398](https://github.com/blockscout/blockscout/pull/2398) - show only one decoded candidate
- [#2389](https://github.com/blockscout/blockscout/pull/2389) - Reduce Lodash lib size (86% of lib methods are not used)
- [#2388](https://github.com/blockscout/blockscout/pull/2388) - add create2 support to geth's js tracer
- [#2387](https://github.com/blockscout/blockscout/pull/2387) - fix not existing keys in transaction json rpc
- [#2378](https://github.com/blockscout/blockscout/pull/2378) - Page performance: exclude moment.js localization files except EN, remove unused css
- [#2368](https://github.com/blockscout/blockscout/pull/2368) - add two columns of smart contract info
- [#2375](https://github.com/blockscout/blockscout/pull/2375) - Update created_contract_code_indexed_at on transaction import conflict
- [#2346](https://github.com/blockscout/blockscout/pull/2346) - Avoid fetching internal transactions of blocks that still need refetching
- [#2350](https://github.com/blockscout/blockscout/pull/2350) - fix invalid User agent headers
- [#2345](https://github.com/blockscout/blockscout/pull/2345) - do not override existing market records
- [#2337](https://github.com/blockscout/blockscout/pull/2337) - set url params for prod explicitly
- [#2341](https://github.com/blockscout/blockscout/pull/2341) - fix transaction input json encoding
- [#2311](https://github.com/blockscout/blockscout/pull/2311) - fix market history overriding with zeroes
- [#2310](https://github.com/blockscout/blockscout/pull/2310) - parse url for api docs
- [#2299](https://github.com/blockscout/blockscout/pull/2299) - fix interpolation in error message
- [#2303](https://github.com/blockscout/blockscout/pull/2303) - fix transaction csv download link
- [#2304](https://github.com/blockscout/blockscout/pull/2304) - footer grid fix for md resolution
- [#2291](https://github.com/blockscout/blockscout/pull/2291) - dashboard fix for md resolution, transactions load fix, block info row fix, addresses page issue, check mark issue
- [#2326](https://github.com/blockscout/blockscout/pull/2326) - fix nested constructor arguments

### Chore

- [#2422](https://github.com/blockscout/blockscout/pull/2422) - check if address_id is binary in token_transfers_csv endpoint
- [#2418](https://github.com/blockscout/blockscout/pull/2418) - Remove parentheses in market cap percentage
- [#2401](https://github.com/blockscout/blockscout/pull/2401) - add ENV vars to manage updating period of average block time and market history cache
- [#2363](https://github.com/blockscout/blockscout/pull/2363) - add parameters example for eth rpc
- [#2342](https://github.com/blockscout/blockscout/pull/2342) - Upgrade Postgres image version in Docker setup
- [#2325](https://github.com/blockscout/blockscout/pull/2325) - Reduce function input to address' hash only where possible
- [#2323](https://github.com/blockscout/blockscout/pull/2323) - Group Explorer caches
- [#2305](https://github.com/blockscout/blockscout/pull/2305) - Improve Address controllers
- [#2302](https://github.com/blockscout/blockscout/pull/2302) - fix names for xDai source
- [#2289](https://github.com/blockscout/blockscout/pull/2289) - Optional websockets for dev environment
- [#2307](https://github.com/blockscout/blockscout/pull/2307) - add GoJoy to README
- [#2293](https://github.com/blockscout/blockscout/pull/2293) - remove request idle timeout configuration
- [#2255](https://github.com/blockscout/blockscout/pull/2255) - bump elixir version to 1.9.0

## 2.0.1-beta

### Features

- [#2283](https://github.com/blockscout/blockscout/pull/2283) - Add transactions cache
- [#2182](https://github.com/blockscout/blockscout/pull/2182) - add market history cache
- [#2109](https://github.com/blockscout/blockscout/pull/2109) - use bigger updates instead of `Multi` transactions in BlocksTransactionsMismatch
- [#2075](https://github.com/blockscout/blockscout/pull/2075) - add blocks cache
- [#2151](https://github.com/blockscout/blockscout/pull/2151) - hide dropdown menu then other networks list is empty
- [#2191](https://github.com/blockscout/blockscout/pull/2191) - allow to configure token metadata update interval
- [#2146](https://github.com/blockscout/blockscout/pull/2146) - feat: add eth_getLogs rpc endpoint
- [#2216](https://github.com/blockscout/blockscout/pull/2216) - Improve token's controllers by avoiding unnecessary preloads
- [#2235](https://github.com/blockscout/blockscout/pull/2235) - save and show additional validation fields to smart contract
- [#2190](https://github.com/blockscout/blockscout/pull/2190) - show all token transfers
- [#2193](https://github.com/blockscout/blockscout/pull/2193) - feat: add BLOCKSCOUT_HOST, and use it in API docs
- [#2266](https://github.com/blockscout/blockscout/pull/2266) - allow excluding uncles from average block time calculation

### Fixes

- [#2290](https://github.com/blockscout/blockscout/pull/2290) - Add eth_get_balance.json to AddressView's render
- [#2286](https://github.com/blockscout/blockscout/pull/2286) - banner stats issues on sm resolutions, transactions title issue
- [#2284](https://github.com/blockscout/blockscout/pull/2284) - add 404 status for not existing pages
- [#2244](https://github.com/blockscout/blockscout/pull/2244) - fix internal transactions failing to be indexed because of constraint
- [#2281](https://github.com/blockscout/blockscout/pull/2281) - typo issues, dropdown issues
- [#2278](https://github.com/blockscout/blockscout/pull/2278) - increase threshold for scientific notation
- [#2275](https://github.com/blockscout/blockscout/pull/2275) - Description for networks selector
- [#2263](https://github.com/blockscout/blockscout/pull/2263) - added an ability to close network selector on outside click
- [#2257](https://github.com/blockscout/blockscout/pull/2257) - 'download csv' button added to different tabs
- [#2242](https://github.com/blockscout/blockscout/pull/2242) - added styles for 'download csv' button
- [#2261](https://github.com/blockscout/blockscout/pull/2261) - header logo aligned to the center properly
- [#2254](https://github.com/blockscout/blockscout/pull/2254) - search length issue, tile link wrapping issue
- [#2238](https://github.com/blockscout/blockscout/pull/2238) - header content alignment issue, hide navbar on outside click
- [#2229](https://github.com/blockscout/blockscout/pull/2229) - gap issue between qr and copy button in token transfers, top cards width and height issue
- [#2201](https://github.com/blockscout/blockscout/pull/2201) - footer columns fix
- [#2179](https://github.com/blockscout/blockscout/pull/2179) - fix docker build error
- [#2165](https://github.com/blockscout/blockscout/pull/2165) - sort blocks by timestamp when calculating average block time
- [#2175](https://github.com/blockscout/blockscout/pull/2175) - fix coinmarketcap response errors
- [#2164](https://github.com/blockscout/blockscout/pull/2164) - fix large numbers in balance view card
- [#2155](https://github.com/blockscout/blockscout/pull/2155) - fix pending transaction query
- [#2183](https://github.com/blockscout/blockscout/pull/2183) - tile content aligning for mobile resolution fix, dai logo fix
- [#2162](https://github.com/blockscout/blockscout/pull/2162) - contract creation tile color changed
- [#2144](https://github.com/blockscout/blockscout/pull/2144) - 'page not found' images path fixed for goerli
- [#2142](https://github.com/blockscout/blockscout/pull/2142) - Removed posdao theme and logo, added 'page not found' image for goerli
- [#2138](https://github.com/blockscout/blockscout/pull/2138) - badge colors issue, api titles issue
- [#2129](https://github.com/blockscout/blockscout/pull/2129) - Fix for width of explorer elements
- [#2121](https://github.com/blockscout/blockscout/pull/2121) - Binding of 404 page
- [#2120](https://github.com/blockscout/blockscout/pull/2120) - footer links and socials focus color issue
- [#2113](https://github.com/blockscout/blockscout/pull/2113) - renewed logos for rsk, dai, blockscout; themes color changes for lukso; error images for lukso
- [#2112](https://github.com/blockscout/blockscout/pull/2112) - themes color improvements, dropdown color issue
- [#2110](https://github.com/blockscout/blockscout/pull/2110) - themes colors issues, ui issues
- [#2103](https://github.com/blockscout/blockscout/pull/2103) - ui issues for all themes
- [#2090](https://github.com/blockscout/blockscout/pull/2090) - updated some ETC theme colors
- [#2096](https://github.com/blockscout/blockscout/pull/2096) - RSK theme fixes
- [#2093](https://github.com/blockscout/blockscout/pull/2093) - detect token transfer type for deprecated erc721 spec
- [#2111](https://github.com/blockscout/blockscout/pull/2111) - improve address transaction controller
- [#2108](https://github.com/blockscout/blockscout/pull/2108) - fix uncle fetching without full transactions
- [#2128](https://github.com/blockscout/blockscout/pull/2128) - add new function clause for uncle errors
- [#2123](https://github.com/blockscout/blockscout/pull/2123) - fix coins percentage view
- [#2119](https://github.com/blockscout/blockscout/pull/2119) - fix map logging
- [#2130](https://github.com/blockscout/blockscout/pull/2130) - fix navigation
- [#2148](https://github.com/blockscout/blockscout/pull/2148) - filter pending logs
- [#2147](https://github.com/blockscout/blockscout/pull/2147) - add rsk format of checksum
- [#2149](https://github.com/blockscout/blockscout/pull/2149) - remove pending transaction count
- [#2177](https://github.com/blockscout/blockscout/pull/2177) - remove duplicate entries from UncleBlock's Fetcher
- [#2169](https://github.com/blockscout/blockscout/pull/2169) - add more validator reward types for xDai
- [#2173](https://github.com/blockscout/blockscout/pull/2173) - handle correctly empty transactions
- [#2174](https://github.com/blockscout/blockscout/pull/2174) - fix reward channel joining
- [#2186](https://github.com/blockscout/blockscout/pull/2186) - fix net version test
- [#2196](https://github.com/blockscout/blockscout/pull/2196) - Nethermind client fixes
- [#2237](https://github.com/blockscout/blockscout/pull/2237) - fix rsk total_supply
- [#2198](https://github.com/blockscout/blockscout/pull/2198) - reduce transaction status and error constraint
- [#2167](https://github.com/blockscout/blockscout/pull/2167) - feat: document eth rpc api mimicking endpoints
- [#2225](https://github.com/blockscout/blockscout/pull/2225) - fix metadata decoding in Solidity 0.5.9 smart contract verification
- [#2204](https://github.com/blockscout/blockscout/pull/2204) - fix large contract verification
- [#2258](https://github.com/blockscout/blockscout/pull/2258) - reduce BlocksTransactionsMismatch memory footprint
- [#2247](https://github.com/blockscout/blockscout/pull/2247) - hide logs search if there are no logs
- [#2248](https://github.com/blockscout/blockscout/pull/2248) - sort block after query execution for average block time
- [#2249](https://github.com/blockscout/blockscout/pull/2249) - More transaction controllers improvements
- [#2267](https://github.com/blockscout/blockscout/pull/2267) - Modify implementation of `where_transaction_has_multiple_internal_transactions`
- [#2270](https://github.com/blockscout/blockscout/pull/2270) - Remove duplicate params in `Indexer.Fetcher.TokenBalance`
- [#2268](https://github.com/blockscout/blockscout/pull/2268) - remove not existing assigns in html code
- [#2276](https://github.com/blockscout/blockscout/pull/2276) - remove port in docs

### Chore

- [#2127](https://github.com/blockscout/blockscout/pull/2127) - use previouse chromedriver version
- [#2118](https://github.com/blockscout/blockscout/pull/2118) - show only the last decompiled contract
- [#2255](https://github.com/blockscout/blockscout/pull/2255) - upgrade elixir version to 1.9.0
- [#2256](https://github.com/blockscout/blockscout/pull/2256) - use the latest version of chromedriver

## 2.0.0-beta

### Features

- [#2044](https://github.com/blockscout/blockscout/pull/2044) - New network selector.
- [#2091](https://github.com/blockscout/blockscout/pull/2091) - Added "Question" modal.
- [#1963](https://github.com/blockscout/blockscout/pull/1963), [#1959](https://github.com/blockscout/blockscout/pull/1959), [#1948](https://github.com/blockscout/blockscout/pull/1948), [#1936](https://github.com/blockscout/blockscout/pull/1936), [#1925](https://github.com/blockscout/blockscout/pull/1925), [#1922](https://github.com/blockscout/blockscout/pull/1922), [#1903](https://github.com/blockscout/blockscout/pull/1903), [#1874](https://github.com/blockscout/blockscout/pull/1874), [#1895](https://github.com/blockscout/blockscout/pull/1895), [#2031](https://github.com/blockscout/blockscout/pull/2031), [#2073](https://github.com/blockscout/blockscout/pull/2073), [#2074](https://github.com/blockscout/blockscout/pull/2074),  - added new themes and logos for poa, eth, rinkeby, goerli, ropsten, kovan, sokol, xdai, etc, rsk and default theme
- [#1726](https://github.com/blockscout/blockscout/pull/2071) - Updated styles for the new smart contract page.
- [#2081](https://github.com/blockscout/blockscout/pull/2081) - Tooltip for 'more' button, explorers logos added
- [#2010](https://github.com/blockscout/blockscout/pull/2010) - added "block not found" and "tx not found pages"
- [#1928](https://github.com/blockscout/blockscout/pull/1928) - pagination styles were updated
- [#1940](https://github.com/blockscout/blockscout/pull/1940) - qr modal button and background issue
- [#1907](https://github.com/blockscout/blockscout/pull/1907) - dropdown color bug fix (lukso theme) and tooltip color bug fix
- [#1859](https://github.com/blockscout/blockscout/pull/1859) - feat: show raw transaction traces
- [#1941](https://github.com/blockscout/blockscout/pull/1941) - feat: add on demand fetching and stale attr to rpc
- [#1957](https://github.com/blockscout/blockscout/pull/1957) - Calculate stakes ratio before insert pools
- [#1956](https://github.com/blockscout/blockscout/pull/1956) - add logs tab to address
- [#1952](https://github.com/blockscout/blockscout/pull/1952) - feat: exclude empty contracts by default
- [#1954](https://github.com/blockscout/blockscout/pull/1954) - feat: use creation init on self destruct
- [#2036](https://github.com/blockscout/blockscout/pull/2036) - New tables for staking pools and delegators
- [#1974](https://github.com/blockscout/blockscout/pull/1974) - feat: previous page button logic
- [#1999](https://github.com/blockscout/blockscout/pull/1999) - load data async on addresses page
- [#1807](https://github.com/blockscout/blockscout/pull/1807) - New theming capabilities.
- [#2040](https://github.com/blockscout/blockscout/pull/2040) - Verification links to other explorers for ETH
- [#2037](https://github.com/blockscout/blockscout/pull/2037) - add address logs search functionality
- [#2012](https://github.com/blockscout/blockscout/pull/2012) - make all pages pagination async
- [#2064](https://github.com/blockscout/blockscout/pull/2064) - feat: add fields to tx apis, small cleanups
- [#2100](https://github.com/blockscout/blockscout/pull/2100) - feat: eth_get_balance rpc endpoint

### Fixes

- [#2228](https://github.com/blockscout/blockscout/pull/2228) - favorites duplication issues, active radio issue
- [#2207](https://github.com/blockscout/blockscout/pull/2207) - new 'download csv' button design
- [#2206](https://github.com/blockscout/blockscout/pull/2206) - added styles for 'Download All Transactions as CSV' button
- [#2099](https://github.com/blockscout/blockscout/pull/2099) - logs search input width
- [#2098](https://github.com/blockscout/blockscout/pull/2098) - nav dropdown issue, logo size issue
- [#2082](https://github.com/blockscout/blockscout/pull/2082) - dropdown styles, tooltip gap fix, 404 page added
- [#2077](https://github.com/blockscout/blockscout/pull/2077) - ui issues
- [#2072](https://github.com/blockscout/blockscout/pull/2072) - Fixed checkmarks not showing correctly in tabs.
- [#2066](https://github.com/blockscout/blockscout/pull/2066) - fixed length of logs search input
- [#2056](https://github.com/blockscout/blockscout/pull/2056) - log search form styles added
- [#2043](https://github.com/blockscout/blockscout/pull/2043) - Fixed modal dialog width for 'verify other explorers'
- [#2025](https://github.com/blockscout/blockscout/pull/2025) - Added a new color to display transactions' errors.
- [#2033](https://github.com/blockscout/blockscout/pull/2033) - Header nav. dropdown active element color issue
- [#2019](https://github.com/blockscout/blockscout/pull/2019) - Fixed the missing tx hashes.
- [#2020](https://github.com/blockscout/blockscout/pull/2020) - Fixed a bug triggered when a second click to a selected tab caused the other tabs to hide.
- [#1944](https://github.com/blockscout/blockscout/pull/1944) - fixed styles for token's dropdown.
- [#1926](https://github.com/blockscout/blockscout/pull/1926) - status label alignment
- [#1849](https://github.com/blockscout/blockscout/pull/1849) - Improve chains menu
- [#1868](https://github.com/blockscout/blockscout/pull/1868) - fix: logs list endpoint performance
- [#1822](https://github.com/blockscout/blockscout/pull/1822) - Fix style breaks in decompiled contract code view
- [#1885](https://github.com/blockscout/blockscout/pull/1885) - highlight reserved words in decompiled code
- [#1896](https://github.com/blockscout/blockscout/pull/1896) - re-query tokens in top nav automplete
- [#1905](https://github.com/blockscout/blockscout/pull/1905) - fix reorgs, uncles pagination
- [#1904](https://github.com/blockscout/blockscout/pull/1904) - fix `BLOCK_COUNT_CACHE_TTL` env var type
- [#1915](https://github.com/blockscout/blockscout/pull/1915) - fallback to 2 latest evm versions
- [#1937](https://github.com/blockscout/blockscout/pull/1937) - Check the presence of overlap[i] object before retrieving properties from it
- [#1960](https://github.com/blockscout/blockscout/pull/1960) - do not remove bold text in decompiled contacts
- [#1966](https://github.com/blockscout/blockscout/pull/1966) - fix: add fields for contract filter performance
- [#2017](https://github.com/blockscout/blockscout/pull/2017) - fix: fix to/from filters on tx list pages
- [#2008](https://github.com/blockscout/blockscout/pull/2008) - add new function clause for xDai network beneficiaries
- [#2009](https://github.com/blockscout/blockscout/pull/2009) - addresses page improvements
- [#2027](https://github.com/blockscout/blockscout/pull/2027) - fix: `BlocksTransactionsMismatch` ignoring blocks without transactions
- [#2062](https://github.com/blockscout/blockscout/pull/2062) - fix: uniq by hash, instead of transaction
- [#2052](https://github.com/blockscout/blockscout/pull/2052) - allow bytes32 for name and symbol
- [#2047](https://github.com/blockscout/blockscout/pull/2047) - fix: show creating internal transactions
- [#2014](https://github.com/blockscout/blockscout/pull/2014) - fix: use better queries for listLogs endpoint
- [#2027](https://github.com/blockscout/blockscout/pull/2027) - fix: `BlocksTransactionsMismatch` ignoring blocks without transactions
- [#2070](https://github.com/blockscout/blockscout/pull/2070) - reduce `max_concurrency` of `BlocksTransactionsMismatch` fetcher
- [#2083](https://github.com/blockscout/blockscout/pull/2083) - allow total_difficulty to be nil
- [#2086](https://github.com/blockscout/blockscout/pull/2086) - fix geth's staticcall without output

### Chore

- [#1900](https://github.com/blockscout/blockscout/pull/1900) - SUPPORTED_CHAINS ENV var
- [#1958](https://github.com/blockscout/blockscout/pull/1958) - Default value for release link env var
- [#1964](https://github.com/blockscout/blockscout/pull/1964) - ALLOWED_EVM_VERSIONS env var
- [#1975](https://github.com/blockscout/blockscout/pull/1975) - add log index to transaction view
- [#1988](https://github.com/blockscout/blockscout/pull/1988) - Fix wrong parity tasks names in Circle CI
- [#2000](https://github.com/blockscout/blockscout/pull/2000) - docker/Makefile: always set a container name
- [#2018](https://github.com/blockscout/blockscout/pull/2018) - Use PORT env variable in dev config
- [#2055](https://github.com/blockscout/blockscout/pull/2055) - Increase timeout for geth indexers
- [#2069](https://github.com/blockscout/blockscout/pull/2069) - Docsify integration: static docs page generation

## 1.3.15-beta

### Features

- [#1857](https://github.com/blockscout/blockscout/pull/1857) - Re-implement Geth JS internal transaction tracer in Elixir
- [#1989](https://github.com/blockscout/blockscout/pull/1989) - fix: consolidate address w/ balance one at a time
- [#2002](https://github.com/blockscout/blockscout/pull/2002) - Get estimated count of blocks when cache is empty

### Fixes

- [#1869](https://github.com/blockscout/blockscout/pull/1869) - Fix output and gas extraction in JS tracer for Geth
- [#1992](https://github.com/blockscout/blockscout/pull/1992) - fix: support https for wobserver polling
- [#2027](https://github.com/blockscout/blockscout/pull/2027) - fix: `BlocksTransactionsMismatch` ignoring blocks without transactions

## 1.3.14-beta

- [#1812](https://github.com/blockscout/blockscout/pull/1812) - add pagination to addresses page
- [#1920](https://github.com/blockscout/blockscout/pull/1920) - fix: remove source code fields from list endpoint
- [#1876](https://github.com/blockscout/blockscout/pull/1876) - async calculate a count of blocks

### Fixes

- [#1917](https://github.com/blockscout/blockscout/pull/1917) - Force block refetch if transaction is re-collated in a different block

### Chore

- [#1892](https://github.com/blockscout/blockscout/pull/1892) - Remove temporary worker modules

## 1.3.13-beta

### Features

- [#1933](https://github.com/blockscout/blockscout/pull/1933) - add eth_BlockNumber json rpc method

### Fixes

- [#1875](https://github.com/blockscout/blockscout/pull/1875) - fix: resolve false positive constructor arguments
- [#1881](https://github.com/blockscout/blockscout/pull/1881) - fix: store solc versions locally for performance
- [#1898](https://github.com/blockscout/blockscout/pull/1898) - check if the constructor has arguments before verifying constructor arguments

## 1.3.12-beta

Reverting of synchronous block counter, implemented in #1848

## 1.3.11-beta

### Features

- [#1815](https://github.com/blockscout/blockscout/pull/1815) - Be able to search without prefix "0x"
- [#1813](https://github.com/blockscout/blockscout/pull/1813) - Add total blocks counter to the main page
- [#1806](https://github.com/blockscout/blockscout/pull/1806) - Verify contracts with a post request
- [#1848](https://github.com/blockscout/blockscout/pull/1848) - Add cache for block counter

### Fixes

- [#1829](https://github.com/blockscout/blockscout/pull/1829) - Handle nil quantities in block decoding routine
- [#1830](https://github.com/blockscout/blockscout/pull/1830) - Make block size field nullable
- [#1840](https://github.com/blockscout/blockscout/pull/1840) - Handle case when total supply is nil
- [#1838](https://github.com/blockscout/blockscout/pull/1838) - Block counter calculates only consensus blocks

### Chore

- [#1814](https://github.com/blockscout/blockscout/pull/1814) - Clear build artifacts script
- [#1837](https://github.com/blockscout/blockscout/pull/1837) - Add -f flag to clear_build.sh script delete static folder

## 1.3.10-beta

### Features

- [#1739](https://github.com/blockscout/blockscout/pull/1739) - highlight decompiled source code
- [#1696](https://github.com/blockscout/blockscout/pull/1696) - full-text search by tokens
- [#1742](https://github.com/blockscout/blockscout/pull/1742) - Support RSK
- [#1777](https://github.com/blockscout/blockscout/pull/1777) - show ERC-20 token transfer info on transaction page
- [#1770](https://github.com/blockscout/blockscout/pull/1770) - set a websocket keepalive from config
- [#1789](https://github.com/blockscout/blockscout/pull/1789) - add ERC-721 info to transaction overview page
- [#1801](https://github.com/blockscout/blockscout/pull/1801) - Staking pools fetching

### Fixes

- [#1724](https://github.com/blockscout/blockscout/pull/1724) - Remove internal tx and token balance fetching from realtime fetcher
- [#1727](https://github.com/blockscout/blockscout/pull/1727) - add logs pagination in rpc api
- [#1740](https://github.com/blockscout/blockscout/pull/1740) - fix empty block time
- [#1743](https://github.com/blockscout/blockscout/pull/1743) - sort decompiled smart contracts in lexicographical order
- [#1756](https://github.com/blockscout/blockscout/pull/1756) - add today's token balance from the previous value
- [#1769](https://github.com/blockscout/blockscout/pull/1769) - add timestamp to block overview
- [#1768](https://github.com/blockscout/blockscout/pull/1768) - fix first block parameter
- [#1778](https://github.com/blockscout/blockscout/pull/1778) - Make websocket optional for realtime fetcher
- [#1790](https://github.com/blockscout/blockscout/pull/1790) - fix constructor arguments verification
- [#1793](https://github.com/blockscout/blockscout/pull/1793) - fix top nav autocomplete
- [#1795](https://github.com/blockscout/blockscout/pull/1795) - fix line numbers for decompiled contracts
- [#1803](https://github.com/blockscout/blockscout/pull/1803) - use coinmarketcap for total_supply by default
- [#1802](https://github.com/blockscout/blockscout/pull/1802) - make coinmarketcap's number of pages configurable
- [#1799](https://github.com/blockscout/blockscout/pull/1799) - Use eth_getUncleByBlockHashAndIndex for uncle block fetching
- [#1531](https://github.com/blockscout/blockscout/pull/1531) - docker: fix dockerFile for secp256k1 building
- [#1835](https://github.com/blockscout/blockscout/pull/1835) - fix: ignore `pong` messages without error

### Chore

- [#1804](https://github.com/blockscout/blockscout/pull/1804) - (Chore) Divide chains by Mainnet/Testnet in menu
- [#1783](https://github.com/blockscout/blockscout/pull/1783) - Update README with the chains that use Blockscout
- [#1780](https://github.com/blockscout/blockscout/pull/1780) - Update link to the Github repo in the footer
- [#1757](https://github.com/blockscout/blockscout/pull/1757) - Change twitter acc link to official Blockscout acc twitter
- [#1749](https://github.com/blockscout/blockscout/pull/1749) - Replace the link in the footer with the official POA announcements tg channel link
- [#1718](https://github.com/blockscout/blockscout/pull/1718) - Flatten indexer module hierarchy and supervisor tree
- [#1753](https://github.com/blockscout/blockscout/pull/1753) - Add a check mark to decompiled contract tab
- [#1744](https://github.com/blockscout/blockscout/pull/1744) - remove `0x0..0` from tests
- [#1763](https://github.com/blockscout/blockscout/pull/1763) - Describe indexer structure and list existing fetchers
- [#1800](https://github.com/blockscout/blockscout/pull/1800) - Disable lazy logging check in Credo

## 1.3.9-beta

### Features

- [#1662](https://github.com/blockscout/blockscout/pull/1662) - allow specifying number of optimization runs
- [#1654](https://github.com/blockscout/blockscout/pull/1654) - add decompiled code tab
- [#1661](https://github.com/blockscout/blockscout/pull/1661) - try to compile smart contract with the latest evm version
- [#1665](https://github.com/blockscout/blockscout/pull/1665) - Add contract verification RPC endpoint.
- [#1706](https://github.com/blockscout/blockscout/pull/1706) - allow setting update interval for addresses with b

### Fixes

- [#1669](https://github.com/blockscout/blockscout/pull/1669) - do not fail if multiple matching tokens are found
- [#1691](https://github.com/blockscout/blockscout/pull/1691) - decrease token metadata update interval
- [#1688](https://github.com/blockscout/blockscout/pull/1688) - do not fail if failure reason is atom
- [#1692](https://github.com/blockscout/blockscout/pull/1692) - exclude decompiled smart contract from encoding
- [#1684](https://github.com/blockscout/blockscout/pull/1684) - Discard child block with parent_hash not matching hash of imported block
- [#1699](https://github.com/blockscout/blockscout/pull/1699) - use seconds as transaction cache period measure
- [#1697](https://github.com/blockscout/blockscout/pull/1697) - fix failing in rpc if balance is empty
- [#1711](https://github.com/blockscout/blockscout/pull/1711) - rescue failing repo in block number cache update
- [#1712](https://github.com/blockscout/blockscout/pull/1712) - do not set contract code from transaction input
- [#1714](https://github.com/blockscout/blockscout/pull/1714) - fix average block time calculation

### Chore

- [#1693](https://github.com/blockscout/blockscout/pull/1693) - Add a checklist to the PR template

## 1.3.8-beta

### Features

- [#1611](https://github.com/blockscout/blockscout/pull/1611) - allow setting the first indexing block
- [#1596](https://github.com/blockscout/blockscout/pull/1596) - add endpoint to create decompiled contracts
- [#1634](https://github.com/blockscout/blockscout/pull/1634) - add transaction count cache

### Fixes

- [#1630](https://github.com/blockscout/blockscout/pull/1630) - (Fix) colour for release link in the footer
- [#1621](https://github.com/blockscout/blockscout/pull/1621) - Modify query to fetch failed contract creations
- [#1614](https://github.com/blockscout/blockscout/pull/1614) - Do not fetch burn address token balance
- [#1639](https://github.com/blockscout/blockscout/pull/1614) - Optimize token holder count updates when importing address current balances
- [#1643](https://github.com/blockscout/blockscout/pull/1643) - Set internal_transactions_indexed_at for empty blocks
- [#1647](https://github.com/blockscout/blockscout/pull/1647) - Fix typo in view
- [#1650](https://github.com/blockscout/blockscout/pull/1650) - Add petersburg evm version to smart contract verifier
- [#1657](https://github.com/blockscout/blockscout/pull/1657) - Force consensus loss for parent block if its hash mismatches parent_hash

### Chore

## 1.3.7-beta

### Features

### Fixes

- [#1615](https://github.com/blockscout/blockscout/pull/1615) - Add more logging to code fixer process
- [#1613](https://github.com/blockscout/blockscout/pull/1613) - Fix USD fee value
- [#1577](https://github.com/blockscout/blockscout/pull/1577) - Add process to fix contract with code
- [#1583](https://github.com/blockscout/blockscout/pull/1583) - Chunk JSON-RPC batches in case connection times out

### Chore

- [#1610](https://github.com/blockscout/blockscout/pull/1610) - Add PIRL to Readme

## 1.3.6-beta

### Features

- [#1589](https://github.com/blockscout/blockscout/pull/1589) - RPC endpoint to list addresses
- [#1567](https://github.com/blockscout/blockscout/pull/1567) - Allow setting different configuration just for realtime fetcher
- [#1562](https://github.com/blockscout/blockscout/pull/1562) - Add incoming transactions count to contract view
- [#1608](https://github.com/blockscout/blockscout/pull/1608) - Add listcontracts RPC Endpoint

### Fixes

- [#1595](https://github.com/blockscout/blockscout/pull/1595) - Reduce block_rewards in the catchup fetcher
- [#1590](https://github.com/blockscout/blockscout/pull/1590) - Added guard for fetching blocks with invalid number
- [#1588](https://github.com/blockscout/blockscout/pull/1588) - Fix usd value on address page
- [#1586](https://github.com/blockscout/blockscout/pull/1586) - Exact timestamp display
- [#1581](https://github.com/blockscout/blockscout/pull/1581) - Consider `creates` param when fetching transactions
- [#1559](https://github.com/blockscout/blockscout/pull/1559) - Change v column type for Transactions table

### Chore

- [#1579](https://github.com/blockscout/blockscout/pull/1579) - Add SpringChain to the list of Additional Chains Utilizing BlockScout
- [#1578](https://github.com/blockscout/blockscout/pull/1578) - Refine contributing procedure
- [#1572](https://github.com/blockscout/blockscout/pull/1572) - Add option to disable block rewards in indexer config

## 1.3.5-beta

### Features

- [#1560](https://github.com/blockscout/blockscout/pull/1560) - Allow executing smart contract functions in arbitrarily sized batches
- [#1543](https://github.com/blockscout/blockscout/pull/1543) - Use trace_replayBlockTransactions API for faster tracing
- [#1558](https://github.com/blockscout/blockscout/pull/1558) - Allow searching by token symbol
- [#1551](https://github.com/blockscout/blockscout/pull/1551) Exact date and time for Transaction details page
- [#1547](https://github.com/blockscout/blockscout/pull/1547) - Verify smart contracts with evm versions
- [#1540](https://github.com/blockscout/blockscout/pull/1540) - Fetch ERC721 token balances if sender is '0x0..0'
- [#1539](https://github.com/blockscout/blockscout/pull/1539) - Add the link to release in the footer
- [#1519](https://github.com/blockscout/blockscout/pull/1519) - Create contract methods
- [#1496](https://github.com/blockscout/blockscout/pull/1496) - Remove dropped/replaced transactions in pending transactions list
- [#1492](https://github.com/blockscout/blockscout/pull/1492) - Disable usd value for an empty exchange rate
- [#1466](https://github.com/blockscout/blockscout/pull/1466) - Decoding candidates for unverified contracts

### Fixes

- [#1545](https://github.com/blockscout/blockscout/pull/1545) - Fix scheduling of latest block polling in Realtime Fetcher
- [#1554](https://github.com/blockscout/blockscout/pull/1554) - Encode integer parameters when calling smart contract functions
- [#1537](https://github.com/blockscout/blockscout/pull/1537) - Fix test that depended on date
- [#1534](https://github.com/blockscout/blockscout/pull/1534) - Render a nicer error when creator cannot be determined
- [#1527](https://github.com/blockscout/blockscout/pull/1527) - Add index to value_fetched_at
- [#1518](https://github.com/blockscout/blockscout/pull/1518) - Select only distinct failed transactions
- [#1516](https://github.com/blockscout/blockscout/pull/1516) - Fix coin balance params reducer for pending transaction
- [#1511](https://github.com/blockscout/blockscout/pull/1511) - Set correct log level for production
- [#1510](https://github.com/blockscout/blockscout/pull/1510) - Fix test that fails every 1st day of the month
- [#1509](https://github.com/blockscout/blockscout/pull/1509) - Add index to blocks' consensus
- [#1508](https://github.com/blockscout/blockscout/pull/1508) - Remove duplicated indexes
- [#1505](https://github.com/blockscout/blockscout/pull/1505) - Use https instead of ssh for absinthe libs
- [#1501](https://github.com/blockscout/blockscout/pull/1501) - Constructor_arguments must be type `text`
- [#1498](https://github.com/blockscout/blockscout/pull/1498) - Add index for created_contract_address_hash in transactions
- [#1493](https://github.com/blockscout/blockscout/pull/1493) - Do not do work in process initialization
- [#1487](https://github.com/blockscout/blockscout/pull/1487) - Limit geth sync to 128 blocks
- [#1484](https://github.com/blockscout/blockscout/pull/1484) - Allow decoding input as utf-8
- [#1479](https://github.com/blockscout/blockscout/pull/1479) - Remove smoothing from coin balance chart

### Chore

- [https://github.com/blockscout/blockscout/pull/1532](https://github.com/blockscout/blockscout/pull/1532) - Upgrade elixir to 1.8.1
- [https://github.com/blockscout/blockscout/pull/1553](https://github.com/blockscout/blockscout/pull/1553) - Dockerfile: remove 1.7.1 version pin FROM bitwalker/alpine-elixir-phoenix
- [https://github.com/blockscout/blockscout/pull/1465](https://github.com/blockscout/blockscout/pull/1465) - Resolve lodash security alert<|MERGE_RESOLUTION|>--- conflicted
+++ resolved
@@ -40,11 +40,7 @@
 
 ### Fixes
 
-<<<<<<< HEAD
-- [#9275](https://github.com/blockscout/blockscout/pull/9275) - Tx summary endpoint fixes
-=======
 - [#9505](https://github.com/blockscout/blockscout/pull/9505) - Add env vars for NFT sanitize migration
->>>>>>> fdbb881a
 
 ### Chore
 
