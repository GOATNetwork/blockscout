name: Blockscout

on:
  push:
    branches:
      - master
      - production-core
      - production-eth-experimental
      - production-eth-goerli
      - production-eth-sepolia
      - production-fuse
      - production-optimism
      - production-immutable
      - production-iota
      - production-lukso
      - production-rsk
      - production-sokol
      - production-suave
      - production-xdai
      - production-zkevm
      - production-zksync
      - staging-l2
    paths-ignore:
      - 'CHANGELOG.md'
      - '**/README.md'
      - 'docker/*'
      - 'docker-compose/*'
  pull_request:
    branches:
      - master
      - production-optimism

env:
  MIX_ENV: test
  OTP_VERSION: "25.2.1"
  ELIXIR_VERSION: "1.14.5"
  ACCOUNT_AUTH0_DOMAIN: "blockscoutcom.us.auth0.com"

jobs:
  matrix-builder:
    name: Build matrix
    runs-on: ubuntu-latest
    outputs:
      matrix: ${{ steps.set-matrix.outputs.matrix }}
    steps:
      - id: set-matrix
        run: |
          echo "matrix=$matrixStringifiedObject" >> $GITHUB_OUTPUT
        env:
          matrixStringifiedObject: '{"chain-type": ["ethereum", "polygon_edge", "polygon_zkevm", "rsk", "suave", "stability"]}'

  build-and-cache:
    name: Build and Cache deps
    runs-on: ubuntu-latest
    steps:
      - uses: actions/checkout@v4
      - uses: erlef/setup-beam@v1
        with:
          otp-version: ${{ env.OTP_VERSION }}
          elixir-version: ${{ env.ELIXIR_VERSION }}

      - name: "ELIXIR_VERSION.lock"
        run: echo "${ELIXIR_VERSION}" > ELIXIR_VERSION.lock

      - name: "OTP_VERSION.lock"
        run: echo "${OTP_VERSION}" > OTP_VERSION.lock

      - name: Restore Mix Deps Cache
        uses: actions/cache@v2
        id: deps-cache
        with:
          path: |
            deps
            _build
<<<<<<< HEAD
          key: ${{ runner.os }}-${{ env.ELIXIR_VERSION }}-${{ env.OTP_VERSION }}-${{ env.MIX_ENV }}-deps-mixlockhash_29-${{ hashFiles('mix.lock') }}
=======
          key: ${{ runner.os }}-${{ env.ELIXIR_VERSION }}-${{ env.OTP_VERSION }}-${{ env.MIX_ENV }}-deps-mixlockhash_30-${{ hashFiles('mix.lock') }}
>>>>>>> 9a0cd47b
          restore-keys: |
            ${{ runner.os }}-${{ env.ELIXIR_VERSION }}-${{ env.OTP_VERSION }}-${{ env.MIX_ENV }}-deps-

      - name: Conditionally build Mix deps cache
        if: steps.deps-cache.outputs.cache-hit != 'true'
        run: |
          mix local.hex --force
          mix local.rebar --force
          mix deps.get
          mix deps.compile

      - name: Restore Explorer NPM Cache
        uses: actions/cache@v2
        id: explorer-npm-cache
        with:
          path: apps/explorer/node_modules
          key: ${{ runner.os }}-${{ env.ELIXIR_VERSION }}-${{ env.OTP_VERSION }}-${{ env.MIX_ENV }}-explorer-npm-${{ hashFiles('apps/explorer/package-lock.json') }}
          restore-keys: |
            ${{ runner.os }}-${{ env.ELIXIR_VERSION }}-${{ env.OTP_VERSION }}-${{ env.MIX_ENV }}-explorer-npm-

      - name: Conditionally build Explorer NPM Cache
        if: steps.explorer-npm-cache.outputs.cache-hit != 'true'
        run: npm install
        working-directory: apps/explorer

      - name: Restore Blockscout Web NPM Cache
        uses: actions/cache@v2
        id: blockscoutweb-npm-cache
        with:
          path: apps/block_scout_web/assets/node_modules
          key: ${{ runner.os }}-${{ env.ELIXIR_VERSION }}-${{ env.OTP_VERSION }}-${{ env.MIX_ENV }}-blockscoutweb-npm-${{ hashFiles('apps/block_scout_web/assets/package-lock.json') }}
          restore-keys: |
            ${{ runner.os }}-${{ env.ELIXIR_VERSION }}-${{ env.OTP_VERSION }}-${{ env.MIX_ENV }}-blockscoutweb-npm-

      - name: Conditionally build Blockscout Web NPM Cache
        if: steps.blockscoutweb-npm-cache.outputs.cache-hit != 'true'
        run: npm install
        working-directory: apps/block_scout_web/assets

  credo:
    name: Credo
    runs-on: ubuntu-latest
    needs: build-and-cache
    steps:
      - uses: actions/checkout@v4
      - uses: erlef/setup-beam@v1
        with:
          otp-version: ${{ env.OTP_VERSION }}
          elixir-version: ${{ env.ELIXIR_VERSION }}

      - name: Restore Mix Deps Cache
        uses: actions/cache@v2
        id: deps-cache
        with:
          path: |
            deps
            _build
<<<<<<< HEAD
          key: ${{ runner.os }}-${{ env.ELIXIR_VERSION }}-${{ env.OTP_VERSION }}-${{ env.MIX_ENV }}-deps-mixlockhash_29-${{ hashFiles('mix.lock') }}
=======
          key: ${{ runner.os }}-${{ env.ELIXIR_VERSION }}-${{ env.OTP_VERSION }}-${{ env.MIX_ENV }}-deps-mixlockhash_30-${{ hashFiles('mix.lock') }}
>>>>>>> 9a0cd47b
          restore-keys: |
            ${{ runner.os }}-${{ env.ELIXIR_VERSION }}-${{ env.OTP_VERSION }}-${{ env.MIX_ENV }}-deps-"

      - run: mix credo

  check_formatted:
    name: Code formatting checks
    runs-on: ubuntu-latest
    needs: build-and-cache
    steps:
      - uses: actions/checkout@v4
      - uses: erlef/setup-beam@v1
        with:
          otp-version: ${{ env.OTP_VERSION }}
          elixir-version: ${{ env.ELIXIR_VERSION }}

      - name: Restore Mix Deps Cache
        uses: actions/cache@v2
        id: deps-cache
        with:
          path: |
            deps
            _build
<<<<<<< HEAD
          key: ${{ runner.os }}-${{ env.ELIXIR_VERSION }}-${{ env.OTP_VERSION }}-${{ env.MIX_ENV }}-deps-mixlockhash_29-${{ hashFiles('mix.lock') }}
=======
          key: ${{ runner.os }}-${{ env.ELIXIR_VERSION }}-${{ env.OTP_VERSION }}-${{ env.MIX_ENV }}-deps-mixlockhash_30-${{ hashFiles('mix.lock') }}
>>>>>>> 9a0cd47b
          restore-keys: |
            ${{ runner.os }}-${{ env.ELIXIR_VERSION }}-${{ env.OTP_VERSION }}-${{ env.MIX_ENV }}-deps-"

      - run: mix format --check-formatted

  dialyzer:
    strategy:
      fail-fast: false
      matrix: ${{ fromJson(needs.matrix-builder.outputs.matrix) }}
    name: Dialyzer static analysis
    runs-on: ubuntu-latest
    needs:
      - build-and-cache
      - matrix-builder
    steps:
      - uses: actions/checkout@v4
      - uses: erlef/setup-beam@v1
        with:
          otp-version: ${{ env.OTP_VERSION }}
          elixir-version: ${{ env.ELIXIR_VERSION }}

      - name: Restore Mix Deps Cache
        uses: actions/cache@v2
        id: deps-cache
        with:
          path: |
            deps
            _build
<<<<<<< HEAD
          key: ${{ runner.os }}-${{ env.ELIXIR_VERSION }}-${{ env.OTP_VERSION }}-${{ env.MIX_ENV }}-deps-mixlockhash_29-${{ hashFiles('mix.lock') }}
=======
          key: ${{ runner.os }}-${{ env.ELIXIR_VERSION }}-${{ env.OTP_VERSION }}-${{ env.MIX_ENV }}-deps-mixlockhash_30-${{ hashFiles('mix.lock') }}
>>>>>>> 9a0cd47b
          restore-keys: |
            ${{ runner.os }}-${{ env.ELIXIR_VERSION }}-${{ env.OTP_VERSION }}-${{ env.MIX_ENV }}-deps-"

      - name: Restore Dialyzer Cache
        uses: actions/cache@v2
        id: dialyzer-cache
        with:
          path: priv/plts
          key: ${{ runner.os }}-${{ env.ELIXIR_VERSION }}-${{ env.OTP_VERSION }}-${{ env.MIX_ENV }}-${{ matrix.chain-type }}-dialyzer-mixlockhash_25-${{ hashFiles('mix.lock') }}
          restore-keys: |
            ${{ runner.os }}-${{ env.ELIXIR_VERSION }}-${{ env.OTP_VERSION }}-${{ env.MIX_ENV }}-${{ matrix.chain-type }}-dialyzer-"

      - name: Conditionally build Dialyzer Cache
        if: steps.dialyzer-cache.output.cache-hit != 'true'
        run: |
          mkdir -p priv/plts
          mix dialyzer --plt
        env:
          CHAIN_TYPE: ${{ matrix.chain-type }}

      - name: Run Dialyzer
        run: mix dialyzer --halt-exit-status
        env:
          CHAIN_TYPE: ${{ matrix.chain-type }}

  gettext:
    name: Missing translation keys check
    runs-on: ubuntu-latest
    needs: build-and-cache
    steps:
      - uses: actions/checkout@v4
      - uses: erlef/setup-beam@v1
        with:
          otp-version: ${{ env.OTP_VERSION }}
          elixir-version: ${{ env.ELIXIR_VERSION }}

      - name: Restore Mix Deps Cache
        uses: actions/cache@v2
        id: deps-cache
        with:
          path: |
            deps
            _build
<<<<<<< HEAD
          key: ${{ runner.os }}-${{ env.ELIXIR_VERSION }}-${{ env.OTP_VERSION }}-${{ env.MIX_ENV }}-deps-mixlockhash_29-${{ hashFiles('mix.lock') }}
=======
          key: ${{ runner.os }}-${{ env.ELIXIR_VERSION }}-${{ env.OTP_VERSION }}-${{ env.MIX_ENV }}-deps-mixlockhash_30-${{ hashFiles('mix.lock') }}
>>>>>>> 9a0cd47b
          restore-keys: |
            ${{ runner.os }}-${{ env.ELIXIR_VERSION }}-${{ env.OTP_VERSION }}-${{ env.MIX_ENV }}-deps-"

      - run: |
          mix gettext.extract --merge | tee stdout.txt
          ! grep "Wrote " stdout.txt
        working-directory: "apps/block_scout_web"
  sobelow:
    name: Sobelow security analysis
    runs-on: ubuntu-latest
    needs: build-and-cache
    steps:
      - uses: actions/checkout@v4
      - uses: erlef/setup-beam@v1
        with:
          otp-version: ${{ env.OTP_VERSION }}
          elixir-version: ${{ env.ELIXIR_VERSION }}

      - name: Mix Deps Cache
        uses: actions/cache@v2
        id: deps-cache
        with:
          path: |
            deps
            _build
<<<<<<< HEAD
          key: ${{ runner.os }}-${{ env.ELIXIR_VERSION }}-${{ env.OTP_VERSION }}-${{ env.MIX_ENV }}-deps-mixlockhash_29-${{ hashFiles('mix.lock') }}
=======
          key: ${{ runner.os }}-${{ env.ELIXIR_VERSION }}-${{ env.OTP_VERSION }}-${{ env.MIX_ENV }}-deps-mixlockhash_30-${{ hashFiles('mix.lock') }}
>>>>>>> 9a0cd47b
          restore-keys: |
            ${{ runner.os }}-${{ env.ELIXIR_VERSION }}-${{ env.OTP_VERSION }}-${{ env.MIX_ENV }}-deps-"

      - name: Scan explorer for vulnerabilities
        run: mix sobelow --config
        working-directory: "apps/explorer"
      - name: Scan block_scout_web for vulnerabilities
        run: mix sobelow --config
        working-directory: "apps/block_scout_web"

  cspell:
    name: Check spelling
    runs-on: ubuntu-latest
    needs: build-and-cache
    steps:
      - uses: actions/checkout@v4
      - uses: erlef/setup-beam@v1
        with:
          otp-version: ${{ env.OTP_VERSION }}
          elixir-version: ${{ env.ELIXIR_VERSION }}

      - name: Mix Deps Cache
        uses: actions/cache@v2
        id: deps-cache
        with:
          path: |
            deps
            _build
<<<<<<< HEAD
          key: ${{ runner.os }}-${{ env.ELIXIR_VERSION }}-${{ env.OTP_VERSION }}-${{ env.MIX_ENV }}-deps-mixlockhash_29-${{ hashFiles('mix.lock') }}
=======
          key: ${{ runner.os }}-${{ env.ELIXIR_VERSION }}-${{ env.OTP_VERSION }}-${{ env.MIX_ENV }}-deps-mixlockhash_30-${{ hashFiles('mix.lock') }}
>>>>>>> 9a0cd47b
          restore-keys: |
            ${{ runner.os }}-${{ env.ELIXIR_VERSION }}-${{ env.OTP_VERSION }}-${{ env.MIX_ENV }}-deps-"

      - name: Restore Explorer NPM Cache
        uses: actions/cache@v2
        id: explorer-npm-cache
        with:
          path: apps/explorer/node_modules
          key: ${{ runner.os }}-${{ env.ELIXIR_VERSION }}-${{ env.OTP_VERSION }}-${{ env.MIX_ENV }}-explorer-npm-${{ hashFiles('apps/explorer/package-lock.json') }}
          restore-keys: |
            ${{ runner.os }}-${{ env.ELIXIR_VERSION }}-${{ env.OTP_VERSION }}-${{ env.MIX_ENV }}-explorer-npm-

      - name: Restore Blockscout Web NPM Cache
        uses: actions/cache@v2
        id: blockscoutweb-npm-cache
        with:
          path: apps/block_scout_web/assets/node_modules
          key: ${{ runner.os }}-${{ env.ELIXIR_VERSION }}-${{ env.OTP_VERSION }}-${{ env.MIX_ENV }}-blockscoutweb-npm-${{ hashFiles('apps/block_scout_web/assets/package-lock.json') }}
          restore-keys: |
            ${{ runner.os }}-${{ env.ELIXIR_VERSION }}-${{ env.OTP_VERSION }}-${{ env.MIX_ENV }}-blockscoutweb-npm-

      - name: Run cspell
        uses: streetsidesoftware/cspell-action@v2
        with:
          files: |
            **/*.ex*
            **/*.eex
            **/*.js"

  eslint:
    name: ESLint
    runs-on: ubuntu-latest
    needs: build-and-cache
    steps:
      - uses: actions/checkout@v4
      - uses: erlef/setup-beam@v1
        with:
          otp-version: ${{ env.OTP_VERSION }}
          elixir-version: ${{ env.ELIXIR_VERSION }}

      - name: Mix Deps Cache
        uses: actions/cache@v2
        id: deps-cache
        with:
          path: |
            deps
            _build
<<<<<<< HEAD
          key: ${{ runner.os }}-${{ env.ELIXIR_VERSION }}-${{ env.OTP_VERSION }}-${{ env.MIX_ENV }}-deps-mixlockhash_29-${{ hashFiles('mix.lock') }}
=======
          key: ${{ runner.os }}-${{ env.ELIXIR_VERSION }}-${{ env.OTP_VERSION }}-${{ env.MIX_ENV }}-deps-mixlockhash_30-${{ hashFiles('mix.lock') }}
>>>>>>> 9a0cd47b
          restore-keys: |
            ${{ runner.os }}-${{ env.ELIXIR_VERSION }}-${{ env.OTP_VERSION }}-${{ env.MIX_ENV }}-deps-"

      - name: Restore Explorer NPM Cache
        uses: actions/cache@v2
        id: explorer-npm-cache
        with:
          path: apps/explorer/node_modules
          key: ${{ runner.os }}-${{ env.ELIXIR_VERSION }}-${{ env.OTP_VERSION }}-${{ env.MIX_ENV }}-explorer-npm-${{ hashFiles('apps/explorer/package-lock.json') }}
          restore-keys: |
            ${{ runner.os }}-${{ env.ELIXIR_VERSION }}-${{ env.OTP_VERSION }}-${{ env.MIX_ENV }}-explorer-npm-

      - name: Restore Blockscout Web NPM Cache
        uses: actions/cache@v2
        id: blockscoutweb-npm-cache
        with:
          path: apps/block_scout_web/assets/node_modules
          key: ${{ runner.os }}-${{ env.ELIXIR_VERSION }}-${{ env.OTP_VERSION }}-${{ env.MIX_ENV }}-blockscoutweb-npm-${{ hashFiles('apps/block_scout_web/assets/package-lock.json') }}
          restore-keys: |
            ${{ runner.os }}-${{ env.ELIXIR_VERSION }}-${{ env.OTP_VERSION }}-${{ env.MIX_ENV }}-blockscoutweb-npm-

      - name: Build assets
        run: node node_modules/webpack/bin/webpack.js --mode development
        working-directory: "apps/block_scout_web/assets"

      - run: ./node_modules/.bin/eslint --format=junit --output-file="test/eslint/junit.xml" js/**
        working-directory: apps/block_scout_web/assets
  jest:
    name: JS Tests
    runs-on: ubuntu-latest
    needs: build-and-cache
    steps:
      - uses: actions/checkout@v4
      - uses: erlef/setup-beam@v1
        with:
          otp-version: ${{ env.OTP_VERSION }}
          elixir-version: ${{ env.ELIXIR_VERSION }}

      - name: Mix Deps Cache
        uses: actions/cache@v2
        id: deps-cache
        with:
          path: |
            deps
            _build
<<<<<<< HEAD
          key: ${{ runner.os }}-${{ env.ELIXIR_VERSION }}-${{ env.OTP_VERSION }}-${{ env.MIX_ENV }}-deps-mixlockhash_29-${{ hashFiles('mix.lock') }}
=======
          key: ${{ runner.os }}-${{ env.ELIXIR_VERSION }}-${{ env.OTP_VERSION }}-${{ env.MIX_ENV }}-deps-mixlockhash_30-${{ hashFiles('mix.lock') }}
>>>>>>> 9a0cd47b
          restore-keys: |
            ${{ runner.os }}-${{ env.ELIXIR_VERSION }}-${{ env.OTP_VERSION }}-${{ env.MIX_ENV }}-deps-"

      - name: Restore Blockscout Web NPM Cache
        uses: actions/cache@v2
        id: blockscoutweb-npm-cache
        with:
          path: apps/block_scout_web/assets/node_modules
          key: ${{ runner.os }}-${{ env.ELIXIR_VERSION }}-${{ env.OTP_VERSION }}-${{ env.MIX_ENV }}-blockscoutweb-npm-${{ hashFiles('apps/block_scout_web/assets/package-lock.json') }}
          restore-keys: |
            ${{ runner.os }}-${{ env.ELIXIR_VERSION }}-${{ env.OTP_VERSION }}-${{ env.MIX_ENV }}-blockscoutweb-npm-

      - name: Build assets
        run: node node_modules/webpack/bin/webpack.js --mode development
        working-directory: "apps/block_scout_web/assets"

      - run: ./node_modules/.bin/jest
        working-directory: apps/block_scout_web/assets

  test_nethermind_mox_ethereum_jsonrpc:
    strategy:
      fail-fast: false
      matrix: ${{ fromJson(needs.matrix-builder.outputs.matrix) }}
    name: EthereumJSONRPC Tests
    runs-on: ubuntu-latest
    needs:
      - build-and-cache
      - matrix-builder
    services:
      postgres:
        image: postgres
        env:
          # Match apps/explorer/config/test.exs config :explorer, Explorer.Repo, database
          POSTGRES_DB: explorer_test
          # match PGPASSWORD for elixir image above
          POSTGRES_PASSWORD: postgres
          # match PGUSER for elixir image above
          POSTGRES_USER: postgres
        # Set health checks to wait until postgres has started
        options: >-
          --health-cmd pg_isready
          --health-interval 10s
          --health-timeout 5s
          --health-retries 5
        ports:
          # Maps tcp port 5432 on service container to the host
          - 5432:5432
    steps:
      - uses: actions/checkout@v4
      - uses: erlef/setup-beam@v1
        with:
          otp-version: ${{ env.OTP_VERSION }}
          elixir-version: ${{ env.ELIXIR_VERSION }}

      - name: Mix Deps Cache
        uses: actions/cache@v2
        id: deps-cache
        with:
          path: |
            deps
            _build
<<<<<<< HEAD
          key: ${{ runner.os }}-${{ env.ELIXIR_VERSION }}-${{ env.OTP_VERSION }}-${{ env.MIX_ENV }}-deps-mixlockhash_29-${{ hashFiles('mix.lock') }}
=======
          key: ${{ runner.os }}-${{ env.ELIXIR_VERSION }}-${{ env.OTP_VERSION }}-${{ env.MIX_ENV }}-deps-mixlockhash_30-${{ hashFiles('mix.lock') }}
>>>>>>> 9a0cd47b
          restore-keys: |
            ${{ runner.os }}-${{ env.ELIXIR_VERSION }}-${{ env.OTP_VERSION }}-${{ env.MIX_ENV }}-deps-"

      - run: ./bin/install_chrome_headless.sh
      - name: mix test --exclude no_nethermind
        run: |
          cd apps/ethereum_jsonrpc
          mix compile
          mix test --no-start --exclude no_nethermind
        env:
          # match POSTGRES_PASSWORD for postgres image below
          PGPASSWORD: postgres
          # match POSTGRES_USER for postgres image below
          PGUSER: postgres
          ETHEREUM_JSONRPC_CASE: "EthereumJSONRPC.Case.Nethermind.Mox"
          ETHEREUM_JSONRPC_WEB_SOCKET_CASE: "EthereumJSONRPC.WebSocket.Case.Mox"
          CHAIN_TYPE: "${{ matrix.chain-type }}"
  test_nethermind_mox_explorer:
    strategy:
      fail-fast: false
      matrix: ${{ fromJson(needs.matrix-builder.outputs.matrix) }}
    name: Explorer Tests
    runs-on: ubuntu-latest
    needs:
      - build-and-cache
      - matrix-builder
    services:
      postgres:
        image: postgres
        env:
          # Match apps/explorer/config/test.exs config :explorer, Explorer.Repo, database
          POSTGRES_DB: explorer_test
          # match PGPASSWORD for elixir image above
          POSTGRES_PASSWORD: postgres
          # match PGUSER for elixir image above
          POSTGRES_USER: postgres
        # Set health checks to wait until postgres has started
        options: >-
          --health-cmd pg_isready
          --health-interval 10s
          --health-timeout 5s
          --health-retries 5
        ports:
          # Maps tcp port 5432 on service container to the host
          - 5432:5432
    steps:
      - uses: actions/checkout@v4
      - uses: erlef/setup-beam@v1
        with:
          otp-version: ${{ env.OTP_VERSION }}
          elixir-version: ${{ env.ELIXIR_VERSION }}

      - name: Mix Deps Cache
        uses: actions/cache@v2
        id: deps-cache
        with:
          path: |
            deps
            _build
<<<<<<< HEAD
          key: ${{ runner.os }}-${{ env.ELIXIR_VERSION }}-${{ env.OTP_VERSION }}-${{ env.MIX_ENV }}-deps-mixlockhash_29-${{ hashFiles('mix.lock') }}
=======
          key: ${{ runner.os }}-${{ env.ELIXIR_VERSION }}-${{ env.OTP_VERSION }}-${{ env.MIX_ENV }}-deps-mixlockhash_30-${{ hashFiles('mix.lock') }}
>>>>>>> 9a0cd47b
          restore-keys: |
            ${{ runner.os }}-${{ env.ELIXIR_VERSION }}-${{ env.OTP_VERSION }}-${{ env.MIX_ENV }}-deps-"

      - name: Restore Explorer NPM Cache
        uses: actions/cache@v2
        id: explorer-npm-cache
        with:
          path: apps/explorer/node_modules
          key: ${{ runner.os }}-${{ env.ELIXIR_VERSION }}-${{ env.OTP_VERSION }}-${{ env.MIX_ENV }}-explorer-npm-${{ hashFiles('apps/explorer/package-lock.json') }}
          restore-keys: |
            ${{ runner.os }}-${{ env.ELIXIR_VERSION }}-${{ env.OTP_VERSION }}-${{ env.MIX_ENV }}-explorer-npm

      - run: ./bin/install_chrome_headless.sh
      - name: mix test --exclude no_nethermind
        run: |
          mix ecto.create --quiet
          mix ecto.migrate
          cd apps/explorer
          mix compile
          mix test --no-start --exclude no_nethermind
        env:
          # match POSTGRES_PASSWORD for postgres image below
          PGPASSWORD: postgres
          # match POSTGRES_USER for postgres image below
          PGUSER: postgres
          ETHEREUM_JSONRPC_CASE: "EthereumJSONRPC.Case.Nethermind.Mox"
          ETHEREUM_JSONRPC_WEB_SOCKET_CASE: "EthereumJSONRPC.WebSocket.Case.Mox"
          CHAIN_TYPE: "${{ matrix.chain-type }}"
  test_nethermind_mox_indexer:
    strategy:
      fail-fast: false
      matrix: ${{ fromJson(needs.matrix-builder.outputs.matrix) }}
    name: Indexer Tests
    runs-on: ubuntu-latest
    needs:
      - build-and-cache
      - matrix-builder
    services:
      postgres:
        image: postgres
        env:
          # Match apps/explorer/config/test.exs config :explorer, Explorer.Repo, database
          POSTGRES_DB: explorer_test
          # match PGPASSWORD for elixir image above
          POSTGRES_PASSWORD: postgres
          # match PGUSER for elixir image above
          POSTGRES_USER: postgres
        # Set health checks to wait until postgres has started
        options: >-
          --health-cmd pg_isready
          --health-interval 10s
          --health-timeout 5s
          --health-retries 5
        ports:
          # Maps tcp port 5432 on service container to the host
          - 5432:5432
    steps:
      - uses: actions/checkout@v4
      - uses: erlef/setup-beam@v1
        with:
          otp-version: ${{ env.OTP_VERSION }}
          elixir-version: ${{ env.ELIXIR_VERSION }}

      - name: Mix Deps Cache
        uses: actions/cache@v2
        id: deps-cache
        with:
          path: |
            deps
            _build
<<<<<<< HEAD
          key: ${{ runner.os }}-${{ env.ELIXIR_VERSION }}-${{ env.OTP_VERSION }}-${{ env.MIX_ENV }}-deps-mixlockhash_29-${{ hashFiles('mix.lock') }}
=======
          key: ${{ runner.os }}-${{ env.ELIXIR_VERSION }}-${{ env.OTP_VERSION }}-${{ env.MIX_ENV }}-deps-mixlockhash_30-${{ hashFiles('mix.lock') }}
>>>>>>> 9a0cd47b
          restore-keys: |
            ${{ runner.os }}-${{ env.ELIXIR_VERSION }}-${{ env.OTP_VERSION }}-${{ env.MIX_ENV }}-deps-"

      - run: ./bin/install_chrome_headless.sh

      - name: mix test --exclude no_nethermind
        run: |
          mix ecto.create --quiet
          mix ecto.migrate
          cd apps/indexer
          mix compile
          mix test --no-start --exclude no_nethermind
        env:
          # match POSTGRES_PASSWORD for postgres image below
          PGPASSWORD: postgres
          # match POSTGRES_USER for postgres image below
          PGUSER: postgres
          ETHEREUM_JSONRPC_CASE: "EthereumJSONRPC.Case.Nethermind.Mox"
          ETHEREUM_JSONRPC_WEB_SOCKET_CASE: "EthereumJSONRPC.WebSocket.Case.Mox"
          CHAIN_TYPE: "${{ matrix.chain-type }}"
  test_nethermind_mox_block_scout_web:
    strategy:
      fail-fast: false
      matrix: ${{ fromJson(needs.matrix-builder.outputs.matrix) }}
    name: Blockscout Web Tests
    runs-on: ubuntu-latest
    needs:
      - build-and-cache
      - matrix-builder
    services:
      redis_db:
        image: "redis:alpine"
        ports:
          - 6379:6379

      postgres:
        image: postgres
        env:
          # Match apps/explorer/config/test.exs config :explorer, Explorer.Repo, database
          POSTGRES_DB: explorer_test
          # match PGPASSWORD for elixir image above
          POSTGRES_PASSWORD: postgres
          # match PGUSER for elixir image above
          POSTGRES_USER: postgres
        # Set health checks to wait until postgres has started
        options: >-
          --health-cmd pg_isready
          --health-interval 10s
          --health-timeout 5s
          --health-retries 5
        ports:
          # Maps tcp port 5432 on service container to the host
          - 5432:5432
    steps:
      - uses: actions/checkout@v4
      - uses: erlef/setup-beam@v1
        with:
          otp-version: ${{ env.OTP_VERSION }}
          elixir-version: ${{ env.ELIXIR_VERSION }}

      - name: Mix Deps Cache
        uses: actions/cache@v2
        id: deps-cache
        with:
          path: |
            deps
            _build
<<<<<<< HEAD
          key: ${{ runner.os }}-${{ env.ELIXIR_VERSION }}-${{ env.OTP_VERSION }}-${{ env.MIX_ENV }}-deps-mixlockhash_29-${{ hashFiles('mix.lock') }}
=======
          key: ${{ runner.os }}-${{ env.ELIXIR_VERSION }}-${{ env.OTP_VERSION }}-${{ env.MIX_ENV }}-deps-mixlockhash_30-${{ hashFiles('mix.lock') }}
>>>>>>> 9a0cd47b
          restore-keys: |
            ${{ runner.os }}-${{ env.ELIXIR_VERSION }}-${{ env.OTP_VERSION }}-${{ env.MIX_ENV }}-deps-"

      - name: Restore Explorer NPM Cache
        uses: actions/cache@v2
        id: explorer-npm-cache
        with:
          path: apps/explorer/node_modules
          key: ${{ runner.os }}-${{ env.ELIXIR_VERSION }}-${{ env.OTP_VERSION }}-${{ env.MIX_ENV }}-explorer-npm-${{ hashFiles('apps/explorer/package-lock.json') }}
          restore-keys: |
            ${{ runner.os }}-${{ env.ELIXIR_VERSION }}-${{ env.OTP_VERSION }}-${{ env.MIX_ENV }}-explorer-npm-

      - name: Restore Blockscout Web NPM Cache
        uses: actions/cache@v2
        id: blockscoutweb-npm-cache
        with:
          path: apps/block_scout_web/assets/node_modules
          key: ${{ runner.os }}-${{ env.ELIXIR_VERSION }}-${{ env.OTP_VERSION }}-${{ env.MIX_ENV }}-blockscoutweb-npm-${{ hashFiles('apps/block_scout_web/assets/package-lock.json') }}
          restore-keys: |
            ${{ runner.os }}-${{ env.ELIXIR_VERSION }}-${{ env.OTP_VERSION }}-${{ env.MIX_ENV }}-blockscoutweb-npm-

      - name: Build assets
        run: node node_modules/webpack/bin/webpack.js --mode development
        working-directory: "apps/block_scout_web/assets"

      - run: ./bin/install_chrome_headless.sh

      - name: mix test --exclude no_nethermind
        run: |
          mix ecto.create --quiet
          mix ecto.migrate
          cd apps/block_scout_web
          mix compile
          mix test --no-start --exclude no_nethermind
        env:
          # match POSTGRES_PASSWORD for postgres image below
          PGPASSWORD: postgres
          # match POSTGRES_USER for postgres image below
          PGUSER: postgres
          ETHEREUM_JSONRPC_CASE: "EthereumJSONRPC.Case.Nethermind.Mox"
          ETHEREUM_JSONRPC_WEB_SOCKET_CASE: "EthereumJSONRPC.WebSocket.Case.Mox"
          CHAIN_ID: "10200"
          API_RATE_LIMIT_DISABLED: "true"
          ADMIN_PANEL_ENABLED: "true"
          ACCOUNT_ENABLED: "true"
          ACCOUNT_REDIS_URL: "redis://localhost:6379"
          SOURCIFY_INTEGRATION_ENABLED: "true"
          CHAIN_TYPE: "${{ matrix.chain-type }}"<|MERGE_RESOLUTION|>--- conflicted
+++ resolved
@@ -72,11 +72,7 @@
           path: |
             deps
             _build
-<<<<<<< HEAD
-          key: ${{ runner.os }}-${{ env.ELIXIR_VERSION }}-${{ env.OTP_VERSION }}-${{ env.MIX_ENV }}-deps-mixlockhash_29-${{ hashFiles('mix.lock') }}
-=======
-          key: ${{ runner.os }}-${{ env.ELIXIR_VERSION }}-${{ env.OTP_VERSION }}-${{ env.MIX_ENV }}-deps-mixlockhash_30-${{ hashFiles('mix.lock') }}
->>>>>>> 9a0cd47b
+          key: ${{ runner.os }}-${{ env.ELIXIR_VERSION }}-${{ env.OTP_VERSION }}-${{ env.MIX_ENV }}-deps-mixlockhash_30-${{ hashFiles('mix.lock') }}
           restore-keys: |
             ${{ runner.os }}-${{ env.ELIXIR_VERSION }}-${{ env.OTP_VERSION }}-${{ env.MIX_ENV }}-deps-
 
@@ -134,11 +130,7 @@
           path: |
             deps
             _build
-<<<<<<< HEAD
-          key: ${{ runner.os }}-${{ env.ELIXIR_VERSION }}-${{ env.OTP_VERSION }}-${{ env.MIX_ENV }}-deps-mixlockhash_29-${{ hashFiles('mix.lock') }}
-=======
-          key: ${{ runner.os }}-${{ env.ELIXIR_VERSION }}-${{ env.OTP_VERSION }}-${{ env.MIX_ENV }}-deps-mixlockhash_30-${{ hashFiles('mix.lock') }}
->>>>>>> 9a0cd47b
+          key: ${{ runner.os }}-${{ env.ELIXIR_VERSION }}-${{ env.OTP_VERSION }}-${{ env.MIX_ENV }}-deps-mixlockhash_30-${{ hashFiles('mix.lock') }}
           restore-keys: |
             ${{ runner.os }}-${{ env.ELIXIR_VERSION }}-${{ env.OTP_VERSION }}-${{ env.MIX_ENV }}-deps-"
 
@@ -162,11 +154,7 @@
           path: |
             deps
             _build
-<<<<<<< HEAD
-          key: ${{ runner.os }}-${{ env.ELIXIR_VERSION }}-${{ env.OTP_VERSION }}-${{ env.MIX_ENV }}-deps-mixlockhash_29-${{ hashFiles('mix.lock') }}
-=======
-          key: ${{ runner.os }}-${{ env.ELIXIR_VERSION }}-${{ env.OTP_VERSION }}-${{ env.MIX_ENV }}-deps-mixlockhash_30-${{ hashFiles('mix.lock') }}
->>>>>>> 9a0cd47b
+          key: ${{ runner.os }}-${{ env.ELIXIR_VERSION }}-${{ env.OTP_VERSION }}-${{ env.MIX_ENV }}-deps-mixlockhash_30-${{ hashFiles('mix.lock') }}
           restore-keys: |
             ${{ runner.os }}-${{ env.ELIXIR_VERSION }}-${{ env.OTP_VERSION }}-${{ env.MIX_ENV }}-deps-"
 
@@ -195,11 +183,7 @@
           path: |
             deps
             _build
-<<<<<<< HEAD
-          key: ${{ runner.os }}-${{ env.ELIXIR_VERSION }}-${{ env.OTP_VERSION }}-${{ env.MIX_ENV }}-deps-mixlockhash_29-${{ hashFiles('mix.lock') }}
-=======
-          key: ${{ runner.os }}-${{ env.ELIXIR_VERSION }}-${{ env.OTP_VERSION }}-${{ env.MIX_ENV }}-deps-mixlockhash_30-${{ hashFiles('mix.lock') }}
->>>>>>> 9a0cd47b
+          key: ${{ runner.os }}-${{ env.ELIXIR_VERSION }}-${{ env.OTP_VERSION }}-${{ env.MIX_ENV }}-deps-mixlockhash_30-${{ hashFiles('mix.lock') }}
           restore-keys: |
             ${{ runner.os }}-${{ env.ELIXIR_VERSION }}-${{ env.OTP_VERSION }}-${{ env.MIX_ENV }}-deps-"
 
@@ -243,11 +227,7 @@
           path: |
             deps
             _build
-<<<<<<< HEAD
-          key: ${{ runner.os }}-${{ env.ELIXIR_VERSION }}-${{ env.OTP_VERSION }}-${{ env.MIX_ENV }}-deps-mixlockhash_29-${{ hashFiles('mix.lock') }}
-=======
-          key: ${{ runner.os }}-${{ env.ELIXIR_VERSION }}-${{ env.OTP_VERSION }}-${{ env.MIX_ENV }}-deps-mixlockhash_30-${{ hashFiles('mix.lock') }}
->>>>>>> 9a0cd47b
+          key: ${{ runner.os }}-${{ env.ELIXIR_VERSION }}-${{ env.OTP_VERSION }}-${{ env.MIX_ENV }}-deps-mixlockhash_30-${{ hashFiles('mix.lock') }}
           restore-keys: |
             ${{ runner.os }}-${{ env.ELIXIR_VERSION }}-${{ env.OTP_VERSION }}-${{ env.MIX_ENV }}-deps-"
 
@@ -273,11 +253,7 @@
           path: |
             deps
             _build
-<<<<<<< HEAD
-          key: ${{ runner.os }}-${{ env.ELIXIR_VERSION }}-${{ env.OTP_VERSION }}-${{ env.MIX_ENV }}-deps-mixlockhash_29-${{ hashFiles('mix.lock') }}
-=======
-          key: ${{ runner.os }}-${{ env.ELIXIR_VERSION }}-${{ env.OTP_VERSION }}-${{ env.MIX_ENV }}-deps-mixlockhash_30-${{ hashFiles('mix.lock') }}
->>>>>>> 9a0cd47b
+          key: ${{ runner.os }}-${{ env.ELIXIR_VERSION }}-${{ env.OTP_VERSION }}-${{ env.MIX_ENV }}-deps-mixlockhash_30-${{ hashFiles('mix.lock') }}
           restore-keys: |
             ${{ runner.os }}-${{ env.ELIXIR_VERSION }}-${{ env.OTP_VERSION }}-${{ env.MIX_ENV }}-deps-"
 
@@ -306,11 +282,7 @@
           path: |
             deps
             _build
-<<<<<<< HEAD
-          key: ${{ runner.os }}-${{ env.ELIXIR_VERSION }}-${{ env.OTP_VERSION }}-${{ env.MIX_ENV }}-deps-mixlockhash_29-${{ hashFiles('mix.lock') }}
-=======
-          key: ${{ runner.os }}-${{ env.ELIXIR_VERSION }}-${{ env.OTP_VERSION }}-${{ env.MIX_ENV }}-deps-mixlockhash_30-${{ hashFiles('mix.lock') }}
->>>>>>> 9a0cd47b
+          key: ${{ runner.os }}-${{ env.ELIXIR_VERSION }}-${{ env.OTP_VERSION }}-${{ env.MIX_ENV }}-deps-mixlockhash_30-${{ hashFiles('mix.lock') }}
           restore-keys: |
             ${{ runner.os }}-${{ env.ELIXIR_VERSION }}-${{ env.OTP_VERSION }}-${{ env.MIX_ENV }}-deps-"
 
@@ -358,11 +330,7 @@
           path: |
             deps
             _build
-<<<<<<< HEAD
-          key: ${{ runner.os }}-${{ env.ELIXIR_VERSION }}-${{ env.OTP_VERSION }}-${{ env.MIX_ENV }}-deps-mixlockhash_29-${{ hashFiles('mix.lock') }}
-=======
-          key: ${{ runner.os }}-${{ env.ELIXIR_VERSION }}-${{ env.OTP_VERSION }}-${{ env.MIX_ENV }}-deps-mixlockhash_30-${{ hashFiles('mix.lock') }}
->>>>>>> 9a0cd47b
+          key: ${{ runner.os }}-${{ env.ELIXIR_VERSION }}-${{ env.OTP_VERSION }}-${{ env.MIX_ENV }}-deps-mixlockhash_30-${{ hashFiles('mix.lock') }}
           restore-keys: |
             ${{ runner.os }}-${{ env.ELIXIR_VERSION }}-${{ env.OTP_VERSION }}-${{ env.MIX_ENV }}-deps-"
 
@@ -408,11 +376,7 @@
           path: |
             deps
             _build
-<<<<<<< HEAD
-          key: ${{ runner.os }}-${{ env.ELIXIR_VERSION }}-${{ env.OTP_VERSION }}-${{ env.MIX_ENV }}-deps-mixlockhash_29-${{ hashFiles('mix.lock') }}
-=======
-          key: ${{ runner.os }}-${{ env.ELIXIR_VERSION }}-${{ env.OTP_VERSION }}-${{ env.MIX_ENV }}-deps-mixlockhash_30-${{ hashFiles('mix.lock') }}
->>>>>>> 9a0cd47b
+          key: ${{ runner.os }}-${{ env.ELIXIR_VERSION }}-${{ env.OTP_VERSION }}-${{ env.MIX_ENV }}-deps-mixlockhash_30-${{ hashFiles('mix.lock') }}
           restore-keys: |
             ${{ runner.os }}-${{ env.ELIXIR_VERSION }}-${{ env.OTP_VERSION }}-${{ env.MIX_ENV }}-deps-"
 
@@ -474,11 +438,7 @@
           path: |
             deps
             _build
-<<<<<<< HEAD
-          key: ${{ runner.os }}-${{ env.ELIXIR_VERSION }}-${{ env.OTP_VERSION }}-${{ env.MIX_ENV }}-deps-mixlockhash_29-${{ hashFiles('mix.lock') }}
-=======
-          key: ${{ runner.os }}-${{ env.ELIXIR_VERSION }}-${{ env.OTP_VERSION }}-${{ env.MIX_ENV }}-deps-mixlockhash_30-${{ hashFiles('mix.lock') }}
->>>>>>> 9a0cd47b
+          key: ${{ runner.os }}-${{ env.ELIXIR_VERSION }}-${{ env.OTP_VERSION }}-${{ env.MIX_ENV }}-deps-mixlockhash_30-${{ hashFiles('mix.lock') }}
           restore-keys: |
             ${{ runner.os }}-${{ env.ELIXIR_VERSION }}-${{ env.OTP_VERSION }}-${{ env.MIX_ENV }}-deps-"
 
@@ -538,11 +498,7 @@
           path: |
             deps
             _build
-<<<<<<< HEAD
-          key: ${{ runner.os }}-${{ env.ELIXIR_VERSION }}-${{ env.OTP_VERSION }}-${{ env.MIX_ENV }}-deps-mixlockhash_29-${{ hashFiles('mix.lock') }}
-=======
-          key: ${{ runner.os }}-${{ env.ELIXIR_VERSION }}-${{ env.OTP_VERSION }}-${{ env.MIX_ENV }}-deps-mixlockhash_30-${{ hashFiles('mix.lock') }}
->>>>>>> 9a0cd47b
+          key: ${{ runner.os }}-${{ env.ELIXIR_VERSION }}-${{ env.OTP_VERSION }}-${{ env.MIX_ENV }}-deps-mixlockhash_30-${{ hashFiles('mix.lock') }}
           restore-keys: |
             ${{ runner.os }}-${{ env.ELIXIR_VERSION }}-${{ env.OTP_VERSION }}-${{ env.MIX_ENV }}-deps-"
 
@@ -613,11 +569,7 @@
           path: |
             deps
             _build
-<<<<<<< HEAD
-          key: ${{ runner.os }}-${{ env.ELIXIR_VERSION }}-${{ env.OTP_VERSION }}-${{ env.MIX_ENV }}-deps-mixlockhash_29-${{ hashFiles('mix.lock') }}
-=======
-          key: ${{ runner.os }}-${{ env.ELIXIR_VERSION }}-${{ env.OTP_VERSION }}-${{ env.MIX_ENV }}-deps-mixlockhash_30-${{ hashFiles('mix.lock') }}
->>>>>>> 9a0cd47b
+          key: ${{ runner.os }}-${{ env.ELIXIR_VERSION }}-${{ env.OTP_VERSION }}-${{ env.MIX_ENV }}-deps-mixlockhash_30-${{ hashFiles('mix.lock') }}
           restore-keys: |
             ${{ runner.os }}-${{ env.ELIXIR_VERSION }}-${{ env.OTP_VERSION }}-${{ env.MIX_ENV }}-deps-"
 
@@ -685,11 +637,7 @@
           path: |
             deps
             _build
-<<<<<<< HEAD
-          key: ${{ runner.os }}-${{ env.ELIXIR_VERSION }}-${{ env.OTP_VERSION }}-${{ env.MIX_ENV }}-deps-mixlockhash_29-${{ hashFiles('mix.lock') }}
-=======
-          key: ${{ runner.os }}-${{ env.ELIXIR_VERSION }}-${{ env.OTP_VERSION }}-${{ env.MIX_ENV }}-deps-mixlockhash_30-${{ hashFiles('mix.lock') }}
->>>>>>> 9a0cd47b
+          key: ${{ runner.os }}-${{ env.ELIXIR_VERSION }}-${{ env.OTP_VERSION }}-${{ env.MIX_ENV }}-deps-mixlockhash_30-${{ hashFiles('mix.lock') }}
           restore-keys: |
             ${{ runner.os }}-${{ env.ELIXIR_VERSION }}-${{ env.OTP_VERSION }}-${{ env.MIX_ENV }}-deps-"
 
