// cSpell Settings
{
    // Version of the setting file.  Always 0.2
    "version": "0.2",
    // language - current active spelling language
    "language": "en",
    // words - list of words to be always considered correct
    "ignorePaths": [
        "apps/block_scout_web/assets/js/lib/ace/src-min/*.js"
    ],
    "words": [
        "aave",
        "absname",
        "acbs",
        "accs",
        "actb",
        "addedfile",
        "AION",
        "AIRTABLE",
        "Aiubo",
        "alloc",
        "amzootyukbugmx",
        "apikey",
        "Arbitrum",
        "ARGMAX",
        "arounds",
        "asda",
        "atoken",
        "autodetectfalse",
        "Autodetection",
        "autodetecttrue",
        "Autonity",
        "autoplay",
        "backoff",
        "badhash",
        "badnumber",
        "badpassword",
        "bafybeid",
        "bafybeig",
        "bafybeihxuj",
        "balancemulti",
        "benchee",
        "besu",
        "bignumber",
        "bigserial",
        "binwrite",
        "bizbuz",
        "Blockchair",
        "blockheight",
        "blockless",
        "blockno",
        "blockscout",
        "blockscoutuser",
        "bools",
        "browserconfig",
        "bsdr",
        "buildcache",
        "buildin",
        "buildx",
        "bytea",
        "bytecodes",
        "byts",
        "bzzr",
        "cacerts",
        "callcode",
        "CALLCODE",
        "calltracer",
        "capturelog",
        "cattributes",
        "CBOR",
        "cellspacing",
        "certifi",
        "cfasync",
        "chainlink",
        "chakra",
        "chartjs",
        "checksummed",
        "checkverifystatus",
        "childspec",
        "citext",
        "Cldr",
        "clearfix",
        "clickover",
        "codeformat",
        "coef",
        "coinprice",
        "coinsupply",
        "coinzilla",
        "coinzillatag",
        "coloreyes",
        "colorprimary",
        "colorsecondary",
        "colortertiary",
        "colspan",
        "comeonin",
        "compilerversion",
        "concache",
        "cond",
        "Consolas",
        "contractaddress",
        "contractname",
        "cooldown",
        "cooltesthost",
        "crossorigin",
        "ctbs",
        "ctid",
        "cumalative",
        "Cyclomatic",
        "cypherpunk",
        "czilladx",
        "datapoint",
        "datepicker",
        "DATETIME",
        "deae",
        "decamelize",
        "decompiled",
        "decompiler",
        "Decompiler",
        "dedup",
        "defmock",
        "defsupervisor",
        "dejob",
        "dejobio",
        "delegatecall",
        "DELEGATECALL",
        "delegators",
        "demonitor",
        "Denormalized",
        "descr",
        "describedby",
        "differenceby",
        "discordapp",
        "dropzone",
        "dxgd",
        "dyntsrohg",
        "Ebhwp",
        "econnrefused",
        "ECTO",
        "EDCSA",
        "edhygl",
        "efkuga",
        "Encryptor",
        "endregion",
        "enetunreach",
        "enoent",
        "epns",
        "Erigon",
        "errora",
        "errorb",
        "Ethash",
        "etherchain",
        "ethsupply",
        "ethsupplyexchange",
        "etimedout",
        "eveem",
        "evenodd",
        "explorable",
        "exponention",
        "extcodehash",
        "extname",
        "extremums",
        "exvcr",
        "Faileddi",
        "falala",
        "Filesize",
        "Floki",
        "fontawesome",
        "fortawesome",
        "fsym",
        "fullwidth",
        "Fuov",
        "fvdskvjglav",
        "fwrite",
        "fwupv",
        "getabi",
        "getblockbyhash",
        "getblocknobytime",
        "getblockreward",
        "getlogs",
        "getminedblocks",
        "getsourcecode",
        "getstatus",
        "gettext",
        "gettoken",
        "gettokenholders",
        "gettxinfo",
        "gettxreceiptstatus",
        "giga",
        "gqz",
        "granitegrey",
        "graphiql",
        "grecaptcha",
        "greymatter",
        "happygokitty",
        "haspopup",
        "Hazkne",
        "histoday",
        "hljs",
        "Hodl",
        "httpoison",
        "ifdef",
        "ifeq",
        "Iframe",
        "iframes",
        "Iframes",
        "ilike",
        "illustr",
        "inapp",
        "Incrementer",
        "insertable",
        "Instrumenter",
        "intersectionby",
        "ints",
        "invalidend",
        "invalidhash",
        "invalidoffset",
        "invalidpage",
        "invalidsortoption",
        "invalidstart",
        "inversed",
        "ipfs",
        "itxs",
        "johnnny",
        "jsons",
        "juon",
        "Karnaugh",
        "keccak",
        "Keepalive",
        "keyout",
        "kittencream",
        "labeledby",
        "labelledby",
        "lastname",
        "lastword",
        "lformat",
        "libsecp",
        "Limegreen",
        "linecap",
        "linejoin",
        "listaccounts",
        "listcontracts",
        "lkve",
        "llhauc",
        "loggable",
        "LUKSO",
        "luxon",
        "mabi",
        "Mainnets",
        "malihu",
        "mallowance",
        "MARKETCAP",
        "maxlength",
        "mcap",
        "mconst",
        "mdef",
        "MDWW",
        "Mendonça",
        "Menlo",
        "mergeable",
        "Merkle",
        "metatags",
        "millis",
        "mintings",
        "mistmatches",
        "miterlimit",
        "Mixfile",
        "mmem",
        "mname",
        "mnot",
        "moxed",
        "moxing",
        "mpayable",
        "msapplication",
        "msha",
        "mstile",
        "mstor",
        "msymbol",
        "mtransfer",
        "mult",
        "multicall",
        "multis",
        "munchos",
        "munknownc",
        "munknowne",
        "mydep",
        "nanomorph",
        "nbsp",
        "Nethermind",
        "Neue",
        "newkey",
        "nftproduct",
        "ngettext",
        "nillifies",
        "Njhr",
        "nlmyzui",
        "nocheck",
        "Nodealus",
        "nohighlight",
        "nolink",
        "nonconsensus",
        "nonpending",
        "noproc",
        "noreferrer",
        "noreply",
        "nowarn",
        "nowrap",
        "ntoa",
        "Numbe",
        "Nunito",
        "nxdomain",
        "omni",
        "onclick",
        "onconnect",
        "ondisconnect",
        "outcoming",
        "pawesome",
        "pbcopy",
        "pendingtxlist",
        "perc",
        "persistable",
        "PGDATABASE",
        "PGHOST",
        "PGPASSWORD",
        "PGPORT",
        "PGUSER",
        "phash",
        "pikaday",
        "pkey",
        "pkix",
        "playsinline",
        "plpgsql",
        "plts",
        "poanetwork",
        "poap",
        "pocc",
        "polyline",
        "poolboy",
        "POSDAO",
        "Posix",
        "Postrge",
        "prederive",
        "prederived",
        "progressbar",
        "psql",
        "purrstige",
        "qdai",
        "Qebz",
        "Qmbgk",
        "qrcode",
        "queriable",
        "questiona",
        "questionb",
        "qwertyufhgkhiop",
        "racecar",
        "raisedbrow",
        "rangeright",
        "raquo",
        "rarr",
        "ratiolector",
        "rbtc",
        "recaptcha",
        "rechunk",
        "recollated",
        "redix",
        "refetched",
        "REINDEX",
        "relname",
        "reltuples",
        "removedfile",
        "repayer",
        "reqs",
        "rerequest",
        "reshows",
        "retryable",
        "reuseaddr",
        "RPC's",
        "RPCs",
        "safelow",
        "savechives",
        "Secon",
        "Segoe",
        "seindexed",
        "selfdestruct",
        "selfdestructed",
        "SENDGRID",
        "Sérgio",
        "sharelock",
        "sharelocks",
        "shortdoc",
        "shortify",
        "SJONRPC",
        "smallint",
        "smth",
        "snapshotted",
        "snapshotting",
        "Sokol",
        "soljson",
        "someout",
        "sourcecode",
        "sourcify",
        "splitted",
        "srcset",
        "staker",
        "stakers",
        "stateroot",
        "staticcall",
        "STATICCALL",
        "strftime",
        "stringly",
        "stylelint",
        "stylesheet",
        "subcall",
        "subcalls",
        "subdenomination",
        "subnetwork",
        "subqueries",
        "subquery",
        "subsubcalls",
        "subtrace",
        "subtraces",
        "successa",
        "successb",
        "swal",
        "sweetalert",
        "Synthereum",
        "tabindex",
        "tablist",
        "tabpanel",
        "tarekraafat",
        "tbody",
        "tbrf",
        "Tcnwg",
        "tems",
        "Testinit",
        "Testit",
        "Testname",
        "testpassword",
        "testtest",
        "testuser",
        "thead",
        "thicccbrowz",
        "throttleable",
        "tokenbalance",
        "tokenlist",
        "tokensupply",
        "tokentx",
        "topbar",
        "topnav",
        "totalfees",
        "totesbasic",
        "trgm",
        "trunc",
        "trustwallet",
        "tsquery",
        "tsvector",
        "tsym",
        "txlistinternal",
        "Txns",
        "txpool",
        "txreceipt",
        "ueberauth",
        "ufixed",
        "uncatalog",
        "unclosable",
        "unfetched",
        "Unitarion",
        "Unitorius",
        "Unitorus",
        "unknownc",
        "unknowne",
        "unmarshal",
        "unmatching",
        "unnest",
        "unpadded",
        "unprefixed",
        "unstaged",
        "upsert",
        "upserted",
        "upserting",
        "upserts",
        "urijs",
        "Utqn",
        "valign",
        "valuemax",
        "valuemin",
        "valuenow",
        "verifysourcecode",
        "viewerjs",
        "volumefrom",
        "volumeto",
        "vyper",
        "walletconnect",
        "Wanchain",
        "warninga",
        "warningb",
        "watchlist",
        "watchlisted",
        "watchlists",
        "whereis",
        "whiler",
        "wysdvjkizxonu",
        "xakgj",
        "xbaddress",
        "xdai",
        "xffff",
        "xlink",
        "xmark",
        "xmlhttprequest",
        "xnonsense",
        "xzzz",
        "yellowgreen",
        "zaphod",
        "zeppelinos",
        "zftv",
        "ziczr",
        "zindex",
        "zipcode",
        "zkbob",
        "erts",
        "Asfpp",
        "Nerg",
<<<<<<< HEAD
        "Sepolia",
        "relpages",
        "regclass"
=======
        "secp"
>>>>>>> 7aa5e965
    ],
    "enableFiletypes": [
        "dotenv",
        "html-eex",
        "makefile"
    ]
}<|MERGE_RESOLUTION|>--- conflicted
+++ resolved
@@ -519,13 +519,10 @@
         "erts",
         "Asfpp",
         "Nerg",
-<<<<<<< HEAD
         "Sepolia",
         "relpages",
-        "regclass"
-=======
+        "regclass",
         "secp"
->>>>>>> 7aa5e965
     ],
     "enableFiletypes": [
         "dotenv",
