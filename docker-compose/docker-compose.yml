version: '3.9'

services:
  redis-db:
    extends:
      file: ./services/redis.yml
      service: redis-db

  db-init:
    extends:
      file: ./services/db.yml
      service: db-init

  db:
    depends_on:
      db-init:
        condition: service_completed_successfully
    extends:
      file: ./services/db.yml
      service: db

  backend:
    depends_on:
      - db
      - redis-db
    extends:
      file: ./services/backend.yml
      service: backend
    build:
      context: ..
      dockerfile: ./docker/Dockerfile
      args:
        CACHE_EXCHANGE_RATES_PERIOD: ""
        API_V1_READ_METHODS_DISABLED: "false"
        DISABLE_WEBAPP: "false"
        API_V1_WRITE_METHODS_DISABLED: "false"
        CACHE_TOTAL_GAS_USAGE_COUNTER_ENABLED: ""
        CACHE_ADDRESS_WITH_BALANCES_UPDATE_INTERVAL: ""
        ADMIN_PANEL_ENABLED: ""
        RELEASE_VERSION: 6.8.1
    links:
      - db:database
    environment:
        ETHEREUM_JSONRPC_HTTP_URL: https://rpc.testnet.goat.network
        ETHEREUM_JSONRPC_TRACE_URL: https://rpc.testnet.goat.network
<<<<<<< HEAD
        ETHEREUM_JSONRPC_WS_URL: ws://host.docker.internal:8046
=======
        ETHEREUM_JSONRPC_WS_URL: ws://host.docker.internal:8546
>>>>>>> d51d6bcd
        CHAIN_ID: '37036'

  visualizer:
    extends:
      file: ./services/visualizer.yml
      service: visualizer

  sig-provider:
    extends:
      file: ./services/sig-provider.yml
      service: sig-provider

  frontend:
    depends_on:
      - backend
    extends:
      file: ./services/frontend.yml
      service: frontend

  stats-db-init:
    extends:
      file: ./services/stats.yml
      service: stats-db-init

  stats-db:
    depends_on:
      stats-db-init:
        condition: service_completed_successfully
    extends:
      file: ./services/stats.yml
      service: stats-db

  stats:
    depends_on:
      - stats-db
      - backend
    extends:
      file: ./services/stats.yml
      service: stats

  user-ops-indexer:
    depends_on:
      - db
      - backend
    extends:
      file: ./services/user-ops-indexer.yml
      service: user-ops-indexer

  proxy:
    depends_on:
      - backend
      - frontend
      - stats
    extends:
      file: ./services/nginx.yml
      service: proxy<|MERGE_RESOLUTION|>--- conflicted
+++ resolved
@@ -43,11 +43,7 @@
     environment:
         ETHEREUM_JSONRPC_HTTP_URL: https://rpc.testnet.goat.network
         ETHEREUM_JSONRPC_TRACE_URL: https://rpc.testnet.goat.network
-<<<<<<< HEAD
-        ETHEREUM_JSONRPC_WS_URL: ws://host.docker.internal:8046
-=======
         ETHEREUM_JSONRPC_WS_URL: ws://host.docker.internal:8546
->>>>>>> d51d6bcd
         CHAIN_ID: '37036'
 
   visualizer:
