# This file is responsible for configuring your application
# and its dependencies with the aid of the Config module.
#
# This configuration file is loaded before any dependency and
# is restricted to this project.
import Config

# General application configuration
config :explorer,
  ecto_repos: [Explorer.Repo, Explorer.Repo.Account],
  token_functions_reader_max_retries: 3

config :explorer, Explorer.Counters.AverageBlockTime,
  enabled: true,
  period: :timer.minutes(10)

config :explorer, Explorer.ChainSpec.GenesisData, enabled: true

config :explorer, Explorer.Chain.Cache.BlockNumber, enabled: true

config :explorer, Explorer.Chain.Cache.AddressSum,
  enabled: true,
  ttl_check_interval: :timer.seconds(1)

config :explorer, Explorer.Chain.Cache.AddressSumMinusBurnt,
  enabled: true,
  ttl_check_interval: :timer.seconds(1)

cache_address_with_balances_update_interval = System.get_env("CACHE_ADDRESS_WITH_BALANCES_UPDATE_INTERVAL")

balances_update_interval =
  if cache_address_with_balances_update_interval do
    case Integer.parse(cache_address_with_balances_update_interval) do
      {integer, ""} -> integer
      _ -> nil
    end
  end

config :explorer, Explorer.Counters.AddressesWithBalanceCounter,
  enabled: false,
  enable_consolidation: true,
  update_interval_in_seconds: balances_update_interval || 30 * 60

config :explorer, Explorer.Counters.AddressesCounter,
  enabled: true,
  enable_consolidation: true,
  update_interval_in_seconds: balances_update_interval || 30 * 60

config :explorer, Explorer.Counters.AddressTransactionsGasUsageCounter,
  enabled: true,
  enable_consolidation: true

config :explorer, Explorer.Counters.AddressTokenUsdSum,
  enabled: true,
  enable_consolidation: true

<<<<<<< HEAD
config :explorer, Explorer.Counters.ContractsCounter,
=======
config :explorer, Explorer.Chain.Cache.ContractsCounter,
>>>>>>> 3311d3d3
  enabled: true,
  enable_consolidation: true,
  update_interval_in_seconds: 30 * 60

<<<<<<< HEAD
config :explorer, Explorer.Counters.NewContractsCounter,
=======
config :explorer, Explorer.Chain.Cache.NewContractsCounter,
>>>>>>> 3311d3d3
  enabled: true,
  enable_consolidation: true,
  update_interval_in_seconds: 30 * 60

<<<<<<< HEAD
config :explorer, Explorer.Counters.VerifiedContractsCounter,
=======
config :explorer, Explorer.Chain.Cache.VerifiedContractsCounter,
>>>>>>> 3311d3d3
  enabled: true,
  enable_consolidation: true,
  update_interval_in_seconds: 30 * 60

<<<<<<< HEAD
config :explorer, Explorer.Counters.NewVerifiedContractsCounter,
=======
config :explorer, Explorer.Chain.Cache.NewVerifiedContractsCounter,
>>>>>>> 3311d3d3
  enabled: true,
  enable_consolidation: true,
  update_interval_in_seconds: 30 * 60

config :explorer, Explorer.Chain.Cache.TokenExchangeRate,
  enabled: true,
  enable_consolidation: true

config :explorer, Explorer.Counters.TokenHoldersCounter,
  enabled: true,
  enable_consolidation: true

config :explorer, Explorer.Counters.TokenTransfersCounter,
  enabled: true,
  enable_consolidation: true

config :explorer, Explorer.Counters.AddressTransactionsCounter,
  enabled: true,
  enable_consolidation: true

config :explorer, Explorer.Counters.AddressTokenTransfersCounter,
  enabled: true,
  enable_consolidation: true

config :explorer, Explorer.Counters.BlockBurnedFeeCounter,
  enabled: true,
  enable_consolidation: true

config :explorer, Explorer.Counters.BlockPriorityFeeCounter,
  enabled: true,
  enable_consolidation: true

config :explorer, Explorer.Chain.Cache.GasUsage,
  enabled: System.get_env("CACHE_ENABLE_TOTAL_GAS_USAGE_COUNTER") == "true"

config :explorer, Explorer.Integrations.EctoLogger, query_time_ms_threshold: :timer.seconds(2)

config :explorer, Explorer.Tags.AddressTag.Cataloger, enabled: true

config :explorer, Explorer.Chain.Cache.MinMissingBlockNumber, enabled: System.get_env("DISABLE_WRITE_API") != "true"

config :explorer, Explorer.Repo, migration_timestamps: [type: :utc_datetime_usec]

config :explorer, Explorer.Tracer,
  service: :explorer,
  adapter: SpandexDatadog.Adapter,
  trace_key: :blockscout

config :explorer,
  solc_bin_api_url: "https://solc-bin.ethereum.org"

config :logger, :explorer,
  # keep synced with `config/config.exs`
  format: "$dateT$time $metadata[$level] $message\n",
  metadata:
    ~w(application fetcher request_id first_block_number last_block_number missing_block_range_count missing_block_count
       block_number step count error_count shrunk import_id transaction_id)a,
  metadata_filter: [application: :explorer]

config :spandex_ecto, SpandexEcto.EctoLogger,
  service: :ecto,
  tracer: Explorer.Tracer,
  otp_app: :explorer

# Import environment specific config. This must remain at the bottom
# of this file so it overrides the configuration defined above.
import_config "#{config_env()}.exs"<|MERGE_RESOLUTION|>--- conflicted
+++ resolved
@@ -54,38 +54,22 @@
   enabled: true,
   enable_consolidation: true
 
-<<<<<<< HEAD
-config :explorer, Explorer.Counters.ContractsCounter,
-=======
 config :explorer, Explorer.Chain.Cache.ContractsCounter,
->>>>>>> 3311d3d3
   enabled: true,
   enable_consolidation: true,
   update_interval_in_seconds: 30 * 60
 
-<<<<<<< HEAD
-config :explorer, Explorer.Counters.NewContractsCounter,
-=======
 config :explorer, Explorer.Chain.Cache.NewContractsCounter,
->>>>>>> 3311d3d3
   enabled: true,
   enable_consolidation: true,
   update_interval_in_seconds: 30 * 60
 
-<<<<<<< HEAD
-config :explorer, Explorer.Counters.VerifiedContractsCounter,
-=======
 config :explorer, Explorer.Chain.Cache.VerifiedContractsCounter,
->>>>>>> 3311d3d3
   enabled: true,
   enable_consolidation: true,
   update_interval_in_seconds: 30 * 60
 
-<<<<<<< HEAD
-config :explorer, Explorer.Counters.NewVerifiedContractsCounter,
-=======
 config :explorer, Explorer.Chain.Cache.NewVerifiedContractsCounter,
->>>>>>> 3311d3d3
   enabled: true,
   enable_consolidation: true,
   update_interval_in_seconds: 30 * 60
