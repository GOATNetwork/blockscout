--- conflicted
+++ resolved
@@ -139,11 +139,7 @@
         verification_with_files?
       )
 
-<<<<<<< HEAD
-    Logger.error("Verification of Vyper smart-contract #{address_hash} failed because of the error #{error}")
-=======
     Logger.error("Vyper smart-contract verification #{address_hash} failed because of the error #{error}")
->>>>>>> b5276275
 
     %{changeset | action: :insert}
   end
