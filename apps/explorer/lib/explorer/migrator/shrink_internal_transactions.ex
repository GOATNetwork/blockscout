--- conflicted
+++ resolved
@@ -26,13 +26,7 @@
     limit = batch_size() * concurrency()
     to_block_number = max(from_block_number - limit + 1, 0)
 
-<<<<<<< HEAD
-    Logger.info("ShrinkInternalTransactions new batch defined: #{inspect(from_block_number..to_block_number)}")
-
-    {Enum.to_list(from_block_number..to_block_number), %{state | max_block_number: to_block_number - 1}}
-=======
     {Enum.to_list(from_block_number..to_block_number), %{state | "max_block_number" => to_block_number - 1}}
->>>>>>> b55cc8ef
   end
 
   def last_unprocessed_identifiers(state) do
