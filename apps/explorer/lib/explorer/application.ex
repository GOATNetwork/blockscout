--- conflicted
+++ resolved
@@ -144,13 +144,9 @@
         configure(Explorer.Migrator.RestoreOmittedWETHTransfers),
         configure(Explorer.Migrator.FilecoinPendingAddressOperations),
         configure_mode_dependent_process(Explorer.Migrator.ShrinkInternalTransactions, :indexer),
-<<<<<<< HEAD
         configure_chain_type_dependent_process(Explorer.Chain.Cache.BlackfortValidatorsCounters, :blackfort),
-        configure_chain_type_dependent_process(Explorer.Chain.Cache.StabilityValidatorsCounters, :stability)
-=======
         configure_chain_type_dependent_process(Explorer.Chain.Cache.StabilityValidatorsCounters, :stability),
         configure_mode_dependent_process(Explorer.Migrator.SanitizeMissingTokenBalances, :indexer)
->>>>>>> 85ecef9e
       ]
       |> List.flatten()
 
