defmodule Explorer.Application do
  @moduledoc """
  This is the Application module for Explorer.
  """

  use Application

  alias Explorer.{Admin, TokenTransferTokenIdMigration}

  alias Explorer.Chain.Cache.{
    Accounts,
    AddressesTabsCounters,
    AddressSum,
    AddressSumMinusBurnt,
    Block,
    BlockNumber,
    Blocks,
    GasPriceOracle,
    GasUsage,
    MinMissingBlockNumber,
    NetVersion,
    PendingBlockOperation,
    StateChanges,
    Transaction,
    Transactions,
    TransactionsApiV2,
    Uncles
  }

  alias Explorer.Chain.Supply.RSK

  alias Explorer.Market.MarketHistoryCache
  alias Explorer.Repo.PrometheusLogger

  @impl Application
  def start(_type, _args) do
    PrometheusLogger.setup()

    :telemetry.attach(
      "prometheus-ecto",
      [:explorer, :repo, :query],
      &PrometheusLogger.handle_event/4,
      %{}
    )

    # Children to start in all environments
    base_children = [
      Explorer.Repo,
      Explorer.Repo.Replica1,
      Explorer.Repo.Account,
      Explorer.Repo.PolygonEdge,
<<<<<<< HEAD
=======
      Explorer.Repo.RSK,
>>>>>>> 130f181e
      Explorer.Repo.Suave,
      Explorer.Vault,
      Supervisor.child_spec({SpandexDatadog.ApiServer, datadog_opts()}, id: SpandexDatadog.ApiServer),
      Supervisor.child_spec({Task.Supervisor, name: Explorer.HistoryTaskSupervisor}, id: Explorer.HistoryTaskSupervisor),
      Supervisor.child_spec({Task.Supervisor, name: Explorer.MarketTaskSupervisor}, id: Explorer.MarketTaskSupervisor),
      Supervisor.child_spec({Task.Supervisor, name: Explorer.GenesisDataTaskSupervisor}, id: GenesisDataTaskSupervisor),
      Supervisor.child_spec({Task.Supervisor, name: Explorer.TaskSupervisor}, id: Explorer.TaskSupervisor),
      Supervisor.child_spec({Task.Supervisor, name: Explorer.LookUpSmartContractSourcesTaskSupervisor},
        id: LookUpSmartContractSourcesTaskSupervisor
      ),
      Explorer.SmartContract.SolcDownloader,
      Explorer.SmartContract.VyperDownloader,
      {Registry, keys: :duplicate, name: Registry.ChainEvents, id: Registry.ChainEvents},
      {Admin.Recovery, [[], [name: Admin.Recovery]]},
      Accounts,
      AddressSum,
      AddressSumMinusBurnt,
      Block,
      BlockNumber,
      Blocks,
      GasPriceOracle,
      GasUsage,
      NetVersion,
      PendingBlockOperation,
      Transaction,
      StateChanges,
      Transactions,
      TransactionsApiV2,
      Uncles,
      AddressesTabsCounters,
      con_cache_child_spec(MarketHistoryCache.cache_name()),
      con_cache_child_spec(RSK.cache_name(), ttl_check_interval: :timer.minutes(1), global_ttl: :timer.minutes(30)),
      {Redix, redix_opts()},
      {Explorer.Utility.MissingRangesManipulator, []}
    ]

    children = base_children ++ configurable_children()

    opts = [strategy: :one_for_one, name: Explorer.Supervisor, max_restarts: 1_000]

    Supervisor.start_link(children, opts)
  end

  defp configurable_children do
    [
      configure(Explorer.ExchangeRates),
      configure(Explorer.ExchangeRates.TokenExchangeRates),
      configure(Explorer.ChainSpec.GenesisData),
      configure(Explorer.Market.History.Cataloger),
      configure(Explorer.Chain.Cache.ContractsCounter),
      configure(Explorer.Chain.Cache.NewContractsCounter),
      configure(Explorer.Chain.Cache.VerifiedContractsCounter),
      configure(Explorer.Chain.Cache.NewVerifiedContractsCounter),
      configure(Explorer.Chain.Cache.TransactionActionTokensData),
      configure(Explorer.Chain.Cache.TransactionActionUniswapPools),
      configure(Explorer.Chain.Cache.WithdrawalsSum),
      configure(Explorer.Chain.Transaction.History.Historian),
      configure(Explorer.Chain.Events.Listener),
      configure(Explorer.Counters.AddressesWithBalanceCounter),
      configure(Explorer.Counters.AddressesCounter),
      configure(Explorer.Counters.AddressTransactionsCounter),
      configure(Explorer.Counters.AddressTokenTransfersCounter),
      configure(Explorer.Counters.AddressTransactionsGasUsageCounter),
      configure(Explorer.Counters.AddressTokenUsdSum),
      configure(Explorer.Counters.TokenHoldersCounter),
      configure(Explorer.Counters.TokenTransfersCounter),
      configure(Explorer.Counters.BlockBurnedFeeCounter),
      configure(Explorer.Counters.BlockPriorityFeeCounter),
      configure(Explorer.Counters.AverageBlockTime),
      configure(Explorer.Counters.Bridge),
      configure(Explorer.Validator.MetadataProcessor),
      configure(Explorer.Tags.AddressTag.Cataloger),
      configure(MinMissingBlockNumber),
      configure(TokenTransferTokenIdMigration.Supervisor),
      configure(Explorer.Chain.Fetcher.CheckBytecodeMatchingOnDemand),
      configure(Explorer.Chain.Fetcher.FetchValidatorInfoOnDemand),
      configure(Explorer.TokenInstanceOwnerAddressMigration.Supervisor),
      sc_microservice_configure(Explorer.Chain.Fetcher.LookUpSmartContractSourcesOnDemand),
      configure(Explorer.Chain.Cache.RootstockLockedBTC)
    ]
    |> List.flatten()
  end

  defp should_start?(process) do
    Application.get_env(:explorer, process, [])[:enabled] == true
  end

  defp configure(process) do
    if should_start?(process) do
      process
    else
      []
    end
  end

  defp sc_microservice_configure(process) do
    if Application.get_env(:explorer, Explorer.SmartContract.RustVerifierInterfaceBehaviour)[:eth_bytecode_db?] do
      process
    else
      []
    end
  end

  defp datadog_port do
    Application.get_env(:explorer, :datadog)[:port]
  end

  defp spandex_batch_size do
    Application.get_env(:explorer, :spandex)[:batch_size]
  end

  defp spandex_sync_threshold do
    Application.get_env(:explorer, :spandex)[:sync_threshold]
  end

  defp datadog_opts do
    datadog_port = datadog_port()

    spandex_batch_size = spandex_batch_size()

    spandex_sync_threshold = spandex_sync_threshold()

    [
      host: System.get_env("DATADOG_HOST") || "localhost",
      port: datadog_port,
      batch_size: spandex_batch_size,
      sync_threshold: spandex_sync_threshold,
      http: HTTPoison
    ]
  end

  defp con_cache_child_spec(name, params \\ [ttl_check_interval: false]) do
    params = Keyword.put(params, :name, name)

    Supervisor.child_spec(
      {
        ConCache,
        params
      },
      id: {ConCache, name}
    )
  end

  defp redix_opts do
    {System.get_env("ACCOUNT_REDIS_URL") || "redis://127.0.0.1:6379", [name: :redix]}
  end
end<|MERGE_RESOLUTION|>--- conflicted
+++ resolved
@@ -49,10 +49,7 @@
       Explorer.Repo.Replica1,
       Explorer.Repo.Account,
       Explorer.Repo.PolygonEdge,
-<<<<<<< HEAD
-=======
       Explorer.Repo.RSK,
->>>>>>> 130f181e
       Explorer.Repo.Suave,
       Explorer.Vault,
       Supervisor.child_spec({SpandexDatadog.ApiServer, datadog_opts()}, id: SpandexDatadog.ApiServer),
