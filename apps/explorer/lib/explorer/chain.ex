defmodule Explorer.Chain do
  @moduledoc """
  The chain context.
  """

  import Ecto.Query,
    only: [
      from: 2,
      join: 4,
      limit: 2,
      lock: 2,
      offset: 2,
      order_by: 2,
      order_by: 3,
      preload: 2,
      select: 2,
      select: 3,
      subquery: 1,
      union: 2,
      update: 2,
      where: 2,
      where: 3
    ]

  import EthereumJSONRPC, only: [integer_to_quantity: 1, fetch_block_internal_transactions: 2]

  require Logger

  alias ABI.TypeDecoder
  alias Ecto.{Changeset, Multi}

  alias EthereumJSONRPC.Contract
  alias EthereumJSONRPC.Transaction, as: EthereumJSONRPCTransaction

  alias Explorer.Counters.LastFetchedCounter

  alias Explorer.Chain

  alias Explorer.Chain.{
    Address,
    Address.CoinBalance,
    Address.CoinBalanceDaily,
    Address.CurrentTokenBalance,
    Address.TokenBalance,
    Block,
    CurrencyHelpers,
    Data,
    DecompiledSmartContract,
    Hash,
    Import,
    InternalTransaction,
    Log,
    PendingBlockOperation,
    SmartContract,
    SmartContractAdditionalSource,
    Token,
    Token.Instance,
    TokenTransfer,
    Transaction,
    Wei
  }

  alias Explorer.Chain.Block.{EmissionReward, Reward}

  alias Explorer.Chain.Cache.{
    Accounts,
    BlockNumber,
    Blocks,
    Transactions,
    Uncles
  }

  alias Explorer.Chain.Import.Runner
  alias Explorer.Chain.InternalTransaction.{CallType, Type}
  alias Explorer.Counters.{AddressesCounter, AddressesWithBalanceCounter}
  alias Explorer.Market.MarketHistoryCache
  alias Explorer.{PagingOptions, Repo}
  alias Explorer.SmartContract.{Helper, Reader}

  alias Dataloader.Ecto, as: DataloaderEcto

  @default_paging_options %PagingOptions{page_size: 50}

  @max_incoming_transactions_count 10_000

  @revert_msg_prefix_1 "Revert: "
  @revert_msg_prefix_2 "revert: "
  @revert_msg_prefix_3 "reverted "
  @revert_msg_prefix_4 "Reverted "
  # Geth-like node
  @revert_msg_prefix_5 "execution reverted: "
  # keccak256("Error(string)")
  @revert_error_method_id "08c379a0"

  @burn_address_hash_str "0x0000000000000000000000000000000000000000"

  @limit_showing_transaсtions 50_000
  @limit_showing_address_transaсtions 50_000
  @default_page_size 50
  # seconds
  @check_bytecode_interval 86_400

<<<<<<< HEAD
=======
  @limit_showing_transactions 10_000
  @default_page_size 50

>>>>>>> 146de36e
  @typedoc """
  The name of an association on the `t:Ecto.Schema.t/0`
  """
  @type association :: atom()

  @typedoc """
  The max `t:Explorer.Chain.Block.block_number/0` for `consensus` `true` `t:Explorer.Chain.Block.t/0`s.
  """
  @type block_height :: Block.block_number()

  @typedoc """
  Event type where data is broadcasted whenever data is inserted from chain indexing.
  """
  @type chain_event ::
          :addresses
          | :address_coin_balances
          | :blocks
          | :block_rewards
          | :exchange_rate
          | :internal_transactions
          | :logs
          | :transactions
          | :token_transfers

  @type direction :: :from | :to

  @typedoc """
   * `:optional` - the association is optional and only needs to be loaded if available
   * `:required` - the association is required and MUST be loaded.  If it is not available, then the parent struct
     SHOULD NOT be returned.
  """
  @type necessity :: :optional | :required

  @typedoc """
  The `t:necessity/0` of each association that should be loaded
  """
  @type necessity_by_association :: %{association => necessity}

  @typep necessity_by_association_option :: {:necessity_by_association, necessity_by_association}
  @typep paging_options :: {:paging_options, PagingOptions.t()}
  @typep balance_by_day :: %{date: String.t(), value: Wei.t()}

  @doc """
  Gets from the cache the count of `t:Explorer.Chain.Address.t/0`'s where the `fetched_coin_balance` is > 0
  """
  @spec count_addresses_with_balance_from_cache :: non_neg_integer()
  def count_addresses_with_balance_from_cache do
    AddressesWithBalanceCounter.fetch()
  end

  @doc """
  Estimated count of `t:Explorer.Chain.Address.t/0`.

  Estimated count of addresses.
  """
  @spec address_estimated_count() :: non_neg_integer()
  def address_estimated_count do
    cached_value = AddressesCounter.fetch()

    if is_nil(cached_value) do
      %Postgrex.Result{rows: [[count]]} = Repo.query!("SELECT reltuples FROM pg_class WHERE relname = 'addresses';")

      count
    else
      cached_value
    end
  end

  @doc """
  Counts the number of addresses with fetched coin balance > 0.

  This function should be used with caution. In larger databases, it may take a
  while to have the return back.
  """
  def count_addresses_with_balance do
    Repo.one(
      Address.count_with_fetched_coin_balance(),
      timeout: :infinity
    )
  end

  @doc """
  Counts the number of all addresses.

  This function should be used with caution. In larger databases, it may take a
  while to have the return back.
  """
  def count_addresses do
    Repo.one(
      Address.count(),
      timeout: :infinity
    )
  end

  @doc """
  `t:Explorer.Chain.InternalTransaction/0`s from the address with the given `hash`.

  This function excludes any internal transactions in the results where the
  internal transaction has no siblings within the parent transaction.

  ## Options

    * `:direction` - if specified, will filter internal transactions by address type. If `:to` is specified, only
      internal transactions where the "to" address matches will be returned. Likewise, if `:from` is specified, only
      internal transactions where the "from" address matches will be returned. If `:direction` is omitted, internal
      transactions either to or from the address will be returned.
    * `:necessity_by_association` - use to load `t:association/0` as `:required` or `:optional`. If an association is
      `:required`, and the `t:Explorer.Chain.InternalTransaction.t/0` has no associated record for that association,
      then the `t:Explorer.Chain.InternalTransaction.t/0` will not be included in the page `entries`.
    * `:paging_options` - a `t:Explorer.PagingOptions.t/0` used to specify the `:page_size` and
      `:key` (a tuple of the lowest/oldest `{block_number, transaction_index, index}`) and. Results will be the internal
      transactions older than the `block_number`, `transaction index`, and `index` that are passed.

  """
  @spec address_to_internal_transactions(Hash.Address.t(), [paging_options | necessity_by_association_option]) :: [
          InternalTransaction.t()
        ]
  def address_to_internal_transactions(hash, options \\ []) do
    necessity_by_association = Keyword.get(options, :necessity_by_association, %{})
    direction = Keyword.get(options, :direction)

    from_block = from_block(options)
    to_block = to_block(options)

    paging_options = Keyword.get(options, :paging_options, @default_paging_options)

    if direction == nil do
      query_to_address_hash_wrapped =
        InternalTransaction
        |> InternalTransaction.where_nonpending_block()
        |> InternalTransaction.where_address_fields_match(hash, :to_address_hash)
        |> InternalTransaction.where_block_number_in_period(from_block, to_block)
        |> common_where_limit_order(paging_options)
        |> wrapped_union_subquery()

      query_from_address_hash_wrapped =
        InternalTransaction
        |> InternalTransaction.where_nonpending_block()
        |> InternalTransaction.where_address_fields_match(hash, :from_address_hash)
        |> InternalTransaction.where_block_number_in_period(from_block, to_block)
        |> common_where_limit_order(paging_options)
        |> wrapped_union_subquery()

      query_created_contract_address_hash_wrapped =
        InternalTransaction
        |> InternalTransaction.where_nonpending_block()
        |> InternalTransaction.where_address_fields_match(hash, :created_contract_address_hash)
        |> InternalTransaction.where_block_number_in_period(from_block, to_block)
        |> common_where_limit_order(paging_options)
        |> wrapped_union_subquery()

      full_query =
        query_to_address_hash_wrapped
        |> union(^query_from_address_hash_wrapped)
        |> union(^query_created_contract_address_hash_wrapped)

      full_query
      |> wrapped_union_subquery()
      |> order_by(
        [q],
        desc: q.block_number,
        desc: q.transaction_index,
        desc: q.index
      )
      |> preload(:transaction)
      |> join_associations(necessity_by_association)
      |> Repo.all()
    else
      InternalTransaction
      |> InternalTransaction.where_nonpending_block()
      |> InternalTransaction.where_address_fields_match(hash, direction)
      |> InternalTransaction.where_block_number_in_period(from_block, to_block)
      |> common_where_limit_order(paging_options)
      |> preload(:transaction)
      |> join_associations(necessity_by_association)
      |> Repo.all()
    end
  end

  def wrapped_union_subquery(query) do
    from(
      q in subquery(query),
      select: q
    )
  end

  defp common_where_limit_order(query, paging_options) do
    query
    |> InternalTransaction.where_is_different_from_parent_transaction()
    |> InternalTransaction.where_block_number_is_not_null()
    |> page_internal_transaction(paging_options, %{index_int_tx_desc_order: true})
    |> limit(^paging_options.page_size)
    |> order_by(
      [it],
      desc: it.block_number,
      desc: it.transaction_index,
      desc: it.index
    )
  end

  @doc """
  Get the total number of transactions sent by the address with the given hash according to the last block indexed.

  We have to increment +1 in the last nonce result because it works like an array position, the first
  nonce has the value 0. When last nonce is nil, it considers that the given address has 0 transactions.
  """
  @spec total_transactions_sent_by_address(Hash.Address.t()) :: non_neg_integer()
  def total_transactions_sent_by_address(address_hash) do
    last_nonce =
      address_hash
      |> Transaction.last_nonce_by_address_query()
      |> Repo.one(timeout: :infinity)

    case last_nonce do
      nil -> 0
      value -> value + 1
    end
  end

  @doc """
  Fetches the transactions related to the address with the given hash

  ## Options

    * `:necessity_by_association` - use to load `t:association/0` as `:required` or `:optional`.  If an association is
      `:required`, and the `t:Explorer.Chain.Transaction.t/0` has no associated record for that association, then the
      `t:Explorer.Chain.Transaction.t/0` will not be included in the page `entries`.
    * `:paging_options` - a `t:Explorer.PagingOptions.t/0` used to specify the `:page_size` and
      `:key` (a tuple of the lowest/oldest `{block_number, index}`) and. Results will be the transactions older than
      the `block_number` and `index` that are passed.

  """
  @spec address_to_transactions_rap(Hash.Address.t(), [paging_options | necessity_by_association_option]) :: %{
          transactions_count: nil | non_neg_integer(),
          transactions: [Transaction.t()]
        }
  def address_to_transactions_rap(address_hash, options \\ []) when is_list(options) do
    paging_options = Keyword.get(options, :paging_options, @default_paging_options)

    transactions_count =
      if paging_options.page_number == 1,
        do: address_to_available_transactions_count(address_hash, options),
        else: nil

    transactions =
      address_hash
      |> address_to_transactions_query_rap(options)
      |> Repo.all()

    %{transactions_count: transactions_count, transactions: transactions}
  end

  def address_to_transactions_query_rap(address_hash, options) do
    direction = Keyword.get(options, :direction)
    necessity_by_association = Keyword.get(options, :necessity_by_association, %{})

    paging_options =
      options
      |> Keyword.get(:paging_options, @default_paging_options)

    Transaction
    |> Transaction.not_dropped_or_replaced_transacions()
    |> Transaction.matching_address_query(direction, address_hash)
    |> order_by([transaction],
      desc: transaction.block_number,
      desc: transaction.index
    )
    |> handle_random_access_paging_options(paging_options)
    |> join_associations(necessity_by_association)
  end

  def address_to_available_transactions_count(address_hash, options) do
    direction = Keyword.get(options, :direction)

    Transaction
    |> Transaction.not_dropped_or_replaced_transacions()
    |> Transaction.matching_address_query(direction, address_hash)
    |> limit(^@limit_showing_address_transaсtions)
    |> Repo.aggregate(:count, :hash)
  end

  def limit_showing_address_transaсtions, do: @limit_showing_address_transaсtions

  def address_to_transactions_without_rewards(address_hash, options) do
    paging_options = Keyword.get(options, :paging_options, @default_paging_options)

    address_hash
    |> address_to_transactions_tasks(options)
    |> wait_for_address_transactions()
    |> Enum.sort_by(&{&1.block_number, &1.index}, &>=/2)
    |> Enum.dedup_by(& &1.hash)
    |> Enum.take(paging_options.page_size)
  end

  defp address_to_transactions_tasks_query(options) do
    from_block = from_block(options)
    to_block = to_block(options)

    options
    |> Keyword.get(:paging_options, @default_paging_options)
    |> fetch_transactions(from_block, to_block)
  end

  defp transactions_block_numbers_at_address(address_hash, options) do
    direction = Keyword.get(options, :direction)

    options
    |> address_to_transactions_tasks_query()
    |> Transaction.not_pending_transactions()
    |> select([t], t.block_number)
    |> Transaction.matching_address_queries_list(direction, address_hash)
  end

  defp address_to_transactions_tasks(address_hash, options) do
    direction = Keyword.get(options, :direction)
    necessity_by_association = Keyword.get(options, :necessity_by_association, %{})

    from_block = from_block(options)
    to_block = to_block(options)

    options
    |> address_to_transactions_tasks_query()
    |> Transaction.not_dropped_or_replaced_transacions()
    |> where_block_number_in_period(from_block, to_block)
    |> join_associations(necessity_by_association)
    |> Transaction.matching_address_queries_list(direction, address_hash)
    |> Enum.map(fn query -> Task.async(fn -> Repo.all(query) end) end)
  end

  def address_to_transactions_tasks_range_of_blocks(address_hash, options) do
    extremums_list =
      address_hash
      |> transactions_block_numbers_at_address(options)
      |> Enum.map(fn query ->
        extremum_query =
          from(
            q in subquery(query),
            select: %{min_block_number: min(q.block_number), max_block_number: max(q.block_number)}
          )

        extremum_query
        |> Repo.one!()
      end)

    extremums_list
    |> Enum.reduce(%{min_block_number: nil, max_block_number: 0}, fn %{
                                                                       min_block_number: min_number,
                                                                       max_block_number: max_number
                                                                     },
                                                                     extremums_result ->
      current_min_number = Map.get(extremums_result, :min_block_number)
      current_max_number = Map.get(extremums_result, :max_block_number)

      extremums_result =
        if is_number(current_min_number) do
          if is_number(min_number) and min_number > 0 and min_number < current_min_number do
            extremums_result
            |> Map.put(:min_block_number, min_number)
          else
            extremums_result
          end
        else
          extremums_result
          |> Map.put(:min_block_number, min_number)
        end

      if is_number(max_number) and max_number > 0 and max_number > current_max_number do
        extremums_result
        |> Map.put(:max_block_number, max_number)
      else
        extremums_result
      end
    end)
  end

  defp wait_for_address_transactions(tasks) do
    tasks
    |> Task.yield_many(:timer.seconds(20))
    |> Enum.flat_map(fn {_task, res} ->
      case res do
        {:ok, result} ->
          result

        {:exit, reason} ->
          raise "Query fetching address transactions terminated: #{inspect(reason)}"

        nil ->
          raise "Query fetching address transactions timed out."
      end
    end)
  end

  @spec address_hash_to_token_transfers(Hash.Address.t(), Keyword.t()) :: [Transaction.t()]
  def address_hash_to_token_transfers(address_hash, options \\ []) do
    paging_options = Keyword.get(options, :paging_options, @default_paging_options)
    direction = Keyword.get(options, :direction)

    direction
    |> Transaction.transactions_with_token_transfers_direction(address_hash)
    |> Transaction.preload_token_transfers(address_hash)
    |> handle_paging_options(paging_options)
    |> Repo.all()
  end

  @doc """
  address_hash_to_token_transfers_including_contract/2 function returns token transfers on address (to/from/contract).
  It is used by CSV export of token transfers button.
  """
  @spec address_hash_to_token_transfers_including_contract(Hash.Address.t(), Keyword.t()) :: [TokenTransfer.t()]
  def address_hash_to_token_transfers_including_contract(address_hash, options \\ []) do
    paging_options = Keyword.get(options, :paging_options, @default_paging_options)
    from_block = Keyword.get(options, :from_block)
    to_block = Keyword.get(options, :to_block)

    query =
      from_block
      |> query_address_hash_to_token_transfers_including_contract(to_block, address_hash)
      |> order_by([token_transfer], asc: token_transfer.block_number, asc: token_transfer.log_index)

    query
    |> handle_token_transfer_paging_options(paging_options)
    |> preload(:transaction)
    |> preload(:token)
    |> Repo.all()
  end

  defp query_address_hash_to_token_transfers_including_contract(nil, to_block, address_hash)
       when not is_nil(to_block) do
    from(
      token_transfer in TokenTransfer,
      where:
        (token_transfer.to_address_hash == ^address_hash or
           token_transfer.from_address_hash == ^address_hash or
           token_transfer.token_contract_address_hash == ^address_hash) and
          token_transfer.block_number <= ^to_block
    )
  end

  defp query_address_hash_to_token_transfers_including_contract(from_block, nil, address_hash)
       when not is_nil(from_block) do
    from(
      token_transfer in TokenTransfer,
      where:
        (token_transfer.to_address_hash == ^address_hash or
           token_transfer.from_address_hash == ^address_hash or
           token_transfer.token_contract_address_hash == ^address_hash) and
          token_transfer.block_number >= ^from_block
    )
  end

  defp query_address_hash_to_token_transfers_including_contract(from_block, to_block, address_hash)
       when not is_nil(from_block) and not is_nil(to_block) do
    from(
      token_transfer in TokenTransfer,
      where:
        (token_transfer.to_address_hash == ^address_hash or
           token_transfer.from_address_hash == ^address_hash or
           token_transfer.token_contract_address_hash == ^address_hash) and
          (token_transfer.block_number >= ^from_block and token_transfer.block_number <= ^to_block)
    )
  end

  defp query_address_hash_to_token_transfers_including_contract(_, _, address_hash) do
    from(
      token_transfer in TokenTransfer,
      where:
        token_transfer.to_address_hash == ^address_hash or
          token_transfer.from_address_hash == ^address_hash or
          token_transfer.token_contract_address_hash == ^address_hash
    )
  end

  @spec address_to_logs(Hash.Address.t(), Keyword.t()) :: [Log.t()]
  def address_to_logs(address_hash, options \\ []) when is_list(options) do
    paging_options = Keyword.get(options, :paging_options) || %PagingOptions{page_size: 50}

    from_block = from_block(options)
    to_block = to_block(options)

    {block_number, transaction_index, log_index} = paging_options.key || {BlockNumber.get_max(), 0, 0}

    base_query =
      from(log in Log,
        inner_join: transaction in Transaction,
        on: transaction.hash == log.transaction_hash,
        order_by: [desc: log.block_number, desc: log.index],
        where: transaction.block_number < ^block_number,
        or_where: transaction.block_number == ^block_number and transaction.index > ^transaction_index,
        or_where:
          transaction.block_number == ^block_number and transaction.index == ^transaction_index and
            log.index > ^log_index,
        where: log.address_hash == ^address_hash,
        select: log
      )

    wrapped_query =
      from(
        log in subquery(base_query),
        inner_join: transaction in Transaction,
        preload: [:transaction, transaction: [to_address: :smart_contract]],
        where:
          log.block_hash == transaction.block_hash and
            log.block_number == transaction.block_number and
            log.transaction_hash == transaction.hash,
        select: log
      )

    wrapped_query
    |> filter_topic(options)
    |> where_block_number_in_period(from_block, to_block)
    |> limit(^paging_options.page_size)
    |> Repo.all()
    |> Enum.take(paging_options.page_size)
  end

  defp filter_topic(base_query, topic: topic) do
    from(log in base_query,
      where:
        log.first_topic == ^topic or log.second_topic == ^topic or log.third_topic == ^topic or
          log.fourth_topic == ^topic
    )
  end

  defp filter_topic(base_query, _), do: base_query

  def where_block_number_in_period(base_query, from_block, to_block) when is_nil(from_block) and not is_nil(to_block) do
    from(q in base_query,
      where: q.block_number <= ^to_block
    )
  end

  def where_block_number_in_period(base_query, from_block, to_block) when not is_nil(from_block) and is_nil(to_block) do
    from(q in base_query,
      where: q.block_number > ^from_block
    )
  end

  def where_block_number_in_period(base_query, from_block, to_block) when is_nil(from_block) and is_nil(to_block),
    do: base_query

  def where_block_number_in_period(base_query, from_block, to_block) do
    from(q in base_query,
      where: q.block_number > ^from_block and q.block_number <= ^to_block
    )
  end

  @doc """
  Finds all `t:Explorer.Chain.Transaction.t/0`s given the address_hash and the token contract
  address hash.

  ## Options

    * `:paging_options` - a `t:Explorer.PagingOptions.t/0` used to specify the `:page_size` and
      `:key` (in the form of `%{"inserted_at" => inserted_at}`). Results will be the transactions
      older than the `index` that are passed.
  """
  @spec address_to_transactions_with_token_transfers(Hash.t(), Hash.t(), [paging_options]) :: [Transaction.t()]
  def address_to_transactions_with_token_transfers(address_hash, token_hash, options \\ []) do
    paging_options = Keyword.get(options, :paging_options, @default_paging_options)

    address_hash
    |> Transaction.transactions_with_token_transfers(token_hash)
    |> Transaction.preload_token_transfers(address_hash)
    |> handle_paging_options(paging_options)
    |> Repo.all()
  end

  @doc """
  The `t:Explorer.Chain.Address.t/0` `balance` in `unit`.
  """
  @spec balance(Address.t(), :wei) :: Wei.wei() | nil
  @spec balance(Address.t(), :gwei) :: Wei.gwei() | nil
  @spec balance(Address.t(), :ether) :: Wei.ether() | nil
  def balance(%Address{fetched_coin_balance: balance}, unit) do
    case balance do
      nil -> nil
      _ -> Wei.to(balance, unit)
    end
  end

  @doc """
  The number of `t:Explorer.Chain.Block.t/0`.

      iex> insert_list(2, :block)
      iex> Explorer.Chain.block_count()
      2

  When there are no `t:Explorer.Chain.Block.t/0`.

      iex> Explorer.Chain.block_count()
      0

  """
  def block_count do
    Repo.aggregate(Block, :count, :hash)
  end

  @doc """
  Reward for mining a block.

  The block reward is the sum of the following:

  * Sum of the transaction fees (gas_used * gas_price) for the block
  * A static reward for miner (this value may change during the life of the chain)
  * The reward for uncle blocks (1/32 * static_reward * number_of_uncles)

  *NOTE*

  Uncles are not currently accounted for.
  """
  @spec block_reward(Block.block_number()) :: Wei.t()
  def block_reward(block_number) do
    block_hash =
      Block
      |> where([block], block.number == ^block_number and block.consensus == true)
      |> select([block], block.hash)
      |> Repo.one!()

    case Repo.one!(
           from(reward in Reward,
             where: reward.block_hash == ^block_hash,
             select: %Wei{
               value: coalesce(sum(reward.reward), 0)
             }
           )
         ) do
      %Wei{
        value: %Decimal{coef: 0}
      } ->
        Repo.one!(
          from(block in Block,
            left_join: transaction in assoc(block, :transactions),
            inner_join: emission_reward in EmissionReward,
            on: fragment("? <@ ?", block.number, emission_reward.block_range),
            where: block.number == ^block_number and block.consensus == true,
            group_by: [emission_reward.reward, block.hash],
            select: %Wei{
              value: coalesce(sum(transaction.gas_used * transaction.gas_price), 0) + emission_reward.reward
            }
          )
        )

      other_value ->
        other_value
    end
  end

  @uncle_reward_coef 1 / 32
  def block_reward_by_parts(block, transactions) do
    %{hash: block_hash, number: block_number} = block
    base_fee_per_gas = Map.get(block, :base_fee_per_gas)

    txn_fees =
      Enum.reduce(transactions, Decimal.new(0), fn %{gas_used: gas_used, gas_price: gas_price}, acc ->
        gas_used
        |> Decimal.new()
        |> Decimal.mult(Decimal.new(gas_price))
        |> Decimal.add(acc)
      end)

    static_reward =
      Repo.one(
        from(
          er in EmissionReward,
          where: fragment("int8range(?, ?) <@ ?", ^block_number, ^(block_number + 1), er.block_range),
          select: er.reward
        )
      ) || %Wei{value: Decimal.new(0)}

    burned_fee_counter =
      transactions
      |> Enum.reduce(Decimal.new(0), fn %{gas_used: gas_used}, acc ->
        gas_used
        |> Decimal.new()
        |> Decimal.add(acc)
      end)

    has_uncles? = is_list(block.uncles) and not Enum.empty?(block.uncles)

    burned_fees = base_fee_per_gas && Wei.mult(%Wei{value: Decimal.new(base_fee_per_gas)}, burned_fee_counter)
    uncle_reward = (has_uncles? && Wei.mult(static_reward, Decimal.from_float(@uncle_reward_coef))) || nil

    %{
      block_number: block_number,
      block_hash: block_hash,
      miner_hash: block.miner_hash,
      static_reward: static_reward,
      txn_fees: %Wei{value: txn_fees},
      burned_fees: burned_fees || %Wei{value: Decimal.new(0)},
      uncle_reward: uncle_reward || %Wei{value: Decimal.new(0)}
    }
  end

  @doc """
  The `t:Explorer.Chain.Wei.t/0` paid to the miners of the `t:Explorer.Chain.Block.t/0`s with `hash`
  `Explorer.Chain.Hash.Full.t/0` by the signers of the transactions in those blocks to cover the gas fee
  (`gas_used * gas_price`).
  """
  @spec gas_payment_by_block_hash([Hash.Full.t()]) :: %{Hash.Full.t() => Wei.t()}
  def gas_payment_by_block_hash(block_hashes) when is_list(block_hashes) do
    query =
      from(
        transaction in Transaction,
        where: transaction.block_hash in ^block_hashes and transaction.block_consensus == true,
        group_by: transaction.block_hash,
        select: {transaction.block_hash, %Wei{value: coalesce(sum(transaction.gas_used * transaction.gas_price), 0)}}
      )

    query
    |> Repo.all()
    |> (&if(Enum.count(&1) > 0,
          do: &1,
          else: Enum.zip([block_hashes, for(_ <- 1..Enum.count(block_hashes), do: %Wei{value: Decimal.new(0)})])
        )).()
    |> Enum.into(%{})
  end

  def timestamp_by_block_hash(block_hashes) when is_list(block_hashes) do
    query =
      from(
        block in Block,
        where: block.hash in ^block_hashes and block.consensus == true,
        group_by: block.hash,
        select: {block.hash, block.timestamp}
      )

    query
    |> Repo.all()
    |> Enum.into(%{})
  end

  @doc """
  Finds all `t:Explorer.Chain.Transaction.t/0`s in the `t:Explorer.Chain.Block.t/0`.

  ## Options

    * `:necessity_by_association` - use to load `t:association/0` as `:required` or `:optional`.  If an association is
      `:required`, and the `t:Explorer.Chain.Transaction.t/0` has no associated record for that association, then the
      `t:Explorer.Chain.Transaction.t/0` will not be included in the page `entries`.
    * `:paging_options` - a `t:Explorer.PagingOptions.t/0` used to specify the `:page_size` and
      `:key` (a tuple of the lowest/oldest `{index}`) and. Results will be the transactions older than
      the `index` that are passed.
  """
  @spec block_to_transactions(Hash.Full.t(), [paging_options | necessity_by_association_option]) :: [Transaction.t()]
  def block_to_transactions(block_hash, options \\ []) when is_list(options) do
    necessity_by_association = Keyword.get(options, :necessity_by_association, %{})

    options
    |> Keyword.get(:paging_options, @default_paging_options)
    |> fetch_transactions_in_ascending_order_by_index()
    |> join(:inner, [transaction], block in assoc(transaction, :block))
    |> where([_, block], block.hash == ^block_hash)
    |> join_associations(necessity_by_association)
    |> preload([{:token_transfers, [:token, :from_address, :to_address]}])
    |> Repo.all()
  end

  @doc """
  Finds sum of gas_used for new (EIP-1559) txs belongs to block
  """
  @spec block_to_gas_used_by_1559_txs(Hash.Full.t()) :: non_neg_integer()
  def block_to_gas_used_by_1559_txs(block_hash) do
    query =
      from(
        tx in Transaction,
        where: tx.block_hash == ^block_hash,
        select: sum(tx.gas_used)
      )

    result = Repo.one(query)
    if result, do: result, else: 0
  end

  @doc """
  Finds sum of priority fee for new (EIP-1559) txs belongs to block
  """
  @spec block_to_priority_fee_of_1559_txs(Hash.Full.t()) :: Decimal.t()
  def block_to_priority_fee_of_1559_txs(block_hash) do
    block = Repo.get_by(Block, hash: block_hash)

    case block.base_fee_per_gas do
      %Wei{value: base_fee_per_gas} ->
        query =
          from(
            tx in Transaction,
            where: tx.block_hash == ^block_hash,
            select:
              sum(
                fragment(
                  "CASE
                    WHEN COALESCE(?,?) = 0 THEN 0
                    WHEN COALESCE(?,?) - ? < COALESCE(?,?) THEN (COALESCE(?,?) - ?) * ?
                    ELSE COALESCE(?,?) * ? END",
                  tx.max_fee_per_gas,
                  tx.gas_price,
                  tx.max_fee_per_gas,
                  tx.gas_price,
                  ^base_fee_per_gas,
                  tx.max_priority_fee_per_gas,
                  tx.gas_price,
                  tx.max_fee_per_gas,
                  tx.gas_price,
                  ^base_fee_per_gas,
                  tx.gas_used,
                  tx.max_priority_fee_per_gas,
                  tx.gas_price,
                  tx.gas_used
                )
              )
          )

        result = Repo.one(query)
        if result, do: result, else: 0

      _ ->
        0
    end
  end

  @doc """
  Counts the number of `t:Explorer.Chain.Transaction.t/0` in the `block`.
  """
  @spec block_to_transaction_count(Hash.Full.t()) :: non_neg_integer()
  def block_to_transaction_count(block_hash) do
    query =
      from(
        transaction in Transaction,
        where: transaction.block_hash == ^block_hash
      )

    Repo.aggregate(query, :count, :hash)
  end

  @spec address_to_incoming_transaction_count(Hash.Address.t()) :: non_neg_integer()
  def address_to_incoming_transaction_count(address_hash) do
    to_address_query =
      from(
        transaction in Transaction,
        where: transaction.to_address_hash == ^address_hash
      )

    Repo.aggregate(to_address_query, :count, :hash, timeout: :infinity)
  end

  @spec address_to_incoming_transaction_gas_usage(Hash.Address.t()) :: Decimal.t() | nil
  def address_to_incoming_transaction_gas_usage(address_hash) do
    to_address_query =
      from(
        transaction in Transaction,
        where: transaction.to_address_hash == ^address_hash
      )

    Repo.aggregate(to_address_query, :sum, :gas_used, timeout: :infinity)
  end

  @spec address_to_outcoming_transaction_gas_usage(Hash.Address.t()) :: Decimal.t() | nil
  def address_to_outcoming_transaction_gas_usage(address_hash) do
    to_address_query =
      from(
        transaction in Transaction,
        where: transaction.from_address_hash == ^address_hash
      )

    Repo.aggregate(to_address_query, :sum, :gas_used, timeout: :infinity)
  end

  @spec max_incoming_transactions_count() :: non_neg_integer()
  def max_incoming_transactions_count, do: @max_incoming_transactions_count

  @doc """
  How many blocks have confirmed `block` based on the current `max_block_number`

  A consensus block's number of confirmations is the difference between its number and the current block height + 1.

      iex> block = insert(:block, number: 1)
      iex> Explorer.Chain.confirmations(block, block_height: 2)
      {:ok, 2}

  The newest block at the block height has 1 confirmation.

      iex> block = insert(:block, number: 1)
      iex> Explorer.Chain.confirmations(block, block_height: 1)
      {:ok, 1}

  A non-consensus block has no confirmations and is orphaned even if there are child blocks of it on an orphaned chain.

      iex> parent_block = insert(:block, consensus: false, number: 1)
      iex> insert(
      ...>   :block,
      ...>   parent_hash: parent_block.hash,
      ...>   consensus: false,
      ...>   number: parent_block.number + 1
      ...> )
      iex> Explorer.Chain.confirmations(parent_block, block_height: 3)
      {:error, :non_consensus}

  If you calculate the block height and then get a newer block, the confirmations will be `0` instead of negative.

      iex> block = insert(:block, number: 1)
      iex> Explorer.Chain.confirmations(block, block_height: 0)
      {:ok, 1}
  """
  @spec confirmations(Block.t(), [{:block_height, block_height()}]) ::
          {:ok, non_neg_integer()} | {:error, :non_consensus}

  def confirmations(%Block{consensus: true, number: number}, named_arguments) when is_list(named_arguments) do
    max_consensus_block_number = Keyword.fetch!(named_arguments, :block_height)

    {:ok, max(1 + max_consensus_block_number - number, 1)}
  end

  def confirmations(%Block{consensus: false}, _), do: {:error, :non_consensus}

  @doc """
  Creates an address.

      iex> {:ok, %Explorer.Chain.Address{hash: hash}} = Explorer.Chain.create_address(
      ...>   %{hash: "0xa94f5374fce5edbc8e2a8697c15331677e6ebf0b"}
      ...> )
      ...> to_string(hash)
      "0xa94f5374fce5edbc8e2a8697c15331677e6ebf0b"

  A `String.t/0` value for `Explorer.Chain.Address.t/0` `hash` must have 40 hexadecimal characters after the `0x` prefix
  to prevent short- and long-hash transcription errors.

      iex> {:error, %Ecto.Changeset{errors: errors}} = Explorer.Chain.create_address(
      ...>   %{hash: "0xa94f5374fce5edbc8e2a8697c15331677e6ebf0"}
      ...> )
      ...> errors
      [hash: {"is invalid", [type: Explorer.Chain.Hash.Address, validation: :cast]}]
      iex> {:error, %Ecto.Changeset{errors: errors}} = Explorer.Chain.create_address(
      ...>   %{hash: "0xa94f5374fce5edbc8e2a8697c15331677e6ebf0ba"}
      ...> )
      ...> errors
      [hash: {"is invalid", [type: Explorer.Chain.Hash.Address, validation: :cast]}]

  """
  @spec create_address(map()) :: {:ok, Address.t()} | {:error, Ecto.Changeset.t()}
  def create_address(attrs \\ %{}) do
    %Address{}
    |> Address.changeset(attrs)
    |> Repo.insert()
  end

  @doc """
  Creates a decompiled smart contract.
  """

  @spec create_decompiled_smart_contract(map()) :: {:ok, Address.t()} | {:error, Ecto.Changeset.t()}
  def create_decompiled_smart_contract(attrs) do
    changeset = DecompiledSmartContract.changeset(%DecompiledSmartContract{}, attrs)

    # Enforce ShareLocks tables order (see docs: sharelocks.md)
    Multi.new()
    |> Multi.run(:set_address_decompiled, fn repo, _ ->
      set_address_decompiled(repo, Changeset.get_field(changeset, :address_hash))
    end)
    |> Multi.insert(:decompiled_smart_contract, changeset,
      on_conflict: :replace_all,
      conflict_target: [:decompiler_version, :address_hash]
    )
    |> Repo.transaction()
    |> case do
      {:ok, %{decompiled_smart_contract: decompiled_smart_contract}} -> {:ok, decompiled_smart_contract}
      {:error, _, error_value, _} -> {:error, error_value}
    end
  end

  @doc """
  Converts the `Explorer.Chain.Data.t:t/0` to `iodata` representation that can be written to users efficiently.

      iex> %Explorer.Chain.Data{
      ...>   bytes: <<>>
      ...> } |>
      ...> Explorer.Chain.data_to_iodata() |>
      ...> IO.iodata_to_binary()
      "0x"
      iex> %Explorer.Chain.Data{
      ...>   bytes: <<0, 0, 0, 0, 0, 0, 0, 0, 0, 0, 0, 0, 134, 45, 103, 203, 7,
      ...>     115, 238, 63, 140, 231, 234, 137, 179, 40, 255, 234, 134, 26,
      ...>     179, 239>>
      ...> } |>
      ...> Explorer.Chain.data_to_iodata() |>
      ...> IO.iodata_to_binary()
      "0x000000000000000000000000862d67cb0773ee3f8ce7ea89b328ffea861ab3ef"

  """
  @spec data_to_iodata(Data.t()) :: iodata()
  def data_to_iodata(data) do
    Data.to_iodata(data)
  end

  @doc """
  The fee a `transaction` paid for the `t:Explorer.Transaction.t/0` `gas`

  If the transaction is pending, then the fee will be a range of `unit`

      iex> Explorer.Chain.fee(
      ...>   %Explorer.Chain.Transaction{
      ...>     gas: Decimal.new(3),
      ...>     gas_price: %Explorer.Chain.Wei{value: Decimal.new(2)},
      ...>     gas_used: nil
      ...>   },
      ...>   :wei
      ...> )
      {:maximum, Decimal.new(6)}

  If the transaction has been confirmed in block, then the fee will be the actual fee paid in `unit` for the `gas_used`
  in the `transaction`.

      iex> Explorer.Chain.fee(
      ...>   %Explorer.Chain.Transaction{
      ...>     gas: Decimal.new(3),
      ...>     gas_price: %Explorer.Chain.Wei{value: Decimal.new(2)},
      ...>     gas_used: Decimal.new(2)
      ...>   },
      ...>   :wei
      ...> )
      {:actual, Decimal.new(4)}

  """
  @spec fee(Transaction.t(), :ether | :gwei | :wei) :: {:maximum, Decimal.t()} | {:actual, Decimal.t()}
  def fee(%Transaction{gas: gas, gas_price: gas_price, gas_used: nil}, unit) do
    fee =
      gas_price
      |> Wei.to(unit)
      |> Decimal.mult(gas)

    {:maximum, fee}
  end

  def fee(%Transaction{gas_price: gas_price, gas_used: gas_used}, unit) do
    fee =
      gas_price
      |> Wei.to(unit)
      |> Decimal.mult(gas_used)

    {:actual, fee}
  end

  @doc """
  Checks to see if the chain is down indexing based on the transaction from the
  oldest block and the `fetch_internal_transactions` pending operation
  """
  @spec finished_indexing?() :: boolean()
  def finished_indexing? do
    json_rpc_named_arguments = Application.fetch_env!(:indexer, :json_rpc_named_arguments)
    variant = Keyword.fetch!(json_rpc_named_arguments, :variant)

    if variant == EthereumJSONRPC.Ganache || variant == EthereumJSONRPC.Arbitrum do
      true
    else
      with {:transactions_exist, true} <- {:transactions_exist, Repo.exists?(Transaction)},
           min_block_number when not is_nil(min_block_number) <- Repo.aggregate(Transaction, :min, :block_number) do
        min_block_number =
          min_block_number
          |> Decimal.max(EthereumJSONRPC.first_block_to_fetch(:trace_first_block))
          |> Decimal.to_integer()

        query =
          from(
            block in Block,
            join: pending_ops in assoc(block, :pending_operations),
            where: pending_ops.fetch_internal_transactions,
            where: block.consensus and block.number == ^min_block_number
          )

        !Repo.exists?(query)
      else
        {:transactions_exist, false} -> true
        nil -> false
      end
    end
  end

  @doc """
  The `t:Explorer.Chain.Transaction.t/0` `gas_price` of the `transaction` in `unit`.
  """
  def gas_price(%Transaction{gas_price: gas_price}, unit) do
    Wei.to(gas_price, unit)
  end

  @doc """
  Converts `t:Explorer.Chain.Address.t/0` `hash` to the `t:Explorer.Chain.Address.t/0` with that `hash`.

  Returns `{:ok, %Explorer.Chain.Address{}}` if found

      iex> {:ok, %Explorer.Chain.Address{hash: hash}} = Explorer.Chain.create_address(
      ...>   %{hash: "0x5aaeb6053f3e94c9b9a09f33669435e7ef1beaed"}
      ...> )
      iex> {:ok, %Explorer.Chain.Address{hash: found_hash}} = Explorer.Chain.hash_to_address(hash)
      iex> found_hash == hash
      true

  Returns `{:error, :not_found}` if not found

      iex> {:ok, hash} = Explorer.Chain.string_to_address_hash("0x5aaeb6053f3e94c9b9a09f33669435e7ef1beaed")
      iex> Explorer.Chain.hash_to_address(hash)
      {:error, :not_found}

  ## Options

    * `:necessity_by_association` - use to load `t:association/0` as `:required` or `:optional`.  If an association is
      `:required`, and the `t:Explorer.Chain.Address.t/0` has no associated record for that association,
      then the `t:Explorer.Chain.Address.t/0` will not be included in the list.

  Optionally it also accepts a boolean to fetch the `has_decompiled_code?` virtual field or not

  """
  @spec hash_to_address(Hash.Address.t(), [necessity_by_association_option], boolean()) ::
          {:ok, Address.t()} | {:error, :not_found}
  def hash_to_address(
        %Hash{byte_count: unquote(Hash.Address.byte_count())} = hash,
        options \\ [
          necessity_by_association: %{
            :contracts_creation_internal_transaction => :optional,
            :names => :optional,
            :smart_contract => :optional,
            :token => :optional,
            :contracts_creation_transaction => :optional
          }
        ],
        query_decompiled_code_flag \\ true
      ) do
    necessity_by_association = Keyword.get(options, :necessity_by_association, %{})

    query =
      from(
        address in Address,
        where: address.hash == ^hash
      )

    address_result =
      query
      |> join_associations(necessity_by_association)
      |> with_decompiled_code_flag(hash, query_decompiled_code_flag)
      |> Repo.one()

    address_updated_result =
      case address_result do
        %{smart_contract: smart_contract} ->
          if smart_contract do
            address_result
          else
            address_verified_twin_contract =
              Chain.get_minimal_proxy_template(hash) ||
                Chain.get_address_verified_twin_contract(hash).verified_contract

            if address_verified_twin_contract do
              address_verified_twin_contract_updated =
                address_verified_twin_contract
                |> Map.put(:address_hash, hash)
                |> Map.put_new(:metadata_from_verified_twin, true)

              address_result
              |> Map.put(:smart_contract, address_verified_twin_contract_updated)
            else
              address_result
            end
          end

        _ ->
          address_result
      end

    address_updated_result
    |> case do
      nil -> {:error, :not_found}
      address -> {:ok, address}
    end
  end

  def decompiled_code(address_hash, version) do
    query =
      from(contract in DecompiledSmartContract,
        where: contract.address_hash == ^address_hash and contract.decompiler_version == ^version
      )

    query
    |> Repo.one()
    |> case do
      nil -> {:error, :not_found}
      contract -> {:ok, contract.decompiled_source_code}
    end
  end

  @spec token_contract_address_from_token_name(String.t()) :: {:ok, Hash.Address.t()} | {:error, :not_found}
  def token_contract_address_from_token_name(name) when is_binary(name) do
    query =
      from(token in Token,
        where: ilike(token.symbol, ^name),
        or_where: ilike(token.name, ^name),
        select: token.contract_address_hash
      )

    query
    |> Repo.all()
    |> case do
      [] ->
        {:error, :not_found}

      hashes ->
        if Enum.count(hashes) == 1 do
          {:ok, List.first(hashes)}
        else
          {:error, :not_found}
        end
    end
  end

  defp prepare_search_term(string) do
    case Regex.scan(~r/[a-zA-Z0-9]+/, string) do
      [_ | _] = words ->
        term_final =
          words
          |> Enum.map_join(" & ", fn [word] -> word <> ":*" end)

        {:some, term_final}

      _ ->
        :none
    end
  end

  defp search_token_query(term) do
    from(token in Token,
      where: fragment("to_tsvector(symbol || ' ' || name ) @@ to_tsquery(?)", ^term),
      select: %{
        address_hash: token.contract_address_hash,
        tx_hash: fragment("CAST(NULL AS bytea)"),
        block_hash: fragment("CAST(NULL AS bytea)"),
        type: "token",
        name: token.name,
        symbol: token.symbol,
        holder_count: token.holder_count,
        inserted_at: token.inserted_at,
        block_number: 0
      }
    )
  end

  defp search_contract_query(term) do
    from(smart_contract in SmartContract,
      left_join: address in Address,
      on: smart_contract.address_hash == address.hash,
      where: fragment("to_tsvector(name ) @@ to_tsquery(?)", ^term),
      select: %{
        address_hash: smart_contract.address_hash,
        tx_hash: fragment("CAST(NULL AS bytea)"),
        block_hash: fragment("CAST(NULL AS bytea)"),
        type: "contract",
        name: smart_contract.name,
        symbol: ^nil,
        holder_count: ^nil,
        inserted_at: address.inserted_at,
        block_number: 0
      }
    )
  end

  defp search_address_query(term) do
    case Chain.string_to_address_hash(term) do
      {:ok, address_hash} ->
        from(address in Address,
          left_join: address_name in Address.Name,
          on: address.hash == address_name.address_hash,
          where: address.hash == ^address_hash,
          select: %{
            address_hash: address.hash,
            tx_hash: fragment("CAST(NULL AS bytea)"),
            block_hash: fragment("CAST(NULL AS bytea)"),
            type: "address",
            name: address_name.name,
            symbol: ^nil,
            holder_count: ^nil,
            inserted_at: address.inserted_at,
            block_number: 0
          }
        )

      _ ->
        nil
    end
  end

  defp search_tx_query(term) do
    case Chain.string_to_transaction_hash(term) do
      {:ok, tx_hash} ->
        from(transaction in Transaction,
          where: transaction.hash == ^tx_hash,
          select: %{
            address_hash: fragment("CAST(NULL AS bytea)"),
            tx_hash: transaction.hash,
            block_hash: fragment("CAST(NULL AS bytea)"),
            type: "transaction",
            name: ^nil,
            symbol: ^nil,
            holder_count: ^nil,
            inserted_at: transaction.inserted_at,
            block_number: 0
          }
        )

      _ ->
        nil
    end
  end

  defp search_block_query(term) do
    case Chain.string_to_block_hash(term) do
      {:ok, block_hash} ->
        from(block in Block,
          where: block.hash == ^block_hash,
          select: %{
            address_hash: fragment("CAST(NULL AS bytea)"),
            tx_hash: fragment("CAST(NULL AS bytea)"),
            block_hash: block.hash,
            type: "block",
            name: ^nil,
            symbol: ^nil,
            holder_count: ^nil,
            inserted_at: block.inserted_at,
            block_number: block.number
          }
        )

      _ ->
        case Integer.parse(term) do
          {block_number, _} ->
            from(block in Block,
              where: block.number == ^block_number,
              select: %{
                address_hash: fragment("CAST(NULL AS bytea)"),
                tx_hash: fragment("CAST(NULL AS bytea)"),
                block_hash: block.hash,
                type: "block",
                name: ^nil,
                symbol: ^nil,
                holder_count: ^nil,
                inserted_at: block.inserted_at,
                block_number: block.number
              }
            )

          _ ->
            nil
        end
    end
  end

  def joint_search(paging_options, offset, string) do
    case prepare_search_term(string) do
      {:some, term} ->
        tokens_query = search_token_query(term)
        contracts_query = search_contract_query(term)
        tx_query = search_tx_query(string)
        address_query = search_address_query(string)
        block_query = search_block_query(string)

        basic_query =
          from(
            tokens in subquery(tokens_query),
            union: ^contracts_query
          )

        query =
          cond do
            address_query ->
              basic_query
              |> union(^address_query)

            tx_query ->
              basic_query
              |> union(^tx_query)
              |> union(^block_query)

            block_query ->
              basic_query
              |> union(^block_query)

            true ->
              basic_query
          end

        ordered_query =
          from(items in subquery(query),
            order_by: [desc_nulls_last: items.holder_count, asc: items.name, desc: items.inserted_at],
            limit: ^paging_options.page_size,
            offset: ^offset
          )

        paginated_ordered_query =
          ordered_query
          |> page_search_results(paging_options)

        search_results = Repo.all(paginated_ordered_query)

        search_results
        |> Enum.map(fn result ->
          result_checksummed_address_hash =
            if result.address_hash do
              result
              |> Map.put(:address_hash, Address.checksum(result.address_hash))
            else
              result
            end

          result_checksummed_address_hash
        end)

      _ ->
        []
    end
  end

  @spec search_token(String.t()) :: [Token.t()]
  def search_token(string) do
    case prepare_search_term(string) do
      {:some, term} ->
        query =
          from(token in Token,
            where: fragment("to_tsvector(symbol || ' ' || name ) @@ to_tsquery(?)", ^term),
            select: %{
              link: token.contract_address_hash,
              symbol: token.symbol,
              name: token.name,
              holder_count: token.holder_count,
              type: "token"
            },
            order_by: [desc: token.holder_count]
          )

        Repo.all(query)

      _ ->
        []
    end
  end

  @spec search_contract(String.t()) :: [SmartContract.t()]
  def search_contract(string) do
    case prepare_search_term(string) do
      {:some, term} ->
        query =
          from(smart_contract in SmartContract,
            left_join: address in Address,
            on: smart_contract.address_hash == address.hash,
            where: fragment("to_tsvector(name ) @@ to_tsquery(?)", ^term),
            select: %{
              link: smart_contract.address_hash,
              name: smart_contract.name,
              inserted_at: address.inserted_at,
              type: "contract"
            },
            order_by: [desc: smart_contract.inserted_at]
          )

        Repo.all(query)

      _ ->
        []
    end
  end

  def search_tx(term) do
    case Chain.string_to_transaction_hash(term) do
      {:ok, tx_hash} ->
        query =
          from(transaction in Transaction,
            where: transaction.hash == ^tx_hash,
            select: %{
              link: transaction.hash,
              type: "transaction"
            }
          )

        Repo.all(query)

      _ ->
        []
    end
  end

  def search_address(term) do
    case Chain.string_to_address_hash(term) do
      {:ok, address_hash} ->
        query =
          from(address in Address,
            left_join: address_name in Address.Name,
            on: address.hash == address_name.address_hash,
            where: address.hash == ^address_hash,
            select: %{
              name: address_name.name,
              link: address.hash,
              type: "address"
            }
          )

        Repo.all(query)

      _ ->
        []
    end
  end

  def search_block(term) do
    case Chain.string_to_block_hash(term) do
      {:ok, block_hash} ->
        query =
          from(block in Block,
            where: block.hash == ^block_hash,
            select: %{
              link: block.hash,
              block_number: block.number,
              type: "block"
            }
          )

        Repo.all(query)

      _ ->
        case Integer.parse(term) do
          {block_number, _} ->
            query =
              from(block in Block,
                where: block.number == ^block_number,
                select: %{
                  link: block.hash,
                  block_number: block.number,
                  type: "block"
                }
              )

            Repo.all(query)

          _ ->
            []
        end
    end
  end

  @doc """
  Converts `t:Explorer.Chain.Address.t/0` `hash` to the `t:Explorer.Chain.Address.t/0` with that `hash`.

  Returns `{:ok, %Explorer.Chain.Address{}}` if found

      iex> {:ok, %Explorer.Chain.Address{hash: hash}} = Explorer.Chain.create_address(
      ...>   %{hash: "0x5aaeb6053f3e94c9b9a09f33669435e7ef1beaed"}
      ...> )
      iex> {:ok, %Explorer.Chain.Address{hash: found_hash}} = Explorer.Chain.hash_to_address(hash)
      iex> found_hash == hash
      true

  Returns `{:error, address}` if not found but created an address

      iex> {:ok, %Explorer.Chain.Address{hash: hash}} = Explorer.Chain.create_address(
      ...>   %{hash: "0x5aaeb6053f3e94c9b9a09f33669435e7ef1beaed"}
      ...> )
      iex> {:ok, %Explorer.Chain.Address{hash: found_hash}} = Explorer.Chain.hash_to_address(hash)
      iex> found_hash == hash
      true


  ## Options

    * `:necessity_by_association` - use to load `t:association/0` as `:required` or `:optional`.  If an association is
      `:required`, and the `t:Explorer.Chain.Address.t/0` has no associated record for that association,
      then the `t:Explorer.Chain.Address.t/0` will not be included in the list.

  Optionally it also accepts a boolean to fetch the `has_decompiled_code?` virtual field or not

  """
  @spec find_or_insert_address_from_hash(Hash.Address.t(), [necessity_by_association_option], boolean()) ::
          {:ok, Address.t()}
  def find_or_insert_address_from_hash(
        %Hash{byte_count: unquote(Hash.Address.byte_count())} = hash,
        options \\ [
          necessity_by_association: %{
            :contracts_creation_internal_transaction => :optional,
            :names => :optional,
            :smart_contract => :optional,
            :token => :optional,
            :contracts_creation_transaction => :optional
          }
        ],
        query_decompiled_code_flag \\ true
      ) do
    case hash_to_address(hash, options, query_decompiled_code_flag) do
      {:ok, address} ->
        {:ok, address}

      {:error, :not_found} ->
        create_address(%{hash: to_string(hash)})
        hash_to_address(hash, options, query_decompiled_code_flag)
    end
  end

  @doc """
  Converts list of `t:Explorer.Chain.Address.t/0` `hash` to the `t:Explorer.Chain.Address.t/0` with that `hash`.

  Returns `[%Explorer.Chain.Address{}]}` if found

  """
  @spec hashes_to_addresses([Hash.Address.t()]) :: [Address.t()]
  def hashes_to_addresses(hashes) when is_list(hashes) do
    query =
      from(
        address in Address,
        where: address.hash in ^hashes,
        # https://stackoverflow.com/a/29598910/470451
        order_by: fragment("array_position(?, ?)", type(^hashes, {:array, Hash.Address}), address.hash)
      )

    Repo.all(query)
  end

  @doc """
  Finds an `t:Explorer.Chain.Address.t/0` that has the provided `t:Explorer.Chain.Address.t/0` `hash` and a contract.

  ## Options

    * `:necessity_by_association` - use to load `t:association/0` as `:required` or `:optional`.  If an association is
      `:required`, and the `t:Explorer.Chain.Address.t/0` has no associated record for that association,
      then the `t:Explorer.Chain.Address.t/0` will not be included in the list.

  Optionally it also accepts a boolean to fetch the `has_decompiled_code?` virtual field or not

  """
  @spec find_contract_address(Hash.Address.t(), [necessity_by_association_option], boolean()) ::
          {:ok, Address.t()} | {:error, :not_found}
  def find_contract_address(
        %Hash{byte_count: unquote(Hash.Address.byte_count())} = hash,
        options \\ [],
        query_decompiled_code_flag \\ false
      ) do
    necessity_by_association =
      options
      |> Keyword.get(:necessity_by_association, %{})
      |> Map.merge(%{
        smart_contract_additional_sources: :optional
      })

    query =
      from(
        address in Address,
        where: address.hash == ^hash and not is_nil(address.contract_code)
      )

    address_result =
      query
      |> join_associations(necessity_by_association)
      |> with_decompiled_code_flag(hash, query_decompiled_code_flag)
      |> Repo.one()

    address_updated_result =
      case address_result do
        %{smart_contract: smart_contract} ->
          if smart_contract do
            check_bytecode_matching(address_result)
          else
            address_verified_twin_contract =
              Chain.get_minimal_proxy_template(hash) ||
                Chain.get_address_verified_twin_contract(hash).verified_contract

            if address_verified_twin_contract do
              address_verified_twin_contract_updated =
                address_verified_twin_contract
                |> Map.put(:address_hash, hash)
                |> Map.put_new(:metadata_from_verified_twin, true)

              address_result
              |> Map.put(:smart_contract, address_verified_twin_contract_updated)
            else
              address_result
            end
          end

        _ ->
          address_result
      end

    address_updated_result
    |> case do
      nil -> {:error, :not_found}
      address -> {:ok, address}
    end
  end

  defp check_bytecode_matching(address) do
    now = DateTime.utc_now()
    json_rpc_named_arguments = Application.get_env(:explorer, :json_rpc_named_arguments)

    if !address.smart_contract.is_changed_bytecode and
         address.smart_contract.bytecode_checked_at
         |> DateTime.add(@check_bytecode_interval, :second)
         |> DateTime.compare(now) != :gt do
      case EthereumJSONRPC.fetch_codes(
             [%{block_quantity: "latest", address: address.smart_contract.address_hash}],
             json_rpc_named_arguments
           ) do
        {:ok, %EthereumJSONRPC.FetchedCodes{params_list: fetched_codes}} ->
          bytecode_from_node = fetched_codes |> List.first() |> Map.get(:code)
          bytecode_from_db = "0x" <> (address.contract_code.bytes |> Base.encode16(case: :lower))

          if bytecode_from_node == bytecode_from_db do
            {:ok, smart_contract} =
              address.smart_contract
              |> Changeset.change(%{bytecode_checked_at: now})
              |> Repo.update()

            %{address | smart_contract: smart_contract}
          else
            {:ok, smart_contract} =
              address.smart_contract
              |> Changeset.change(%{bytecode_checked_at: now, is_changed_bytecode: true})
              |> Repo.update()

            %{address | smart_contract: smart_contract}
          end

        _ ->
          address
      end
    else
      address
    end
  end

  @spec find_decompiled_contract_address(Hash.Address.t()) :: {:ok, Address.t()} | {:error, :not_found}
  def find_decompiled_contract_address(%Hash{byte_count: unquote(Hash.Address.byte_count())} = hash) do
    query =
      from(
        address in Address,
        preload: [
          :contracts_creation_internal_transaction,
          :names,
          :smart_contract,
          :token,
          :contracts_creation_transaction,
          :decompiled_smart_contracts
        ],
        where: address.hash == ^hash
      )

    address = Repo.one(query)

    if address do
      {:ok, address}
    else
      {:error, :not_found}
    end
  end

  @doc """
  Converts `t:Explorer.Chain.Block.t/0` `hash` to the `t:Explorer.Chain.Block.t/0` with that `hash`.

  Unlike `number_to_block/1`, both consensus and non-consensus blocks can be returned when looked up by `hash`.

  Returns `{:ok, %Explorer.Chain.Block{}}` if found

      iex> %Block{hash: hash} = insert(:block, consensus: false)
      iex> {:ok, %Explorer.Chain.Block{hash: found_hash}} = Explorer.Chain.hash_to_block(hash)
      iex> found_hash == hash
      true

  Returns `{:error, :not_found}` if not found

      iex> {:ok, hash} = Explorer.Chain.string_to_block_hash(
      ...>   "0x9fc76417374aa880d4449a1f7f31ec597f00b1f6f3dd2d66f4c9c6c445836d8b"
      ...> )
      iex> Explorer.Chain.hash_to_block(hash)
      {:error, :not_found}

  ## Options

    * `:necessity_by_association` - use to load `t:association/0` as `:required` or `:optional`.  If an association is
      `:required`, and the `t:Explorer.Chain.Block.t/0` has no associated record for that association, then the
      `t:Explorer.Chain.Block.t/0` will not be included in the page `entries`.

  """
  @spec hash_to_block(Hash.Full.t(), [necessity_by_association_option]) :: {:ok, Block.t()} | {:error, :not_found}
  def hash_to_block(%Hash{byte_count: unquote(Hash.Full.byte_count())} = hash, options \\ []) when is_list(options) do
    necessity_by_association = Keyword.get(options, :necessity_by_association, %{})

    Block
    |> where(hash: ^hash)
    |> join_associations(necessity_by_association)
    |> Repo.one()
    |> case do
      nil ->
        {:error, :not_found}

      block ->
        {:ok, block}
    end
  end

  @doc """
  Converts the `Explorer.Chain.Hash.t:t/0` to `iodata` representation that can be written efficiently to users.

      iex> %Explorer.Chain.Hash{
      ...>   byte_count: 32,
      ...>   bytes: <<0x9fc76417374aa880d4449a1f7f31ec597f00b1f6f3dd2d66f4c9c6c445836d8b ::
      ...>            big-integer-size(32)-unit(8)>>
      ...> } |>
      ...> Explorer.Chain.hash_to_iodata() |>
      ...> IO.iodata_to_binary()
      "0x9fc76417374aa880d4449a1f7f31ec597f00b1f6f3dd2d66f4c9c6c445836d8b"

  Always pads number, so that it is a valid format for casting.

      iex> %Explorer.Chain.Hash{
      ...>   byte_count: 32,
      ...>   bytes: <<0x1234567890abcdef :: big-integer-size(32)-unit(8)>>
      ...> } |>
      ...> Explorer.Chain.hash_to_iodata() |>
      ...> IO.iodata_to_binary()
      "0x0000000000000000000000000000000000000000000000001234567890abcdef"

  """
  @spec hash_to_iodata(Hash.t()) :: iodata()
  def hash_to_iodata(hash) do
    Hash.to_iodata(hash)
  end

  @doc """
  Converts `t:Explorer.Chain.Transaction.t/0` `hash` to the `t:Explorer.Chain.Transaction.t/0` with that `hash`.

  Returns `{:ok, %Explorer.Chain.Transaction{}}` if found

      iex> %Transaction{hash: hash} = insert(:transaction)
      iex> {:ok, %Explorer.Chain.Transaction{hash: found_hash}} = Explorer.Chain.hash_to_transaction(hash)
      iex> found_hash == hash
      true

  Returns `{:error, :not_found}` if not found

      iex> {:ok, hash} = Explorer.Chain.string_to_transaction_hash(
      ...>   "0x9fc76417374aa880d4449a1f7f31ec597f00b1f6f3dd2d66f4c9c6c445836d8b"
      ...> )
      iex> Explorer.Chain.hash_to_transaction(hash)
      {:error, :not_found}

  ## Options

    * `:necessity_by_association` - use to load `t:association/0` as `:required` or `:optional`.  If an association is
      `:required`, and the `t:Explorer.Chain.Transaction.t/0` has no associated record for that association, then the
      `t:Explorer.Chain.Transaction.t/0` will not be included in the page `entries`.
  """
  @spec hash_to_transaction(Hash.Full.t(), [necessity_by_association_option]) ::
          {:ok, Transaction.t()} | {:error, :not_found}
  def hash_to_transaction(
        %Hash{byte_count: unquote(Hash.Full.byte_count())} = hash,
        options \\ []
      )
      when is_list(options) do
    necessity_by_association = Keyword.get(options, :necessity_by_association, %{})

    Transaction
    |> where(hash: ^hash)
    |> join_associations(necessity_by_association)
    |> Repo.one()
    |> case do
      nil ->
        {:error, :not_found}

      transaction ->
        {:ok, transaction}
    end
  end

  @doc """
  Converts list of `t:Explorer.Chain.Transaction.t/0` `hashes` to the list of `t:Explorer.Chain.Transaction.t/0`s for
  those `hashes`.

  Returns list of `%Explorer.Chain.Transaction{}`s if found

      iex> [%Transaction{hash: hash1}, %Transaction{hash: hash2}] = insert_list(2, :transaction)
      iex> [%Explorer.Chain.Transaction{hash: found_hash1}, %Explorer.Chain.Transaction{hash: found_hash2}] =
      ...>   Explorer.Chain.hashes_to_transactions([hash1, hash2])
      iex> found_hash1 in [hash1, hash2]
      true
      iex> found_hash2 in [hash1, hash2]
      true

  Returns `[]` if not found

      iex> {:ok, hash} = Explorer.Chain.string_to_transaction_hash(
      ...>   "0x9fc76417374aa880d4449a1f7f31ec597f00b1f6f3dd2d66f4c9c6c445836d8b"
      ...> )
      iex> Explorer.Chain.hashes_to_transactions([hash])
      []

  ## Options

    * `:necessity_by_association` - use to load `t:association/0` as `:required` or `:optional`.  If an association is
      `:required`, and the `t:Explorer.Chain.Transaction.t/0` has no associated record for that association, then the
      `t:Explorer.Chain.Transaction.t/0` will not be included in the page `entries`.
  """
  @spec hashes_to_transactions([Hash.Full.t()], [necessity_by_association_option]) :: [Transaction.t()] | []
  def hashes_to_transactions(hashes, options \\ []) when is_list(hashes) and is_list(options) do
    necessity_by_association = Keyword.get(options, :necessity_by_association, %{})

    fetch_transactions()
    |> where([transaction], transaction.hash in ^hashes)
    |> join_associations(necessity_by_association)
    |> preload([{:token_transfers, [:token, :from_address, :to_address]}])
    |> Repo.all()
  end

  @doc """
  Bulk insert all data stored in the `Explorer`.

  See `Explorer.Chain.Import.all/1` for options and returns.
  """
  @spec import(Import.all_options()) :: Import.all_result()
  def import(options) do
    Import.all(options)
  end

  @doc """
  The percentage of indexed blocks on the chain.

      iex> for index <- 5..9 do
      ...>   insert(:block, number: index)
      ...>   Process.sleep(200)
      ...> end
      iex> Explorer.Chain.indexed_ratio()
      Decimal.new(1, 50, -2)

  If there are no blocks, the percentage is 0.

      iex> Explorer.Chain.indexed_ratio()
      Decimal.new(0)

  """
  @spec indexed_ratio() :: Decimal.t()
  def indexed_ratio do
    %{min: min, max: max} = BlockNumber.get_all()

    case {min, max} do
      {0, 0} ->
        Decimal.new(0)

      _ ->
        result = Decimal.div(max - min + 1, max + 1)

        Decimal.round(result, 2, :down)
    end
  end

  @spec fetch_min_block_number() :: non_neg_integer
  def fetch_min_block_number do
    query =
      from(block in Block,
        select: block.number,
        where: block.consensus == true,
        order_by: [asc: block.number],
        limit: 1
      )

    Repo.one(query) || 0
  rescue
    _ ->
      0
  end

  @spec fetch_max_block_number() :: non_neg_integer
  def fetch_max_block_number do
    query =
      from(block in Block,
        select: block.number,
        where: block.consensus == true,
        order_by: [desc: block.number],
        limit: 1
      )

    Repo.one(query) || 0
  rescue
    _ ->
      0
  end

  def fetch_block_by_hash(block_hash) do
    Repo.get(Block, block_hash)
  end

  @doc """
  The number of `t:Explorer.Chain.InternalTransaction.t/0`.

      iex> transaction = :transaction |> insert() |> with_block()
      iex> insert(:internal_transaction, index: 0, transaction: transaction, block_hash: transaction.block_hash, block_index: 0)
      iex> Explorer.Chain.internal_transaction_count()
      1

  If there are none, the count is `0`.

      iex> Explorer.Chain.internal_transaction_count()
      0

  """
  def internal_transaction_count do
    Repo.aggregate(InternalTransaction.where_nonpending_block(), :count, :transaction_hash)
  end

  @doc """
  Finds all `t:Explorer.Chain.Transaction.t/0` in the `t:Explorer.Chain.Block.t/0`.

  ## Options

    * `:necessity_by_association` - use to load `t:association/0` as `:required` or `:optional`.  If an association is
        `:required`, and the `t:Explorer.Chain.Block.t/0` has no associated record for that association, then the
        `t:Explorer.Chain.Block.t/0` will not be included in the page `entries`.
    * `:paging_options` - a `t:Explorer.PagingOptions.t/0` used to specify the `:page_size` and
      `:key` (a tuple of the lowest/oldest `{block_number}`). Results will be the internal
      transactions older than the `block_number` that are passed.
    * ':block_type' - use to filter by type of block; Uncle`, `Reorg`, or `Block` (default).

  """
  @spec list_blocks([paging_options | necessity_by_association_option]) :: [Block.t()]
  def list_blocks(options \\ []) when is_list(options) do
    necessity_by_association = Keyword.get(options, :necessity_by_association, %{})
    paging_options = Keyword.get(options, :paging_options) || @default_paging_options
    block_type = Keyword.get(options, :block_type, "Block")

    cond do
      block_type == "Block" && !paging_options.key ->
        block_from_cache(block_type, paging_options, necessity_by_association)

      block_type == "Uncle" && !paging_options.key ->
        uncles_from_cache(block_type, paging_options, necessity_by_association)

      true ->
        fetch_blocks(block_type, paging_options, necessity_by_association)
    end
  end

  defp block_from_cache(block_type, paging_options, necessity_by_association) do
    case Blocks.take_enough(paging_options.page_size) do
      nil ->
        elements = fetch_blocks(block_type, paging_options, necessity_by_association)

        Blocks.update(elements)

        elements

      blocks ->
        blocks
    end
  end

  def uncles_from_cache(block_type, paging_options, necessity_by_association) do
    case Uncles.take_enough(paging_options.page_size) do
      nil ->
        elements = fetch_blocks(block_type, paging_options, necessity_by_association)

        Uncles.update(elements)

        elements

      blocks ->
        blocks
    end
  end

  defp fetch_blocks(block_type, paging_options, necessity_by_association) do
    Block
    |> Block.block_type_filter(block_type)
    |> page_blocks(paging_options)
    |> limit(^paging_options.page_size)
    |> order_by(desc: :number)
    |> join_associations(necessity_by_association)
    |> Repo.all()
  end

  @doc """
  Map `block_number`s to their `t:Explorer.Chain.Block.t/0` `hash` `t:Explorer.Chain.Hash.Full.t/0`.

  Does not include non-consensus blocks.

      iex> block = insert(:block, consensus: false)
      iex> Explorer.Chain.block_hash_by_number([block.number])
      %{}

  """
  @spec block_hash_by_number([Block.block_number()]) :: %{Block.block_number() => Hash.Full.t()}
  def block_hash_by_number(block_numbers) when is_list(block_numbers) do
    query =
      from(block in Block,
        where: block.consensus == true and block.number in ^block_numbers,
        select: {block.number, block.hash}
      )

    query
    |> Repo.all()
    |> Enum.into(%{})
  end

  @doc """
  Lists the top `t:Explorer.Chain.Address.t/0`'s' in descending order based on coin balance and address hash.

  """
  @spec list_top_addresses :: [{Address.t(), non_neg_integer()}]
  def list_top_addresses(options \\ []) do
    paging_options = Keyword.get(options, :paging_options, @default_paging_options)

    if is_nil(paging_options.key) do
      paging_options.page_size
      |> Accounts.take_enough()
      |> case do
        nil ->
          accounts_with_n = fetch_top_addresses(paging_options)

          accounts_with_n
          |> Enum.map(fn {address, _n} -> address end)
          |> Accounts.update()

          accounts_with_n

        accounts ->
          Enum.map(
            accounts,
            &{&1,
             if is_nil(&1.nonce) do
               0
             else
               &1.nonce + 1
             end}
          )
      end
    else
      fetch_top_addresses(paging_options)
    end
  end

  defp fetch_top_addresses(paging_options) do
    base_query =
      from(a in Address,
        where: a.fetched_coin_balance > ^0,
        order_by: [desc: a.fetched_coin_balance, asc: a.hash],
        preload: [:names],
        select: {a, fragment("coalesce(1 + ?, 0)", a.nonce)}
      )

    base_query
    |> page_addresses(paging_options)
    |> limit(^paging_options.page_size)
    |> Repo.all()
  end

  @doc """
  Lists the top `t:Explorer.Chain.Token.t/0`'s'.

  """
  @spec list_top_tokens(String.t()) :: [{Token.t(), non_neg_integer()}]
  def list_top_tokens(filter, options \\ []) do
    paging_options = Keyword.get(options, :paging_options, @default_paging_options)

    fetch_top_tokens(filter, paging_options)
  end

  defp fetch_top_tokens(filter, paging_options) do
    base_query =
      from(t in Token,
        where: t.total_supply > ^0,
        order_by: [desc_nulls_last: t.holder_count, asc: t.name],
        preload: [:contract_address]
      )

    base_query_with_paging =
      base_query
      |> page_tokens(paging_options)
      |> limit(^paging_options.page_size)

    query =
      if filter && filter !== "" do
        base_query_with_paging
        |> where(fragment("to_tsvector('english', symbol || ' ' || name ) @@ to_tsquery(?)", ^filter))
      else
        base_query_with_paging
      end

    query
    |> Repo.all()
  end

<<<<<<< HEAD
  defp fetch_top_bridged_tokens(destination, paging_options, filter, from_api) do
    offset = (max(paging_options.page_number, 1) - 1) * paging_options.page_size
    chain_id = translate_destination_to_chain_id(destination)

    if chain_id == :undefined do
      []
    else
      bridged_tokens_query =
        if chain_id do
          from(bt in BridgedToken,
            select: bt,
            where: bt.foreign_chain_id == ^chain_id
          )
        else
          from(bt in BridgedToken,
            select: bt
          )
        end

      base_query =
        from(t in Token,
          right_join: bt in subquery(bridged_tokens_query),
          on: t.contract_address_hash == bt.home_token_contract_address_hash,
          where: t.total_supply > ^0,
          where: t.bridged,
          order_by: [desc: t.holder_count, asc: t.name],
          select: [t, bt],
          preload: [:contract_address]
        )

      base_query_with_paging =
        base_query
        |> page_tokens(paging_options)
        |> limit(^paging_options.page_size)
        |> offset(^offset)

      query =
        if filter && filter !== "" do
          base_query_with_paging
          |> where(fragment("to_tsvector('english', symbol || ' ' || name ) @@ to_tsquery(?)", ^filter))
        else
          base_query_with_paging
        end

      if from_api do
        query
        |> Repo.replica().all()
      else
        query
        |> Repo.all()
      end
    end
  end

  @spec list_top_gas_consumers([DateTime.t()]) :: [map()]
  def list_top_gas_consumers(period, options \\ []) do
    paging_options = Keyword.get(options, :paging_options, @default_paging_options)

    list_top_gas_usage_query(period, :to, paging_options)
  end

  @spec list_top_gas_spenders([DateTime.t()]) :: [map()]
  def list_top_gas_spenders(period, options \\ []) do
    paging_options = Keyword.get(options, :paging_options, @default_paging_options)

    list_top_gas_usage_query(period, :from, paging_options)
  end

  defp list_top_gas_usage_query(duration, column, paging_options) do
    initial_query =
      if column == :to do
        from(t in Transaction,
          select: %{
            address_hash: t.to_address_hash,
            total_gas: sum(t.gas_used)
          },
          group_by: t.to_address_hash,
          where: not is_nil(t.to_address_hash)
        )
      else
        from(t in Transaction,
          select: %{
            address_hash: t.from_address_hash,
            total_gas: sum(t.gas_used)
          },
          group_by: t.from_address_hash,
          where: not is_nil(t.from_address_hash)
        )
      end

    base_query =
      initial_query
      |> where([t], t.inserted_at >= ^duration)
      |> order_by([t], desc: sum(t.gas_used))

    intermediate_query =
      from(t in subquery(base_query),
        select: t,
        where: t.total_gas > 0
      )

    intermediate_query
    |> limit(^paging_options.page_size)
    |> page_gas_usage(paging_options)
    |> Repo.all()
  end

  defp translate_destination_to_chain_id(destination) do
    case destination do
      :eth -> 1
      :kovan -> 42
      :bsc -> 56
      :poa -> 99
      nil -> nil
      _ -> :undefined
    end
  end

=======
>>>>>>> 146de36e
  @doc """
  Calls `reducer` on a stream of `t:Explorer.Chain.Block.t/0` without `t:Explorer.Chain.Block.Reward.t/0`.
  """
  def stream_blocks_without_rewards(initial, reducer) when is_function(reducer, 2) do
    Block.blocks_without_reward_query()
    |> Repo.stream_reduce(initial, reducer)
  end

  @doc """
  Finds all transactions of a certain block number
  """
  def get_transactions_of_block_number(block_number) do
    block_number
    |> Transaction.transactions_with_block_number()
    |> Repo.all()
  end

  @doc """
  Finds all Blocks validated by the address with the given hash.

    ## Options
      * `:necessity_by_association` - use to load `t:association/0` as `:required` or `:optional`.  If an association is
          `:required`, and the `t:Explorer.Chain.Block.t/0` has no associated record for that association, then the
          `t:Explorer.Chain.Block.t/0` will not be included in the page `entries`.
      * `:paging_options` - a `t:Explorer.PagingOptions.t/0` used to specify the `:page_size` and
        `:key` (a tuple of the lowest/oldest `{block_number}`) and. Results will be the internal
        transactions older than the `block_number` that are passed.

  Returns all blocks validated by the address given.
  """
  @spec get_blocks_validated_by_address(
          [paging_options | necessity_by_association_option],
          Hash.Address.t()
        ) :: [Block.t()]
  def get_blocks_validated_by_address(options \\ [], address_hash) when is_list(options) do
    necessity_by_association = Keyword.get(options, :necessity_by_association, %{})
    paging_options = Keyword.get(options, :paging_options, @default_paging_options)

    Block
    |> join_associations(necessity_by_association)
    |> where(miner_hash: ^address_hash)
    |> page_blocks(paging_options)
    |> limit(^paging_options.page_size)
    |> order_by(desc: :number)
    |> Repo.all()
  end

  def check_if_validated_blocks_at_address(address_hash) do
    Repo.exists?(from(b in Block, where: b.miner_hash == ^address_hash))
  end

  def check_if_rewards_at_address(address_hash) do
    Application.get_env(:block_scout_web, BlockScoutWeb.Chain)[:has_emission_funds] and
      address_has_rewards?(address_hash)
  end

  def check_if_logs_at_address(address_hash) do
    Repo.exists?(from(l in Log, where: l.address_hash == ^address_hash))
  end

  def check_if_internal_transactions_at_address(address_hash) do
    internal_transactions_exists_by_created_contract_address_hash =
      Repo.exists?(from(it in InternalTransaction, where: it.created_contract_address_hash == ^address_hash))

    internal_transactions_exists_by_from_address_hash =
      Repo.exists?(from(it in InternalTransaction, where: it.from_address_hash == ^address_hash))

    internal_transactions_exists_by_to_address_hash =
      Repo.exists?(from(it in InternalTransaction, where: it.to_address_hash == ^address_hash))

    internal_transactions_exists_by_created_contract_address_hash || internal_transactions_exists_by_from_address_hash ||
      internal_transactions_exists_by_to_address_hash
  end

  def check_if_token_transfers_at_address(address_hash) do
    token_transfers_exists_by_from_address_hash =
      Repo.exists?(from(tt in TokenTransfer, where: tt.from_address_hash == ^address_hash))

    token_transfers_exists_by_to_address_hash =
      Repo.exists?(from(tt in TokenTransfer, where: tt.to_address_hash == ^address_hash))

    token_transfers_exists_by_from_address_hash ||
      token_transfers_exists_by_to_address_hash
  end

  def check_if_tokens_at_address(address_hash) do
    Repo.exists?(
      from(
        tb in CurrentTokenBalance,
        where: tb.address_hash == ^address_hash,
        where: tb.value > 0
      )
    )
  end

  @doc """
  Counts all of the block validations and groups by the `miner_hash`.
  """
  def each_address_block_validation_count(fun) when is_function(fun, 1) do
    query =
      from(
        b in Block,
        join: addr in Address,
        where: b.miner_hash == addr.hash,
        select: {b.miner_hash, count(b.miner_hash)},
        group_by: b.miner_hash
      )

    Repo.stream_each(query, fun)
  end

  @doc """
  Counts the number of `t:Explorer.Chain.Block.t/0` validated by the address with the given `hash`.
  """
  @spec address_to_validation_count(Hash.Address.t()) :: non_neg_integer()
  def address_to_validation_count(hash) do
    query = from(block in Block, where: block.miner_hash == ^hash, select: fragment("COUNT(*)"))

    Repo.one(query)
  end

  @spec address_to_transaction_count(Address.t()) :: non_neg_integer()
  def address_to_transaction_count(address) do
    if contract?(address) do
      incoming_transaction_count = address_to_incoming_transaction_count(address.hash)

      if incoming_transaction_count == 0 do
        total_transactions_sent_by_address(address.hash)
      else
        incoming_transaction_count
      end
    else
      total_transactions_sent_by_address(address.hash)
    end
  end

  @spec address_to_token_transfer_count(Address.t()) :: non_neg_integer()
  def address_to_token_transfer_count(address) do
    query =
      from(
        token_transfer in TokenTransfer,
        where: token_transfer.to_address_hash == ^address.hash,
        or_where: token_transfer.from_address_hash == ^address.hash
      )

    Repo.aggregate(query, :count, timeout: :infinity)
  end

  @spec address_to_gas_usage_count(Address.t()) :: Decimal.t() | nil
  def address_to_gas_usage_count(address) do
    if contract?(address) do
      incoming_transaction_gas_usage = address_to_incoming_transaction_gas_usage(address.hash)

      cond do
        !incoming_transaction_gas_usage ->
          address_to_outcoming_transaction_gas_usage(address.hash)

        Decimal.compare(incoming_transaction_gas_usage, 0) == :eq ->
          address_to_outcoming_transaction_gas_usage(address.hash)

        true ->
          incoming_transaction_gas_usage
      end
    else
      address_to_outcoming_transaction_gas_usage(address.hash)
    end
  end

  @doc """
  Return the balance in usd corresponding to this token. Return nil if the usd_value of the token is not present.
  """
  def balance_in_usd(%{token: %{usd_value: nil}}) do
    nil
  end

  def balance_in_usd(token_balance) do
    tokens = CurrencyHelpers.divide_decimals(token_balance.value, token_balance.token.decimals)
    price = token_balance.token.usd_value
    Decimal.mult(tokens, price)
  end

  defp contract?(%{contract_code: nil}), do: false

  defp contract?(%{contract_code: _}), do: true

  @doc """
  Returns a stream of unfetched `t:Explorer.Chain.Address.CoinBalance.t/0`.

  When there are addresses, the `reducer` is called for each `t:Explorer.Chain.Address.t/0` `hash` and all
  `t:Explorer.Chain.Block.t/0` `block_number` that address is mentioned.

  | Address Hash Schema                        | Address Hash Field              | Block Number Schema                | Block Number Field |
  |--------------------------------------------|---------------------------------|------------------------------------|--------------------|
  | `t:Explorer.Chain.Block.t/0`               | `miner_hash`                    | `t:Explorer.Chain.Block.t/0`       | `number`           |
  | `t:Explorer.Chain.Transaction.t/0`         | `from_address_hash`             | `t:Explorer.Chain.Transaction.t/0` | `block_number`     |
  | `t:Explorer.Chain.Transaction.t/0`         | `to_address_hash`               | `t:Explorer.Chain.Transaction.t/0` | `block_number`     |
  | `t:Explorer.Chain.Log.t/0`                 | `address_hash`                  | `t:Explorer.Chain.Transaction.t/0` | `block_number`     |
  | `t:Explorer.Chain.InternalTransaction.t/0` | `created_contract_address_hash` | `t:Explorer.Chain.Transaction.t/0` | `block_number`     |
  | `t:Explorer.Chain.InternalTransaction.t/0` | `from_address_hash`             | `t:Explorer.Chain.Transaction.t/0` | `block_number`     |
  | `t:Explorer.Chain.InternalTransaction.t/0` | `to_address_hash`               | `t:Explorer.Chain.Transaction.t/0` | `block_number`     |

  Pending `t:Explorer.Chain.Transaction.t/0` `from_address_hash` and `to_address_hash` aren't returned because they
  don't have an associated block number.

  When there are no addresses, the `reducer` is never called and the `initial` is returned in an `:ok` tuple.

  When an `t:Explorer.Chain.Address.t/0` `hash` is used multiple times, all unique `t:Explorer.Chain.Block.t/0` `number`
  will be returned.
  """
  @spec stream_unfetched_balances(
          initial :: accumulator,
          reducer ::
            (entry :: %{address_hash: Hash.Address.t(), block_number: Block.block_number()}, accumulator -> accumulator)
        ) :: {:ok, accumulator}
        when accumulator: term()
  def stream_unfetched_balances(initial, reducer) when is_function(reducer, 2) do
    query =
      from(
        balance in CoinBalance,
        where: is_nil(balance.value_fetched_at),
        select: %{address_hash: balance.address_hash, block_number: balance.block_number}
      )

    Repo.stream_reduce(query, initial, reducer)
  end

  @doc """
  Returns a stream of all token balances that weren't fetched values.
  """
  @spec stream_unfetched_token_balances(
          initial :: accumulator,
          reducer :: (entry :: TokenBalance.t(), accumulator -> accumulator)
        ) :: {:ok, accumulator}
        when accumulator: term()
  def stream_unfetched_token_balances(initial, reducer) when is_function(reducer, 2) do
    TokenBalance.unfetched_token_balances()
    |> Repo.stream_reduce(initial, reducer)
  end

  @doc """
  Returns a stream of all blocks with unfetched internal transactions, using
  the `pending_block_operation` table.

  Only blocks with consensus are returned.

      iex> non_consensus = insert(:block, consensus: false)
      iex> insert(:pending_block_operation, block: non_consensus, fetch_internal_transactions: true)
      iex> unfetched = insert(:block)
      iex> insert(:pending_block_operation, block: unfetched, fetch_internal_transactions: true)
      iex> fetched = insert(:block)
      iex> insert(:pending_block_operation, block: fetched, fetch_internal_transactions: false)
      iex> {:ok, number_set} = Explorer.Chain.stream_blocks_with_unfetched_internal_transactions(
      ...>   MapSet.new(),
      ...>   fn number, acc ->
      ...>     MapSet.put(acc, number)
      ...>   end
      ...> )
      iex> non_consensus.number in number_set
      false
      iex> unfetched.number in number_set
      true
      iex> fetched.hash in number_set
      false

  """
  @spec stream_blocks_with_unfetched_internal_transactions(
          initial :: accumulator,
          reducer :: (entry :: term(), accumulator -> accumulator)
        ) :: {:ok, accumulator}
        when accumulator: term()
  def stream_blocks_with_unfetched_internal_transactions(initial, reducer) when is_function(reducer, 2) do
    query =
      from(
        block in Block,
        join: pending_ops in assoc(block, :pending_operations),
        where: pending_ops.fetch_internal_transactions,
        where: block.consensus == true,
        select: block.number
      )

    Repo.stream_reduce(query, initial, reducer)
  end

  def remove_nonconsensus_blocks_from_pending_ops(block_hashes) do
    query =
      from(
        po in PendingBlockOperation,
        where: po.block_hash in ^block_hashes
      )

    {_, _} = Repo.delete_all(query)

    :ok
  end

  def remove_nonconsensus_blocks_from_pending_ops do
    query =
      from(
        po in PendingBlockOperation,
        inner_join: block in Block,
        on: block.hash == po.block_hash,
        where: block.consensus == false
      )

    {_, _} = Repo.delete_all(query)

    :ok
  end

  @spec stream_transactions_with_unfetched_created_contract_codes(
          fields :: [
            :block_hash
            | :created_contract_code_indexed_at
            | :from_address_hash
            | :gas
            | :gas_price
            | :hash
            | :index
            | :input
            | :nonce
            | :r
            | :s
            | :to_address_hash
            | :v
            | :value
          ],
          initial :: accumulator,
          reducer :: (entry :: term(), accumulator -> accumulator)
        ) :: {:ok, accumulator}
        when accumulator: term()
  def stream_transactions_with_unfetched_created_contract_codes(fields, initial, reducer)
      when is_function(reducer, 2) do
    query =
      from(t in Transaction,
        where:
          not is_nil(t.block_hash) and not is_nil(t.created_contract_address_hash) and
            is_nil(t.created_contract_code_indexed_at),
        select: ^fields
      )

    Repo.stream_reduce(query, initial, reducer)
  end

  @spec stream_mined_transactions(
          fields :: [
            :block_hash
            | :created_contract_code_indexed_at
            | :from_address_hash
            | :gas
            | :gas_price
            | :hash
            | :index
            | :input
            | :nonce
            | :r
            | :s
            | :to_address_hash
            | :v
            | :value
          ],
          initial :: accumulator,
          reducer :: (entry :: term(), accumulator -> accumulator)
        ) :: {:ok, accumulator}
        when accumulator: term()
  def stream_mined_transactions(fields, initial, reducer) when is_function(reducer, 2) do
    query =
      from(t in Transaction,
        where: not is_nil(t.block_hash) and not is_nil(t.nonce) and not is_nil(t.from_address_hash),
        select: ^fields
      )

    Repo.stream_reduce(query, initial, reducer)
  end

  @spec stream_pending_transactions(
          fields :: [
            :block_hash
            | :created_contract_code_indexed_at
            | :from_address_hash
            | :gas
            | :gas_price
            | :hash
            | :index
            | :input
            | :nonce
            | :r
            | :s
            | :to_address_hash
            | :v
            | :value
          ],
          initial :: accumulator,
          reducer :: (entry :: term(), accumulator -> accumulator)
        ) :: {:ok, accumulator}
        when accumulator: term()
  def stream_pending_transactions(fields, initial, reducer) when is_function(reducer, 2) do
    query =
      Transaction
      |> pending_transactions_query()
      |> select(^fields)

    Repo.stream_reduce(query, initial, reducer)
  end

  @doc """
  Returns a stream of all blocks that are marked as unfetched in `t:Explorer.Chain.Block.SecondDegreeRelation.t/0`.
  For each uncle block a `hash` of nephew block and an `index` of the block in it are returned.

  When a block is fetched, its uncles are transformed into `t:Explorer.Chain.Block.SecondDegreeRelation.t/0` and can be
  returned.  Once the uncle is imported its corresponding `t:Explorer.Chain.Block.SecondDegreeRelation.t/0`
  `uncle_fetched_at` will be set and it won't be returned anymore.
  """
  @spec stream_unfetched_uncles(
          initial :: accumulator,
          reducer :: (entry :: term(), accumulator -> accumulator)
        ) :: {:ok, accumulator}
        when accumulator: term()
  def stream_unfetched_uncles(initial, reducer) when is_function(reducer, 2) do
    query =
      from(bsdr in Block.SecondDegreeRelation,
        where: is_nil(bsdr.uncle_fetched_at) and not is_nil(bsdr.index),
        select: [:nephew_hash, :index]
      )

    Repo.stream_reduce(query, initial, reducer)
  end

  @doc """
  The number of `t:Explorer.Chain.Log.t/0`.

      iex> transaction = :transaction |> insert() |> with_block()
      iex> insert(:log, transaction: transaction, index: 0)
      iex> Explorer.Chain.log_count()
      1

  When there are no `t:Explorer.Chain.Log.t/0`.

      iex> Explorer.Chain.log_count()
      0

  """
  def log_count do
    Repo.one!(from(log in "logs", select: fragment("COUNT(*)")))
  end

  @doc """
  Max consensus block numbers.

  If blocks are skipped and inserted out of number order, the max number is still returned

      iex> insert(:block, number: 2)
      iex> insert(:block, number: 1)
      iex> Explorer.Chain.max_consensus_block_number()
      {:ok, 2}

  Non-consensus blocks are ignored

      iex> insert(:block, number: 3, consensus: false)
      iex> insert(:block, number: 2, consensus: true)
      iex> Explorer.Chain.max_consensus_block_number()
      {:ok, 2}

  If there are no blocks, `{:error, :not_found}` is returned

      iex> Explorer.Chain.max_consensus_block_number()
      {:error, :not_found}

  """
  @spec max_consensus_block_number() :: {:ok, Block.block_number()} | {:error, :not_found}
  def max_consensus_block_number do
    Block
    |> where(consensus: true)
    |> Repo.aggregate(:max, :number)
    |> case do
      nil -> {:error, :not_found}
      number -> {:ok, number}
    end
  end

  @spec block_height() :: block_height()
  def block_height do
    query = from(block in Block, select: coalesce(max(block.number), 0), where: block.consensus == true)

    Repo.one!(query)
  end

  def last_db_block_status do
    query =
      from(block in Block,
        select: {block.number, block.timestamp},
        where: block.consensus == true,
        order_by: [desc: block.number],
        limit: 1
      )

    query
    |> Repo.one()
    |> block_status()
  end

  def last_cache_block_status do
    [
      paging_options: %PagingOptions{page_size: 1}
    ]
    |> list_blocks()
    |> List.last()
    |> case do
      %{timestamp: timestamp, number: number} ->
        block_status({number, timestamp})

      _ ->
        block_status(nil)
    end
  end

  @spec upsert_last_fetched_counter(map()) :: {:ok, LastFetchedCounter.t()} | {:error, Ecto.Changeset.t()}
  def upsert_last_fetched_counter(params) do
    changeset = LastFetchedCounter.changeset(%LastFetchedCounter{}, params)

    Repo.insert(changeset,
      on_conflict: :replace_all,
      conflict_target: [:counter_type]
    )
  end

  def get_last_fetched_counter(type) do
    query =
      from(
        last_fetched_counter in LastFetchedCounter,
        where: last_fetched_counter.counter_type == ^type,
        select: last_fetched_counter.value
      )

    Repo.one!(query) || Decimal.new(0)
  end

  defp block_status({number, timestamp}) do
    now = DateTime.utc_now()
    last_block_period = DateTime.diff(now, timestamp, :millisecond)

    if last_block_period > Application.get_env(:explorer, :healthy_blocks_period) do
      {:error, number, timestamp}
    else
      {:ok, number, timestamp}
    end
  end

  defp block_status(nil), do: {:error, :no_blocks}

  def fetch_min_missing_block_cache do
    max_block_number = BlockNumber.get_max()

    min_missing_block_number =
      "min_missing_block_number"
      |> Chain.get_last_fetched_counter()
      |> Decimal.to_integer()

    if max_block_number > 0 do
      query =
        from(b in Block,
          right_join:
            missing_range in fragment(
              """
                (SELECT b1.number
                FROM generate_series((?)::integer, (?)::integer) AS b1(number)
                WHERE NOT EXISTS
                  (SELECT 1 FROM blocks b2 WHERE b2.number=b1.number AND b2.consensus))
              """,
              ^min_missing_block_number,
              ^max_block_number
            ),
          on: b.number == missing_range.number,
          select: min(missing_range.number)
        )

      query
      |> Repo.one(timeout: :infinity) || 0
    else
      0
    end
  end

  @doc """
  Calculates the ranges of missing consensus blocks in `range`.

  When there are no blocks, the entire range is missing.

      iex> Explorer.Chain.missing_block_number_ranges(0..5)
      [0..5]

  If the block numbers from `0` to `max_block_number/0` are contiguous, then no block numbers are missing

      iex> insert(:block, number: 0)
      iex> insert(:block, number: 1)
      iex> Explorer.Chain.missing_block_number_ranges(0..1)
      []

  If there are gaps between the `first` and `last` of `range`, then the missing numbers are compacted into ranges.
  Single missing numbers become ranges with the single number as the start and end.

      iex> insert(:block, number: 0)
      iex> insert(:block, number: 2)
      iex> insert(:block, number: 5)
      iex> Explorer.Chain.missing_block_number_ranges(0..5)
      [1..1, 3..4]

  Flipping the order of `first` and `last` in the `range` flips the order that the missing ranges are returned.  This
  allows `missing_block_numbers` to be used to generate the sequence down or up from a starting block number.

      iex> insert(:block, number: 0)
      iex> insert(:block, number: 2)
      iex> insert(:block, number: 5)
      iex> Explorer.Chain.missing_block_number_ranges(5..0)
      [4..3, 1..1]

  If only non-consensus blocks exist for a number, the number still counts as missing.

      iex> insert(:block, number: 0)
      iex> insert(:block, number: 1, consensus: false)
      iex> insert(:block, number: 2)
      iex> Explorer.Chain.missing_block_number_ranges(2..0)
      [1..1]

  if range starts with non-consensus block in the middle of the chain, it returns missing numbers.

      iex> insert(:block, number: 12859383, consensus: true)
      iex> insert(:block, number: 12859384, consensus: false)
      iex> insert(:block, number: 12859386, consensus: true)
      iex> Explorer.Chain.missing_block_number_ranges(12859384..12859385)
      [12859384..12859385]

      if range starts with missing block in the middle of the chain, it returns missing numbers.

      iex> insert(:block, number: 12859383, consensus: true)
      iex> insert(:block, number: 12859386, consensus: true)
      iex> Explorer.Chain.missing_block_number_ranges(12859384..12859385)
      [12859384..12859385]

  """
  @spec missing_block_number_ranges(Range.t()) :: [Range.t()]
  def missing_block_number_ranges(range)

  def missing_block_number_ranges(range_start..range_end) do
    range_min = min(range_start, range_end)
    range_max = max(range_start, range_end)

    ordered_missing_query =
      from(b in Block,
        right_join:
          missing_range in fragment(
            """
            (
              SELECT distinct b1.number
              FROM generate_series((?)::integer, (?)::integer) AS b1(number)
              WHERE NOT EXISTS
                (SELECT 1 FROM blocks b2 WHERE b2.number=b1.number AND b2.consensus)
              ORDER BY b1.number DESC
              LIMIT 500000
            )
            """,
            ^range_min,
            ^range_max
          ),
        on: b.number == missing_range.number,
        select: missing_range.number,
        order_by: missing_range.number,
        distinct: missing_range.number
      )

    missing_blocks = Repo.all(ordered_missing_query, timeout: :infinity)

    [block_ranges, last_block_range_start, last_block_range_end] =
      missing_blocks
      |> Enum.reduce([[], nil, nil], fn block_number, [block_ranges, last_block_range_start, last_block_range_end] ->
        cond do
          !last_block_range_start ->
            [block_ranges, block_number, block_number]

          block_number == last_block_range_end + 1 ->
            [block_ranges, last_block_range_start, block_number]

          true ->
            block_ranges = block_ranges_extend(block_ranges, last_block_range_start, last_block_range_end)
            [block_ranges, block_number, block_number]
        end
      end)

    final_block_ranges =
      if last_block_range_start && last_block_range_end do
        block_ranges_extend(block_ranges, last_block_range_start, last_block_range_end)
      else
        block_ranges
      end

    ordered_block_ranges =
      final_block_ranges
      |> Enum.sort(fn %Range{first: first1, last: _}, %Range{first: first2, last: _} ->
        if range_start <= range_end do
          first1 <= first2
        else
          first1 >= first2
        end
      end)
      |> Enum.map(fn %Range{first: first, last: last} = range ->
        if range_start <= range_end do
          range
        else
          if last > first do
            %Range{first: last, last: first, step: -1}
          else
            %Range{first: last, last: first, step: 1}
          end
        end
      end)

    ordered_block_ranges
  end

  defp block_ranges_extend(block_ranges, block_range_start, block_range_end) do
    # credo:disable-for-next-line
    block_ranges ++ [Range.new(block_range_start, block_range_end)]
  end

  @doc """
  Finds consensus `t:Explorer.Chain.Block.t/0` with `number`.

  ## Options

    * `:necessity_by_association` - use to load `t:association/0` as `:required` or `:optional`.  If an association is
      `:required`, and the `t:Explorer.Chain.Block.t/0` has no associated record for that association, then the
      `t:Explorer.Chain.Block.t/0` will not be included in the page `entries`.

  """
  @spec number_to_block(Block.block_number(), [necessity_by_association_option]) ::
          {:ok, Block.t()} | {:error, :not_found}
  def number_to_block(number, options \\ []) when is_list(options) do
    necessity_by_association = Keyword.get(options, :necessity_by_association, %{})

    Block
    |> where(consensus: true, number: ^number)
    |> join_associations(necessity_by_association)
    |> Repo.one()
    |> case do
      nil -> {:error, :not_found}
      block -> {:ok, block}
    end
  end

  @spec timestamp_to_block_number(DateTime.t(), :before | :after, boolean()) ::
          {:ok, Block.block_number()} | {:error, :not_found}
  def timestamp_to_block_number(given_timestamp, closest, from_api) do
    {:ok, t} = Timex.format(given_timestamp, "%Y-%m-%d %H:%M:%S", :strftime)

    inner_query =
      from(
        block in Block,
        where: block.consensus == true,
        where:
          fragment("? <= TO_TIMESTAMP(?, 'YYYY-MM-DD HH24:MI:SS') + (1 * interval '1 minute')", block.timestamp, ^t),
        where:
          fragment("? >= TO_TIMESTAMP(?, 'YYYY-MM-DD HH24:MI:SS') - (1 * interval '1 minute')", block.timestamp, ^t)
      )

    query =
      from(
        block in subquery(inner_query),
        select: block,
        order_by:
          fragment("abs(extract(epoch from (? - TO_TIMESTAMP(?, 'YYYY-MM-DD HH24:MI:SS'))))", block.timestamp, ^t),
        limit: 1
      )

    response =
      if from_api do
        query
        |> Repo.replica().one()
      else
        query
        |> Repo.one()
      end

    response
    |> case do
      nil ->
        {:error, :not_found}

      %{:number => number, :timestamp => timestamp} ->
        block_number = get_block_number_based_on_closest(closest, timestamp, given_timestamp, number)

        {:ok, block_number}
    end
  end

  defp get_block_number_based_on_closest(closest, timestamp, given_timestamp, number) do
    case closest do
      :before ->
        if DateTime.compare(timestamp, given_timestamp) == :lt ||
             DateTime.compare(timestamp, given_timestamp) == :eq do
          number
        else
          number - 1
        end

      :after ->
        if DateTime.compare(timestamp, given_timestamp) == :lt ||
             DateTime.compare(timestamp, given_timestamp) == :eq do
          number + 1
        else
          number
        end
    end
  end

  @doc """
  Count of pending `t:Explorer.Chain.Transaction.t/0`.

  A count of all pending transactions.

      iex> insert(:transaction)
      iex> :transaction |> insert() |> with_block()
      iex> Explorer.Chain.pending_transaction_count()
      1

  """
  @spec pending_transaction_count() :: non_neg_integer()
  def pending_transaction_count do
    Transaction
    |> pending_transactions_query()
    |> Repo.aggregate(:count, :hash)
  end

  @doc """
  Returns the paged list of collated transactions that occurred recently from newest to oldest using `block_number`
  and `index`.

      iex> newest_first_transactions = 50 |> insert_list(:transaction) |> with_block() |> Enum.reverse()
      iex> oldest_seen = Enum.at(newest_first_transactions, 9)
      iex> paging_options = %Explorer.PagingOptions{page_size: 10, key: {oldest_seen.block_number, oldest_seen.index}}
      iex> recent_collated_transactions = Explorer.Chain.recent_collated_transactions(paging_options: paging_options)
      iex> length(recent_collated_transactions)
      10
      iex> hd(recent_collated_transactions).hash == Enum.at(newest_first_transactions, 10).hash
      true

  ## Options

    * `:necessity_by_association` - use to load `t:association/0` as `:required` or `:optional`.  If an association is
      `:required`, and the `t:Explorer.Chain.Transaction.t/0` has no associated record for that association,
      then the `t:Explorer.Chain.Transaction.t/0` will not be included in the list.
    * `:paging_options` - a `t:Explorer.PagingOptions.t/0` used to specify the `:page_size` and
      `:key` (a tuple of the lowest/oldest `{block_number, index}`) and. Results will be the transactions older than
      the `block_number` and `index` that are passed.

  """
  @spec recent_collated_transactions([paging_options | necessity_by_association_option]) :: [Transaction.t()]
  def recent_collated_transactions(options \\ []) when is_list(options) do
    necessity_by_association = Keyword.get(options, :necessity_by_association, %{})
    paging_options = Keyword.get(options, :paging_options, @default_paging_options)

    if is_nil(paging_options.key) do
      paging_options.page_size
      |> Transactions.take_enough()
      |> case do
        nil ->
          transactions = fetch_recent_collated_transactions(paging_options, necessity_by_association)
          Transactions.update(transactions)
          transactions

        transactions ->
          transactions
      end
    else
      fetch_recent_collated_transactions(paging_options, necessity_by_association)
    end
  end

  # RAP - random access pagination
  @spec recent_collated_transactions_for_rap([paging_options | necessity_by_association_option]) :: %{
          :total_transactions_count => non_neg_integer(),
          :transactions => [Transaction.t()]
        }
  def recent_collated_transactions_for_rap(options \\ []) when is_list(options) do
    necessity_by_association = Keyword.get(options, :necessity_by_association, %{})
    paging_options = Keyword.get(options, :paging_options, @default_paging_options)

    total_transactions_count = if paging_options.page_number == 1, do: transactions_available_count(), else: nil

    fetched_transactions =
      if paging_options.page_number == 1 do
        paging_options.page_size
        |> Kernel.+(1)
        |> Transactions.take_enough()
        |> case do
          nil ->
            transactions = fetch_recent_collated_transactions_for_rap(paging_options, necessity_by_association)
            Transactions.update(transactions)
            transactions

          transactions ->
            transactions
        end
      else
        fetch_recent_collated_transactions_for_rap(paging_options, necessity_by_association)
      end

    %{total_transactions_count: total_transactions_count, transactions: fetched_transactions}
  end

  def default_page_size, do: @default_page_size

  def fetch_recent_collated_transactions_for_rap(paging_options, necessity_by_association) do
    fetch_transactions_for_rap()
    |> where([transaction], not is_nil(transaction.block_number) and not is_nil(transaction.index))
    |> handle_random_access_paging_options(paging_options)
    |> join_associations(necessity_by_association)
    |> preload([{:token_transfers, [:token, :from_address, :to_address]}])
    |> Repo.all()
  end

  defp fetch_transactions_for_rap do
    Transaction
    |> order_by([transaction], desc: transaction.block_number, desc: transaction.index)
  end

  def transactions_available_count do
    Transaction
    |> where([transaction], not is_nil(transaction.block_number) and not is_nil(transaction.index))
    |> limit(^@limit_showing_transactions)
    |> Repo.aggregate(:count, :hash)
  end

  def fetch_recent_collated_transactions(paging_options, necessity_by_association) do
    paging_options
    |> fetch_transactions()
    |> where([transaction], not is_nil(transaction.block_number) and not is_nil(transaction.index))
    |> join_associations(necessity_by_association)
    |> preload([{:token_transfers, [:token, :from_address, :to_address]}])
    |> Repo.all()
  end

  @doc """
  Return the list of pending transactions that occurred recently.

      iex> 2 |> insert_list(:transaction)
      iex> :transaction |> insert() |> with_block()
      iex> 8 |> insert_list(:transaction)
      iex> recent_pending_transactions = Explorer.Chain.recent_pending_transactions()
      iex> length(recent_pending_transactions)
      10
      iex> Enum.all?(recent_pending_transactions, fn %Explorer.Chain.Transaction{block_hash: block_hash} ->
      ...>   is_nil(block_hash)
      ...> end)
      true

  ## Options

    * `:necessity_by_association` - use to load `t:association/0` as `:required` or `:optional`.  If an association is
      `:required`, and the `t:Explorer.Chain.Transaction.t/0` has no associated record for that association,
      then the `t:Explorer.Chain.Transaction.t/0` will not be included in the list.
    * `:paging_options` - a `t:Explorer.PagingOptions.t/0` used to specify the `:page_size` (defaults to
      `#{@default_paging_options.page_size}`) and `:key` (a tuple of the lowest/oldest `{inserted_at, hash}`) and.
      Results will be the transactions older than the `inserted_at` and `hash` that are passed.

  """
  @spec recent_pending_transactions([paging_options | necessity_by_association_option]) :: [Transaction.t()]
  def recent_pending_transactions(options \\ []) when is_list(options) do
    necessity_by_association = Keyword.get(options, :necessity_by_association, %{})
    paging_options = Keyword.get(options, :paging_options, @default_paging_options)

    Transaction
    |> page_pending_transaction(paging_options)
    |> limit(^paging_options.page_size)
    |> pending_transactions_query()
    |> order_by([transaction], desc: transaction.inserted_at, desc: transaction.hash)
    |> join_associations(necessity_by_association)
    |> preload([{:token_transfers, [:token, :from_address, :to_address]}])
    |> Repo.all()
  end

  def pending_transactions_query(query) do
    from(transaction in query,
      where: is_nil(transaction.block_hash) and (is_nil(transaction.error) or transaction.error != "dropped/replaced")
    )
  end

  def pending_transactions_list do
    query =
      from(transaction in Transaction,
        where: is_nil(transaction.block_hash) and (is_nil(transaction.error) or transaction.error != "dropped/replaced")
      )

    query
    |> Repo.all(timeout: :infinity)
  end

  @doc """
  The `string` must start with `0x`, then is converted to an integer and then to `t:Explorer.Chain.Hash.Address.t/0`.

      iex> Explorer.Chain.string_to_address_hash("0x5aAeb6053F3E94C9b9A09f33669435E7Ef1BeAed")
      {
        :ok,
        %Explorer.Chain.Hash{
          byte_count: 20,
          bytes: <<90, 174, 182, 5, 63, 62, 148, 201, 185, 160, 159, 51, 102, 148, 53,
            231, 239, 27, 234, 237>>
        }
      }

      iex> Explorer.Chain.string_to_address_hash("0x5aaeb6053f3e94c9b9a09f33669435e7ef1beaed")
      {
        :ok,
        %Explorer.Chain.Hash{
          byte_count: 20,
          bytes: <<90, 174, 182, 5, 63, 62, 148, 201, 185, 160, 159, 51, 102, 148, 53,
            231, 239, 27, 234, 237>>
        }
      }

      iex> Base.encode16(<<90, 174, 182, 5, 63, 62, 148, 201, 185, 160, 159, 51, 102, 148, 53, 231, 239, 27, 234, 237>>, case: :lower)
      "5aaeb6053f3e94c9b9a09f33669435e7ef1beaed"

  `String.t` format must always have 40 hexadecimal digits after the `0x` base prefix.

      iex> Explorer.Chain.string_to_address_hash("0x0")
      :error

  """
  @spec string_to_address_hash(String.t()) :: {:ok, Hash.Address.t()} | :error
  def string_to_address_hash(string) when is_binary(string) do
    Hash.Address.cast(string)
  end

  def string_to_address_hash(_), do: :error

  @doc """
  The `string` must start with `0x`, then is converted to an integer and then to `t:Explorer.Chain.Hash.t/0`.

      iex> Explorer.Chain.string_to_block_hash(
      ...>   "0x9fc76417374aa880d4449a1f7f31ec597f00b1f6f3dd2d66f4c9c6c445836d8b"
      ...> )
      {
        :ok,
        %Explorer.Chain.Hash{
          byte_count: 32,
          bytes: <<0x9fc76417374aa880d4449a1f7f31ec597f00b1f6f3dd2d66f4c9c6c445836d8b :: big-integer-size(32)-unit(8)>>
        }
      }

  `String.t` format must always have 64 hexadecimal digits after the `0x` base prefix.

      iex> Explorer.Chain.string_to_block_hash("0x0")
      :error

  """
  @spec string_to_block_hash(String.t()) :: {:ok, Hash.t()} | :error
  def string_to_block_hash(string) when is_binary(string) do
    Hash.Full.cast(string)
  end

  def string_to_block_hash(_), do: :error

  @doc """
  The `string` must start with `0x`, then is converted to an integer and then to `t:Explorer.Chain.Hash.t/0`.

      iex> Explorer.Chain.string_to_transaction_hash(
      ...>  "0x9fc76417374aa880d4449a1f7f31ec597f00b1f6f3dd2d66f4c9c6c445836d8b"
      ...> )
      {
        :ok,
        %Explorer.Chain.Hash{
          byte_count: 32,
          bytes: <<0x9fc76417374aa880d4449a1f7f31ec597f00b1f6f3dd2d66f4c9c6c445836d8b :: big-integer-size(32)-unit(8)>>
        }
      }

  `String.t` format must always have 64 hexadecimal digits after the `0x` base prefix.

      iex> Explorer.Chain.string_to_transaction_hash("0x0")
      :error

  """
  @spec string_to_transaction_hash(String.t()) :: {:ok, Hash.t()} | :error
  def string_to_transaction_hash(string) when is_binary(string) do
    Hash.Full.cast(string)
  end

  def string_to_transaction_hash(_), do: :error

  @doc """
  `t:Explorer.Chain.InternalTransaction/0`s in `t:Explorer.Chain.Transaction.t/0` with `hash`.

  ## Options

    * `:necessity_by_association` - use to load `t:association/0` as `:required` or `:optional`.  If an association is
      `:required`, and the `t:Explorer.Chain.InternalTransaction.t/0` has no associated record for that association,
      then the `t:Explorer.Chain.InternalTransaction.t/0` will not be included in the list.
    * `:paging_options` - a `t:Explorer.PagingOptions.t/0` used to specify the `:page_size` and
      `:key` (a tuple of the lowest/oldest `{index}`). Results will be the internal transactions older than
      the `index` that is passed.

  """

  @spec all_transaction_to_internal_transactions(Hash.Full.t(), [paging_options | necessity_by_association_option]) :: [
          InternalTransaction.t()
        ]
  def all_transaction_to_internal_transactions(hash, options \\ []) when is_list(options) do
    necessity_by_association = Keyword.get(options, :necessity_by_association, %{})
    paging_options = Keyword.get(options, :paging_options, @default_paging_options)

    InternalTransaction
    |> for_parent_transaction(hash)
    |> join_associations(necessity_by_association)
    |> InternalTransaction.where_nonpending_block()
    |> page_internal_transaction(paging_options)
    |> limit(^paging_options.page_size)
    |> order_by([internal_transaction], asc: internal_transaction.index)
    |> preload(:transaction)
    |> Repo.all()
  end

  @spec transaction_to_internal_transactions(Hash.Full.t(), [paging_options | necessity_by_association_option]) :: [
          InternalTransaction.t()
        ]
  def transaction_to_internal_transactions(hash, options \\ []) when is_list(options) do
    necessity_by_association = Keyword.get(options, :necessity_by_association, %{})
    paging_options = Keyword.get(options, :paging_options, @default_paging_options)

    InternalTransaction
    |> for_parent_transaction(hash)
    |> join_associations(necessity_by_association)
    |> where_transaction_has_multiple_internal_transactions()
    |> InternalTransaction.where_is_different_from_parent_transaction()
    |> InternalTransaction.where_nonpending_block()
    |> page_internal_transaction(paging_options)
    |> limit(^paging_options.page_size)
    |> order_by([internal_transaction], asc: internal_transaction.index)
    |> preload(:transaction)
    |> Repo.all()
  end

  @doc """
  Finds all `t:Explorer.Chain.Log.t/0`s for `t:Explorer.Chain.Transaction.t/0`.

  ## Options

    * `:necessity_by_association` - use to load `t:association/0` as `:required` or `:optional`.  If an association is
      `:required`, and the `t:Explorer.Chain.Log.t/0` has no associated record for that association, then the
      `t:Explorer.Chain.Log.t/0` will not be included in the page `entries`.
    * `:paging_options` - a `t:Explorer.PagingOptions.t/0` used to specify the `:page_size` and
      `:key` (a tuple of the lowest/oldest `{index}`). Results will be the transactions older than
      the `index` that are passed.

  """
  @spec transaction_to_logs(Hash.Full.t(), boolean(), [paging_options | necessity_by_association_option]) :: [Log.t()]
  def transaction_to_logs(transaction_hash, from_api, options \\ []) when is_list(options) do
    necessity_by_association = Keyword.get(options, :necessity_by_association, %{})
    paging_options = Keyword.get(options, :paging_options, @default_paging_options)

    log_with_transactions =
      from(log in Log,
        inner_join: transaction in Transaction,
        on:
          transaction.block_hash == log.block_hash and transaction.block_number == log.block_number and
            transaction.hash == log.transaction_hash
      )

    query =
      log_with_transactions
      |> where([_, transaction], transaction.hash == ^transaction_hash)
      |> page_logs(paging_options)
      |> limit(^paging_options.page_size)
      |> order_by([log], asc: log.index)
      |> join_associations(necessity_by_association)

    if from_api do
      query
      |> Repo.replica().all()
    else
      query
      |> Repo.all()
    end
  end

  @doc """
  Finds all `t:Explorer.Chain.TokenTransfer.t/0`s for `t:Explorer.Chain.Transaction.t/0`.

  ## Options

    * `:necessity_by_association` - use to load `t:association/0` as `:required` or `:optional`.  If an association is
      `:required`, and the `t:Explorer.Chain.TokenTransfer.t/0` has no associated record for that association, then the
      `t:Explorer.Chain.TokenTransfer.t/0` will not be included in the page `entries`.
    * `:paging_options` - a `t:Explorer.PagingOptions.t/0` used to specify the `:page_size` and
      `:key` (in the form of `%{"inserted_at" => inserted_at}`). Results will be the transactions older than
      the `index` that are passed.

  """
  @spec transaction_to_token_transfers(Hash.Full.t(), [paging_options | necessity_by_association_option]) :: [
          TokenTransfer.t()
        ]
  def transaction_to_token_transfers(transaction_hash, options \\ []) when is_list(options) do
    necessity_by_association = Keyword.get(options, :necessity_by_association, %{})
    paging_options = options |> Keyword.get(:paging_options, @default_paging_options) |> Map.put(:asc_order, true)

    TokenTransfer
    |> join(:inner, [token_transfer], transaction in assoc(token_transfer, :transaction))
    |> where(
      [token_transfer, transaction],
      transaction.hash == ^transaction_hash and token_transfer.block_hash == transaction.block_hash and
        token_transfer.block_number == transaction.block_number
    )
    |> TokenTransfer.page_token_transfer(paging_options)
    |> limit(^paging_options.page_size)
    |> order_by([token_transfer], asc: token_transfer.log_index)
    |> join_associations(necessity_by_association)
    |> Repo.all()
  end

  @doc """
  Converts `transaction` to the status of the `t:Explorer.Chain.Transaction.t/0` whether pending or collated.

  ## Returns

    * `:pending` - the transaction has not be confirmed in a block yet.
    * `:awaiting_internal_transactions` - the transaction happened in a pre-Byzantium block or on a chain like Ethereum
      Classic (ETC) that never adopted [EIP-658](https://github.com/Arachnid/EIPs/blob/master/EIPS/eip-658.md), which
      add transaction status to transaction receipts, so the status can only be derived whether the first internal
      transaction has an error.
    * `:success` - the transaction has been confirmed in a block
    * `{:error, :awaiting_internal_transactions}` - the transactions happened post-Byzantium, but the error message
       requires the internal transactions.
    * `{:error, reason}` - the transaction failed due to `reason` in its first internal transaction.

  """
  @spec transaction_to_status(Transaction.t()) ::
          :pending
          | :awaiting_internal_transactions
          | :success
          | {:error, :awaiting_internal_transactions}
          | {:error, reason :: String.t()}
  def transaction_to_status(%Transaction{error: "dropped/replaced"}), do: {:error, "dropped/replaced"}
  def transaction_to_status(%Transaction{block_hash: nil, status: nil}), do: :pending
  def transaction_to_status(%Transaction{status: nil}), do: :awaiting_internal_transactions
  def transaction_to_status(%Transaction{status: :ok}), do: :success

  def transaction_to_status(%Transaction{status: :error, error: nil}),
    do: {:error, :awaiting_internal_transactions}

  def transaction_to_status(%Transaction{status: :error, error: error}) when is_binary(error), do: {:error, error}

  def transaction_to_revert_reason(transaction) do
    %Transaction{revert_reason: revert_reason} = transaction

    if revert_reason == nil do
      fetch_tx_revert_reason(transaction)
    else
      revert_reason
    end
  end

  def fetch_tx_revert_reason(
        %Transaction{
          block_number: block_number,
          to_address_hash: to_address_hash,
          from_address_hash: from_address_hash,
          input: data,
          gas: gas,
          gas_price: gas_price,
          value: value
        } = transaction
      ) do
    json_rpc_named_arguments = Application.get_env(:explorer, :json_rpc_named_arguments)

    gas_hex =
      if gas do
        gas_hex_without_prefix =
          gas
          |> Decimal.to_integer()
          |> Integer.to_string(16)
          |> String.downcase()

        "0x" <> gas_hex_without_prefix
      else
        "0x0"
      end

    req =
      EthereumJSONRPCTransaction.eth_call_request(
        0,
        block_number,
        data,
        to_address_hash,
        from_address_hash,
        gas_hex,
        Wei.hex_format(gas_price),
        Wei.hex_format(value)
      )

    revert_reason =
      case EthereumJSONRPC.json_rpc(req, json_rpc_named_arguments) do
        {:error, %{data: data}} ->
          data

        {:error, %{message: message}} ->
          message

        _ ->
          ""
      end

    formatted_revert_reason =
      revert_reason |> format_revert_reason_message() |> (&if(String.valid?(&1), do: &1, else: revert_reason)).()

    if byte_size(formatted_revert_reason) > 0 do
      transaction
      |> Changeset.change(%{revert_reason: formatted_revert_reason})
      |> Repo.update()
    end

    formatted_revert_reason
  end

  def format_revert_reason_message(revert_reason) do
    case revert_reason do
      @revert_msg_prefix_1 <> rest ->
        rest

      @revert_msg_prefix_2 <> rest ->
        rest

      @revert_msg_prefix_3 <> rest ->
        extract_revert_reason_message_wrapper(rest)

      @revert_msg_prefix_4 <> rest ->
        extract_revert_reason_message_wrapper(rest)

      @revert_msg_prefix_5 <> rest ->
        extract_revert_reason_message_wrapper(rest)

      revert_reason_full ->
        revert_reason_full
    end
  end

  defp extract_revert_reason_message_wrapper(revert_reason_message) do
    case revert_reason_message do
      "0x" <> hex ->
        extract_revert_reason_message(hex)

      _ ->
        revert_reason_message
    end
  end

  defp extract_revert_reason_message(hex) do
    case hex do
      @revert_error_method_id <> msg_with_offset ->
        [msg] =
          msg_with_offset
          |> Base.decode16!(case: :mixed)
          |> TypeDecoder.decode_raw([:string])

        msg

      _ ->
        hex
    end
  end

  @doc """
  The `t:Explorer.Chain.Transaction.t/0` or `t:Explorer.Chain.InternalTransaction.t/0` `value` of the `transaction` in
  `unit`.
  """
  @spec value(InternalTransaction.t(), :wei) :: Wei.wei()
  @spec value(InternalTransaction.t(), :gwei) :: Wei.gwei()
  @spec value(InternalTransaction.t(), :ether) :: Wei.ether()
  @spec value(Transaction.t(), :wei) :: Wei.wei()
  @spec value(Transaction.t(), :gwei) :: Wei.gwei()
  @spec value(Transaction.t(), :ether) :: Wei.ether()
  def value(%type{value: value}, unit) when type in [InternalTransaction, Transaction] do
    Wei.to(value, unit)
  end

  def smart_contract_bytecode(address_hash) do
    query =
      from(
        address in Address,
        where: address.hash == ^address_hash,
        select: address.contract_code
      )

    query
    |> Repo.one()
    |> Data.to_string()
  end

  def smart_contract_creation_tx_bytecode(address_hash) do
    creation_tx_query =
      from(
        tx in Transaction,
        left_join: a in Address,
        on: tx.created_contract_address_hash == a.hash,
        where: tx.created_contract_address_hash == ^address_hash,
        where: tx.status == ^1,
        select: %{init: tx.input, created_contract_code: a.contract_code}
      )

    tx_input =
      creation_tx_query
      |> Repo.one()

    if tx_input do
      with %{init: input, created_contract_code: created_contract_code} <- tx_input do
        %{init: Data.to_string(input), created_contract_code: Data.to_string(created_contract_code)}
      end
    else
      creation_int_tx_query =
        from(
          itx in InternalTransaction,
          join: t in assoc(itx, :transaction),
          where: itx.created_contract_address_hash == ^address_hash,
          where: t.status == ^1,
          select: %{init: itx.init, created_contract_code: itx.created_contract_code}
        )

      res = creation_int_tx_query |> Repo.one()

      case res do
        %{init: init, created_contract_code: created_contract_code} ->
          init_str = Data.to_string(init)
          created_contract_code_str = Data.to_string(created_contract_code)
          %{init: init_str, created_contract_code: created_contract_code_str}

        _ ->
          nil
      end
    end
  end

  @doc """
  Checks if an address is a contract
  """
  @spec contract_address?(String.t(), non_neg_integer(), Keyword.t()) :: boolean() | :json_rpc_error
  def contract_address?(address_hash, block_number, json_rpc_named_arguments \\ []) do
    {:ok, binary_hash} = Explorer.Chain.Hash.Address.cast(address_hash)

    query =
      from(
        address in Address,
        where: address.hash == ^binary_hash
      )

    address = Repo.one(query)

    cond do
      is_nil(address) ->
        block_quantity = integer_to_quantity(block_number)

        case EthereumJSONRPC.fetch_codes(
               [%{block_quantity: block_quantity, address: address_hash}],
               json_rpc_named_arguments
             ) do
          {:ok, %EthereumJSONRPC.FetchedCodes{params_list: fetched_codes}} ->
            result = List.first(fetched_codes)

            result && !(is_nil(result[:code]) || result[:code] == "" || result[:code] == "0x")

          _ ->
            :json_rpc_error
        end

      is_nil(address.contract_code) ->
        false

      true ->
        true
    end
  end

  @doc """
  Fetches contract creation input data.
  """
  @spec contract_creation_input_data(String.t()) :: nil | String.t()
  def contract_creation_input_data(address_hash) do
    query =
      from(
        address in Address,
        where: address.hash == ^address_hash,
        preload: [:contracts_creation_internal_transaction, :contracts_creation_transaction]
      )

    contract_address = Repo.one(query)

    contract_creation_input_data_from_address(contract_address)
  end

  # credo:disable-for-next-line /Complexity/
  defp contract_creation_input_data_from_address(address) do
    internal_transaction = address && address.contracts_creation_internal_transaction
    transaction = address && address.contracts_creation_transaction

    cond do
      is_nil(address) ->
        ""

      internal_transaction && internal_transaction.input ->
        Data.to_string(internal_transaction.input)

      internal_transaction && internal_transaction.init ->
        Data.to_string(internal_transaction.init)

      transaction && transaction.input ->
        Data.to_string(transaction.input)

      is_nil(transaction) && is_nil(internal_transaction) &&
          not is_nil(address.contract_code) ->
        %Explorer.Chain.Data{bytes: bytes} = address.contract_code
        Base.encode16(bytes, case: :lower)

      true ->
        ""
    end
  end

  @doc """
  Inserts a `t:SmartContract.t/0`.

  As part of inserting a new smart contract, an additional record is inserted for
  naming the address for reference.
  """
  @spec create_smart_contract(map()) :: {:ok, SmartContract.t()} | {:error, Ecto.Changeset.t()}
  def create_smart_contract(attrs \\ %{}, external_libraries \\ [], secondary_sources \\ []) do
    new_contract = %SmartContract{}

    attrs =
      attrs
      |> Helper.add_contract_code_md5()

    smart_contract_changeset =
      new_contract
      |> SmartContract.changeset(attrs)
      |> Changeset.put_change(:external_libraries, external_libraries)

    new_contract_additional_source = %SmartContractAdditionalSource{}

    smart_contract_additional_sources_changesets =
      if secondary_sources do
        secondary_sources
        |> Enum.map(fn changeset ->
          new_contract_additional_source
          |> SmartContractAdditionalSource.changeset(changeset)
        end)
      else
        []
      end

    address_hash = Changeset.get_field(smart_contract_changeset, :address_hash)

    # Enforce ShareLocks tables order (see docs: sharelocks.md)
    insert_contract_query =
      Multi.new()
      |> Multi.run(:set_address_verified, fn repo, _ -> set_address_verified(repo, address_hash) end)
      |> Multi.run(:clear_primary_address_names, fn repo, _ -> clear_primary_address_names(repo, address_hash) end)
      |> Multi.insert(:smart_contract, smart_contract_changeset)

    insert_contract_query_with_additional_sources =
      smart_contract_additional_sources_changesets
      |> Enum.with_index()
      |> Enum.reduce(insert_contract_query, fn {changeset, index}, multi ->
        Multi.insert(multi, "smart_contract_additional_source_#{Integer.to_string(index)}", changeset)
      end)

    insert_result =
      insert_contract_query_with_additional_sources
      |> Repo.transaction()

    create_address_name(Repo, Changeset.get_field(smart_contract_changeset, :name), address_hash)

    case insert_result do
      {:ok, %{smart_contract: smart_contract}} ->
        {:ok, smart_contract}

      {:error, :smart_contract, changeset, _} ->
        {:error, changeset}

      {:error, :set_address_verified, message, _} ->
        {:error, message}
    end
  end

  @doc """
  Updates a `t:SmartContract.t/0`.

  Has the similar logic as create_smart_contract/1.
  Used in cases when you need to update row in DB contains SmartContract, e.g. in case of changing
  status `partially verified` to `fully verified` (re-verify).
  """
  @spec update_smart_contract(map()) :: {:ok, SmartContract.t()} | {:error, Ecto.Changeset.t()}
  def update_smart_contract(attrs \\ %{}, external_libraries \\ [], secondary_sources \\ []) do
    address_hash = Map.get(attrs, :address_hash)

    query =
      from(
        smart_contract in SmartContract,
        where: smart_contract.address_hash == ^address_hash
      )

    query_sources =
      from(
        source in SmartContractAdditionalSource,
        where: source.address_hash == ^address_hash
      )

    _delete_sources = Repo.delete_all(query_sources)

    smart_contract = Repo.one(query)

    smart_contract_changeset =
      smart_contract
      |> SmartContract.changeset(attrs)
      |> Changeset.put_change(:external_libraries, external_libraries)

    new_contract_additional_source = %SmartContractAdditionalSource{}

    smart_contract_additional_sources_changesets =
      if secondary_sources do
        secondary_sources
        |> Enum.map(fn changeset ->
          new_contract_additional_source
          |> SmartContractAdditionalSource.changeset(changeset)
        end)
      else
        []
      end

    # Enforce ShareLocks tables order (see docs: sharelocks.md)
    insert_contract_query =
      Multi.new()
      |> Multi.update(:smart_contract, smart_contract_changeset)

    insert_contract_query_with_additional_sources =
      smart_contract_additional_sources_changesets
      |> Enum.with_index()
      |> Enum.reduce(insert_contract_query, fn {changeset, index}, multi ->
        Multi.insert(multi, "smart_contract_additional_source_#{Integer.to_string(index)}", changeset)
      end)

    insert_result =
      insert_contract_query_with_additional_sources
      |> Repo.transaction()

    case insert_result do
      {:ok, %{smart_contract: smart_contract}} ->
        {:ok, smart_contract}

      {:error, :smart_contract, changeset, _} ->
        {:error, changeset}

      {:error, :set_address_verified, message, _} ->
        {:error, message}
    end
  end

  defp set_address_verified(repo, address_hash) do
    query =
      from(
        address in Address,
        where: address.hash == ^address_hash
      )

    case repo.update_all(query, set: [verified: true]) do
      {1, _} -> {:ok, []}
      _ -> {:error, "There was an error annotating that the address has been verified."}
    end
  end

  defp set_address_decompiled(repo, address_hash) do
    query =
      from(
        address in Address,
        where: address.hash == ^address_hash
      )

    case repo.update_all(query, set: [decompiled: true]) do
      {1, _} -> {:ok, []}
      _ -> {:error, "There was an error annotating that the address has been decompiled."}
    end
  end

  defp clear_primary_address_names(repo, address_hash) do
    query =
      from(
        address_name in Address.Name,
        where: address_name.address_hash == ^address_hash,
        # Enforce Name ShareLocks order (see docs: sharelocks.md)
        order_by: [asc: :address_hash, asc: :name],
        lock: "FOR UPDATE"
      )

    repo.update_all(
      from(n in Address.Name, join: s in subquery(query), on: n.address_hash == s.address_hash and n.name == s.name),
      set: [primary: false]
    )

    {:ok, []}
  end

  defp create_address_name(repo, name, address_hash) do
    params = %{
      address_hash: address_hash,
      name: name,
      primary: true
    }

    %Address.Name{}
    |> Address.Name.changeset(params)
    |> repo.insert(on_conflict: :nothing, conflict_target: [:address_hash, :name])
  end

  @doc """
  Finds metadata for verification of a contract from verified twins: contracts with the same bytecode
  which were verified previously, returns a single t:SmartContract.t/0
  """
  def get_address_verified_twin_contract(hash) when is_binary(hash) do
    case string_to_address_hash(hash) do
      {:ok, address_hash} -> get_address_verified_twin_contract(address_hash)
      _ -> %{:verified_contract => nil, :additional_sources => nil}
    end
  end

  def get_address_verified_twin_contract(%Explorer.Chain.Hash{} = address_hash) do
    with target_address <- Repo.get(Address, address_hash),
         false <- is_nil(target_address),
         %{contract_code: %Chain.Data{bytes: contract_code_bytes}} <- target_address do
      target_address_hash = target_address.hash

      contract_code_md5 = Helper.contract_code_md5(contract_code_bytes)

      verified_contract_twin_query =
        from(
          smart_contract in SmartContract,
          where: smart_contract.contract_code_md5 == ^contract_code_md5,
          where: smart_contract.address_hash != ^target_address_hash,
          select: smart_contract,
          limit: 1
        )

      verified_contract_twin =
        verified_contract_twin_query
        |> Repo.one(timeout: 10_000)

      verified_contract_twin_additional_sources = get_contract_additional_sources(verified_contract_twin)

      %{
        :verified_contract => verified_contract_twin,
        :additional_sources => verified_contract_twin_additional_sources
      }
    else
      _ ->
        %{:verified_contract => nil, :additional_sources => nil}
    end
  end

  def get_minimal_proxy_template(address_hash) do
    minimal_proxy_template =
      case Repo.get(Address, address_hash) do
        nil ->
          nil

        target_address ->
          contract_code = target_address.contract_code

          case contract_code do
            %Chain.Data{bytes: contract_code_bytes} ->
              contract_bytecode = Base.encode16(contract_code_bytes, case: :lower)

              get_minimal_proxy_from_template_code(contract_bytecode)

            _ ->
              nil
          end
      end

    minimal_proxy_template
  end

  defp get_minimal_proxy_from_template_code(contract_bytecode) do
    case contract_bytecode do
      "363d3d373d3d3d363d73" <> <<template_address::binary-size(40)>> <> _ ->
        template_address = "0x" <> template_address

        query =
          from(
            smart_contract in SmartContract,
            where: smart_contract.address_hash == ^template_address,
            select: smart_contract
          )

        template =
          query
          |> Repo.one(timeout: 10_000)

        template

      _ ->
        nil
    end
  end

  defp get_contract_additional_sources(verified_contract_twin) do
    if verified_contract_twin do
      verified_contract_twin_additional_sources_query =
        from(
          s in SmartContractAdditionalSource,
          where: s.address_hash == ^verified_contract_twin.address_hash
        )

      verified_contract_twin_additional_sources_query
      |> Repo.all()
    else
      []
    end
  end

  @spec address_hash_to_smart_contract(Hash.Address.t()) :: SmartContract.t() | nil
  def address_hash_to_smart_contract(address_hash) do
    query =
      from(
        smart_contract in SmartContract,
        where: smart_contract.address_hash == ^address_hash
      )

    current_smart_contract = Repo.one(query)

    if current_smart_contract do
      current_smart_contract
    else
      address_verified_twin_contract =
        Chain.get_minimal_proxy_template(address_hash) ||
          Chain.get_address_verified_twin_contract(address_hash).verified_contract

      if address_verified_twin_contract do
        Map.put(address_verified_twin_contract, :address_hash, address_hash)
      else
        current_smart_contract
      end
    end
  end

  def smart_contract_fully_verified?(address_hash_str) when is_binary(address_hash_str) do
    case string_to_address_hash(address_hash_str) do
      {:ok, address_hash} ->
        check_fully_verified(address_hash)

      _ ->
        false
    end
  end

  def smart_contract_fully_verified?(address_hash) do
    check_fully_verified(address_hash)
  end

  defp check_fully_verified(address_hash) do
    query =
      from(
        smart_contract in SmartContract,
        where: smart_contract.address_hash == ^address_hash
      )

    result = Repo.one(query)

    if result, do: !result.partially_verified, else: false
  end

  def smart_contract_verified?(address_hash_str) when is_binary(address_hash_str) do
    case string_to_address_hash(address_hash_str) do
      {:ok, address_hash} ->
        check_verified(address_hash)

      _ ->
        false
    end
  end

  def smart_contract_verified?(address_hash) do
    check_verified(address_hash)
  end

  defp check_verified(address_hash) do
    query =
      from(
        smart_contract in SmartContract,
        where: smart_contract.address_hash == ^address_hash
      )

    if Repo.one(query), do: true, else: false
  end

  defp fetch_transactions(paging_options \\ nil, from_block \\ nil, to_block \\ nil) do
    Transaction
    |> order_by([transaction], desc: transaction.block_number, desc: transaction.index)
    |> where_block_number_in_period(from_block, to_block)
    |> handle_paging_options(paging_options)
  end

  defp fetch_transactions_in_ascending_order_by_index(paging_options) do
    Transaction
    |> order_by([transaction], desc: transaction.block_number, asc: transaction.index)
    |> handle_paging_options(paging_options)
  end

  defp for_parent_transaction(query, %Hash{byte_count: unquote(Hash.Full.byte_count())} = hash) do
    from(
      child in query,
      inner_join: transaction in assoc(child, :transaction),
      where: transaction.hash == ^hash
    )
  end

  defp handle_paging_options(query, nil), do: query

  defp handle_paging_options(query, paging_options) do
    query
    |> page_transaction(paging_options)
    |> limit(^paging_options.page_size)
  end

  defp handle_token_transfer_paging_options(query, nil), do: query

  defp handle_token_transfer_paging_options(query, paging_options) do
    query
    |> TokenTransfer.page_token_transfer(paging_options)
    |> limit(^paging_options.page_size)
  end

  defp handle_random_access_paging_options(query, empty_options) when empty_options in [nil, [], %{}],
    do: limit(query, ^@default_page_size)

  defp handle_random_access_paging_options(query, paging_options) do
    query
    |> handle_page(paging_options)
  end

  defp handle_page(query, paging_options) do
    page_number = paging_options |> Map.get(:page_number, 1) |> proccess_page_number()
    page_size = Map.get(paging_options, :page_size, @default_page_size)

    cond do
      page_in_bounds?(page_number, page_size) && page_number == 1 ->
        query
        |> limit(^page_size)

      page_in_bounds?(page_number, page_size) ->
        query
        |> limit(^page_size)
        |> offset(^((page_number - 1) * page_size))

      true ->
        query
        |> limit(^@default_page_size)
    end
  end

  defp proccess_page_number(number) when number < 1, do: 1

  defp proccess_page_number(number), do: number

  defp page_in_bounds?(page_number, page_size),
    do: page_size <= @limit_showing_transactions && @limit_showing_transactions - page_number * page_size >= 0

  def limit_showing_transactions, do: @limit_showing_transactions

  defp join_association(query, [{association, nested_preload}], necessity)
       when is_atom(association) and is_atom(nested_preload) do
    case necessity do
      :optional ->
        preload(query, [{^association, ^nested_preload}])

      :required ->
        from(q in query,
          inner_join: a in assoc(q, ^association),
          left_join: b in assoc(a, ^nested_preload),
          preload: [{^association, {a, [{^nested_preload, b}]}}]
        )
    end
  end

  defp join_association(query, association, necessity) when is_atom(association) do
    case necessity do
      :optional ->
        preload(query, ^association)

      :required ->
        from(q in query, inner_join: a in assoc(q, ^association), preload: [{^association, a}])
    end
  end

  defp join_associations(query, necessity_by_association) when is_map(necessity_by_association) do
    Enum.reduce(necessity_by_association, query, fn {association, join}, acc_query ->
      join_association(acc_query, association, join)
    end)
  end

  defp page_addresses(query, %PagingOptions{key: nil}), do: query

  defp page_addresses(query, %PagingOptions{key: {coin_balance, hash}}) do
    from(address in query,
      where:
        (address.fetched_coin_balance == ^coin_balance and address.hash > ^hash) or
          address.fetched_coin_balance < ^coin_balance
    )
  end

  defp page_tokens(query, %PagingOptions{key: nil}), do: query

  defp page_tokens(query, %PagingOptions{key: {holder_count, token_name}}) do
    from(token in query,
      where:
        (token.holder_count == ^holder_count and token.name > ^token_name) or
          token.holder_count < ^holder_count
    )
  end

  defp page_gas_usage(query, %PagingOptions{key: nil}), do: query

  defp page_gas_usage(query, %PagingOptions{key: {total_gas, _}}) do
    from(tx in query,
      where: tx.total_gas < ^total_gas
    )
  end

  defp page_blocks(query, %PagingOptions{key: nil}), do: query

  defp page_blocks(query, %PagingOptions{key: {block_number}}) do
    where(query, [block], block.number < ^block_number)
  end

  defp page_coin_balances(query, %PagingOptions{key: nil}), do: query

  defp page_coin_balances(query, %PagingOptions{key: {block_number}}) do
    where(query, [coin_balance], coin_balance.block_number < ^block_number)
  end

  defp page_internal_transaction(_, _, _ \\ %{index_int_tx_desc_order: false})

  defp page_internal_transaction(query, %PagingOptions{key: nil}, _), do: query

  defp page_internal_transaction(query, %PagingOptions{key: {block_number, transaction_index, index}}, %{
         index_int_tx_desc_order: desc
       }) do
    hardcoded_where_for_page_int_tx(query, block_number, transaction_index, index, desc)
  end

  defp page_internal_transaction(query, %PagingOptions{key: {index}}, %{index_int_tx_desc_order: desc}) do
    if desc do
      where(query, [internal_transaction], internal_transaction.index < ^index)
    else
      where(query, [internal_transaction], internal_transaction.index > ^index)
    end
  end

  defp hardcoded_where_for_page_int_tx(query, block_number, transaction_index, index, false),
    do:
      where(
        query,
        [internal_transaction],
        internal_transaction.block_number < ^block_number or
          (internal_transaction.block_number == ^block_number and
             internal_transaction.transaction_index < ^transaction_index) or
          (internal_transaction.block_number == ^block_number and
             internal_transaction.transaction_index == ^transaction_index and internal_transaction.index > ^index)
      )

  defp hardcoded_where_for_page_int_tx(query, block_number, transaction_index, index, true),
    do:
      where(
        query,
        [internal_transaction],
        internal_transaction.block_number < ^block_number or
          (internal_transaction.block_number == ^block_number and
             internal_transaction.transaction_index < ^transaction_index) or
          (internal_transaction.block_number == ^block_number and
             internal_transaction.transaction_index == ^transaction_index and internal_transaction.index < ^index)
      )

  defp page_logs(query, %PagingOptions{key: nil}), do: query

  defp page_logs(query, %PagingOptions{key: {index}}) do
    where(query, [log], log.index > ^index)
  end

  defp page_pending_transaction(query, %PagingOptions{key: nil}), do: query

  defp page_pending_transaction(query, %PagingOptions{key: {inserted_at, hash}}) do
    where(
      query,
      [transaction],
      transaction.inserted_at < ^inserted_at or (transaction.inserted_at == ^inserted_at and transaction.hash < ^hash)
    )
  end

  defp page_transaction(query, %PagingOptions{key: nil}), do: query

  defp page_transaction(query, %PagingOptions{is_pending_tx: true} = options),
    do: page_pending_transaction(query, options)

  defp page_transaction(query, %PagingOptions{key: {block_number, index}, is_index_in_asc_order: true}) do
    where(
      query,
      [transaction],
      transaction.block_number < ^block_number or
        (transaction.block_number == ^block_number and transaction.index > ^index)
    )
  end

  defp page_transaction(query, %PagingOptions{key: {block_number, index}}) do
    where(
      query,
      [transaction],
      transaction.block_number < ^block_number or
        (transaction.block_number == ^block_number and transaction.index < ^index)
    )
  end

  defp page_transaction(query, %PagingOptions{key: {index}}) do
    where(query, [transaction], transaction.index < ^index)
  end

  defp page_search_results(query, %PagingOptions{key: nil}), do: query

  # credo:disable-for-next-line
  defp page_search_results(query, %PagingOptions{
         key: {_address_hash, _tx_hash, _block_hash, holder_count, name, inserted_at, item_type}
       }) do
    where(
      query,
      [item],
      (item.holder_count < ^holder_count and item.type == ^item_type) or
        (item.holder_count == ^holder_count and item.name > ^name and item.type == ^item_type) or
        (item.holder_count == ^holder_count and item.name == ^name and item.inserted_at < ^inserted_at and
           item.type == ^item_type) or
        item.type != ^item_type
    )
  end

  def page_token_balances(query, %PagingOptions{key: nil}), do: query

  def page_token_balances(query, %PagingOptions{key: {value, address_hash}}) do
    where(
      query,
      [tb],
      tb.value < ^value or (tb.value == ^value and tb.address_hash < ^address_hash)
    )
  end

  def page_current_token_balances(query, %PagingOptions{key: nil}), do: query

  def page_current_token_balances(query, paging_options: %PagingOptions{key: nil}), do: query

  def page_current_token_balances(query, paging_options: %PagingOptions{key: {name, type, value}}) do
    where(
      query,
      [ctb, t],
      ctb.value < ^value or (ctb.value == ^value and t.type < ^type) or
        (ctb.value == ^value and t.type == ^type and t.name < ^name)
    )
  end

  @doc """
  Ensures the following conditions are true:

    * excludes internal transactions of type call with no siblings in the
      transaction
    * includes internal transactions of type create, reward, or selfdestruct
      even when they are alone in the parent transaction

  """
  @spec where_transaction_has_multiple_internal_transactions(Ecto.Query.t()) :: Ecto.Query.t()
  def where_transaction_has_multiple_internal_transactions(query) do
    where(
      query,
      [internal_transaction, transaction],
      internal_transaction.type != ^:call or
        fragment(
          """
          EXISTS (SELECT sibling.*
          FROM internal_transactions AS sibling
          WHERE sibling.transaction_hash = ? AND sibling.index != ?
          )
          """,
          transaction.hash,
          internal_transaction.index
        )
    )
  end

  @doc """
  The current total number of coins minted minus verifiably burned coins.
  """
  @spec total_supply :: non_neg_integer() | nil
  def total_supply do
    supply_module().total() || 0
  end

  @doc """
  The current number coins in the market for trading.
  """
  @spec circulating_supply :: non_neg_integer() | nil
  def circulating_supply do
    supply_module().circulating()
  end

  defp supply_module do
    Application.get_env(:explorer, :supply, Explorer.Chain.Supply.ExchangeRate)
  end

  @doc """
  Calls supply_for_days from the configured supply_module
  """
  def supply_for_days, do: supply_module().supply_for_days(MarketHistoryCache.recent_days_count())

  @doc """
  Streams a lists token contract addresses that haven't been cataloged.
  """
  @spec stream_uncataloged_token_contract_address_hashes(
          initial :: accumulator,
          reducer :: (entry :: Hash.Address.t(), accumulator -> accumulator)
        ) :: {:ok, accumulator}
        when accumulator: term()
  def stream_uncataloged_token_contract_address_hashes(initial, reducer) when is_function(reducer, 2) do
    query =
      from(
        token in Token,
        where: token.cataloged == false,
        select: token.contract_address_hash
      )

    Repo.stream_reduce(query, initial, reducer)
  end

  @spec stream_unfetched_token_instances(
          initial :: accumulator,
          reducer :: (entry :: map(), accumulator -> accumulator)
        ) :: {:ok, accumulator}
        when accumulator: term()
  def stream_unfetched_token_instances(initial, reducer) when is_function(reducer, 2) do
    nft_tokens =
      from(
        token in Token,
        where: token.type == ^"ERC-721" or token.type == ^"ERC-1155",
        select: token.contract_address_hash
      )

    query =
      from(
        token_transfer in TokenTransfer,
        inner_join: token in subquery(nft_tokens),
        on: token.contract_address_hash == token_transfer.token_contract_address_hash,
        left_join: instance in Instance,
        on:
          token_transfer.token_id == instance.token_id and
            token_transfer.token_contract_address_hash == instance.token_contract_address_hash,
        where: is_nil(instance.token_id) and not is_nil(token_transfer.token_id),
        select: %{contract_address_hash: token_transfer.token_contract_address_hash, token_id: token_transfer.token_id}
      )

    distinct_query =
      from(
        q in subquery(query),
        distinct: [q.contract_address_hash, q.token_id]
      )

    Repo.stream_reduce(distinct_query, initial, reducer)
  end

  @doc """
  Streams a list of token contract addresses that have been cataloged.
  """
  @spec stream_cataloged_token_contract_address_hashes(
          initial :: accumulator,
          reducer :: (entry :: Hash.Address.t(), accumulator -> accumulator)
        ) :: {:ok, accumulator}
        when accumulator: term()
  def stream_cataloged_token_contract_address_hashes(initial, reducer, some_time_ago_updated \\ 2880)
      when is_function(reducer, 2) do
    some_time_ago_updated
    |> Token.cataloged_tokens()
    |> order_by(asc: :updated_at)
    |> Repo.stream_reduce(initial, reducer)
  end

  @doc """
  Returns a list of block numbers token transfer `t:Log.t/0`s that don't have an
  associated `t:TokenTransfer.t/0` record.
  """
  def uncataloged_token_transfer_block_numbers do
    query =
      from(l in Log,
        as: :log,
        where: l.first_topic == unquote(TokenTransfer.constant()),
        where:
          not exists(
            from(tf in TokenTransfer,
              where: tf.transaction_hash == parent_as(:log).transaction_hash,
              where: tf.log_index == parent_as(:log).index
            )
          ),
        select: l.block_number,
        distinct: l.block_number
      )

    Repo.stream_reduce(query, [], &[&1 | &2])
  end

  def decode_contract_address_hash_response(resp) do
    case resp do
      "0x000000000000000000000000" <> address ->
        "0x" <> address

      _ ->
        nil
    end
  end

  def decode_contract_integer_response(resp) do
    case resp do
      "0x" <> integer_encoded ->
        {integer_value, _} = Integer.parse(integer_encoded, 16)
        integer_value

      _ ->
        nil
    end
  end

  @doc """
  Fetches a `t:Token.t/0` by an address hash.

  ## Options

      * `:necessity_by_association` - use to load `t:association/0` as `:required` or `:optional`.  If an association is
      `:required`, and the `t:Token.t/0` has no associated record for that association,
      then the `t:Token.t/0` will not be included in the list.
  """
  @spec token_from_address_hash(Hash.Address.t(), [necessity_by_association_option]) ::
          {:ok, Token.t()} | {:error, :not_found}
  def token_from_address_hash(
        %Hash{byte_count: unquote(Hash.Address.byte_count())} = hash,
        options \\ []
      ) do
    necessity_by_association = Keyword.get(options, :necessity_by_association, %{})

    query =
      from(
        t in Token,
        where: t.contract_address_hash == ^hash,
        select: t
      )

    query
    |> join_associations(necessity_by_association)
    |> preload(:contract_address)
    |> Repo.one()
    |> case do
      nil ->
        {:error, :not_found}

      %Token{} = token ->
        {:ok, token}

      [%Token{} = token, nil] ->
        {:ok, token}
    end
  end

  @spec fetch_token_transfers_from_token_hash(Hash.t(), [paging_options]) :: []
  def fetch_token_transfers_from_token_hash(token_address_hash, options \\ []) do
    TokenTransfer.fetch_token_transfers_from_token_hash(token_address_hash, options)
  end

  @spec fetch_token_transfers_from_token_hash_and_token_id(Hash.t(), binary(), [paging_options]) :: []
  def fetch_token_transfers_from_token_hash_and_token_id(token_address_hash, token_id, options \\ []) do
    TokenTransfer.fetch_token_transfers_from_token_hash_and_token_id(token_address_hash, token_id, options)
  end

  @spec count_token_transfers_from_token_hash(Hash.t()) :: non_neg_integer()
  def count_token_transfers_from_token_hash(token_address_hash) do
    TokenTransfer.count_token_transfers_from_token_hash(token_address_hash)
  end

  @spec count_token_transfers_from_token_hash_and_token_id(Hash.t(), binary()) :: non_neg_integer()
  def count_token_transfers_from_token_hash_and_token_id(token_address_hash, token_id) do
    TokenTransfer.count_token_transfers_from_token_hash_and_token_id(token_address_hash, token_id)
  end

  @spec transaction_has_token_transfers?(Hash.t()) :: boolean()
  def transaction_has_token_transfers?(transaction_hash) do
    query = from(tt in TokenTransfer, where: tt.transaction_hash == ^transaction_hash)

    Repo.exists?(query)
  end

  @spec address_has_rewards?(Address.t()) :: boolean()
  def address_has_rewards?(address_hash) do
    query = from(r in Reward, where: r.address_hash == ^address_hash)

    Repo.exists?(query)
  end

  @spec address_tokens_with_balance(Hash.Address.t(), [any()]) :: []
  def address_tokens_with_balance(address_hash, paging_options \\ []) do
    address_hash
    |> Address.Token.list_address_tokens_with_balance(paging_options)
    |> Repo.all()
  end

  @spec find_and_update_replaced_transactions([
          %{
            required(:nonce) => non_neg_integer,
            required(:from_address_hash) => Hash.Address.t(),
            required(:hash) => Hash.t()
          }
        ]) :: {integer(), nil | [term()]}
  def find_and_update_replaced_transactions(transactions, timeout \\ :infinity) do
    query =
      transactions
      |> Enum.reduce(
        Transaction,
        fn %{hash: hash, nonce: nonce, from_address_hash: from_address_hash}, query ->
          from(t in query,
            or_where:
              t.nonce == ^nonce and t.from_address_hash == ^from_address_hash and t.hash != ^hash and
                not is_nil(t.block_number)
          )
        end
      )
      # Enforce Transaction ShareLocks order (see docs: sharelocks.md)
      |> order_by(asc: :hash)
      |> lock("FOR UPDATE")

    hashes = Enum.map(transactions, & &1.hash)

    transactions_to_update =
      from(pending in Transaction,
        join: duplicate in subquery(query),
        on: duplicate.nonce == pending.nonce,
        on: duplicate.from_address_hash == pending.from_address_hash,
        where: pending.hash in ^hashes and is_nil(pending.block_hash)
      )

    Repo.update_all(transactions_to_update, [set: [error: "dropped/replaced", status: :error]], timeout: timeout)
  end

  @spec update_replaced_transactions([
          %{
            required(:nonce) => non_neg_integer,
            required(:from_address_hash) => Hash.Address.t(),
            required(:block_hash) => Hash.Full.t()
          }
        ]) :: {integer(), nil | [term()]}
  def update_replaced_transactions(transactions, timeout \\ :infinity) do
    filters =
      transactions
      |> Enum.filter(fn transaction ->
        transaction.block_hash && transaction.nonce && transaction.from_address_hash
      end)
      |> Enum.map(fn transaction ->
        {transaction.nonce, transaction.from_address_hash}
      end)
      |> Enum.uniq()

    if Enum.empty?(filters) do
      {:ok, []}
    else
      query =
        filters
        |> Enum.reduce(Transaction, fn {nonce, from_address}, query ->
          from(t in query,
            or_where: t.nonce == ^nonce and t.from_address_hash == ^from_address and is_nil(t.block_hash)
          )
        end)
        # Enforce Transaction ShareLocks order (see docs: sharelocks.md)
        |> order_by(asc: :hash)
        |> lock("FOR UPDATE")

      Repo.update_all(
        from(t in Transaction, join: s in subquery(query), on: t.hash == s.hash),
        [set: [error: "dropped/replaced", status: :error]],
        timeout: timeout
      )
    end
  end

  @spec upsert_token_instance(map()) :: {:ok, Instance.t()} | {:error, Ecto.Changeset.t()}
  def upsert_token_instance(params) do
    changeset = Instance.changeset(%Instance{}, params)

    Repo.insert(changeset,
      on_conflict: :replace_all,
      conflict_target: [:token_id, :token_contract_address_hash]
    )
  end

  @doc """
  Update a new `t:Token.t/0` record.

  As part of updating token, an additional record is inserted for
  naming the address for reference if a name is provided for a token.
  """
  @spec update_token(Token.t(), map()) :: {:ok, Token.t()} | {:error, Ecto.Changeset.t()}
  def update_token(%Token{contract_address_hash: address_hash} = token, params \\ %{}) do
    token_changeset = Token.changeset(token, params)
    address_name_changeset = Address.Name.changeset(%Address.Name{}, Map.put(params, :address_hash, address_hash))

    stale_error_field = :contract_address_hash
    stale_error_message = "is up to date"

    token_opts = [
      on_conflict: Runner.Tokens.default_on_conflict(),
      conflict_target: :contract_address_hash,
      stale_error_field: stale_error_field,
      stale_error_message: stale_error_message
    ]

    address_name_opts = [on_conflict: :nothing, conflict_target: [:address_hash, :name]]

    # Enforce ShareLocks tables order (see docs: sharelocks.md)
    insert_result =
      Multi.new()
      |> Multi.run(
        :address_name,
        fn repo, _ ->
          {:ok, repo.insert(address_name_changeset, address_name_opts)}
        end
      )
      |> Multi.run(:token, fn repo, _ ->
        with {:error, %Changeset{errors: [{^stale_error_field, {^stale_error_message, [_]}}]}} <-
               repo.insert(token_changeset, token_opts) do
          # the original token passed into `update_token/2` as stale error means it is unchanged
          {:ok, token}
        end
      end)
      |> Repo.transaction()

    case insert_result do
      {:ok, %{token: token}} ->
        {:ok, token}

      {:error, :token, changeset, _} ->
        {:error, changeset}
    end
  end

  @spec fetch_last_token_balances(Hash.Address.t()) :: []
  def fetch_last_token_balances(address_hash) do
    address_hash
    |> CurrentTokenBalance.last_token_balances()
    |> Repo.all()
  end

  @spec fetch_last_token_balances(Hash.Address.t(), [paging_options]) :: []
  def fetch_last_token_balances(address_hash, paging_options) do
    address_hash
    |> CurrentTokenBalance.last_token_balances(paging_options)
    |> page_current_token_balances(paging_options)
    |> Repo.all()
  end

  @spec erc721_token_instance_from_token_id_and_token_address(binary(), Hash.Address.t()) ::
          {:ok, TokenTransfer.t()} | {:error, :not_found}
  def erc721_token_instance_from_token_id_and_token_address(token_id, token_contract_address) do
    query =
      from(tt in TokenTransfer,
        left_join: instance in Instance,
        on: tt.token_contract_address_hash == instance.token_contract_address_hash and tt.token_id == instance.token_id,
        where: tt.token_contract_address_hash == ^token_contract_address and tt.token_id == ^token_id,
        limit: 1,
        select: %{tt | instance: instance}
      )

    case Repo.one(query) do
      nil -> {:error, :not_found}
      token_instance -> {:ok, token_instance}
    end
  end

  defp fetch_coin_balances(address_hash, paging_options) do
    address = Repo.get_by(Address, hash: address_hash)

    if contract?(address) do
      address_hash
      |> CoinBalance.fetch_coin_balances(paging_options)
    else
      address_hash
      |> CoinBalance.fetch_coin_balances_with_txs(paging_options)
    end
  end

  @spec fetch_last_token_balance(Hash.Address.t(), Hash.Address.t()) :: Decimal.t()
  def fetch_last_token_balance(address_hash, token_contract_address_hash) do
    if address_hash !== %{} do
      address_hash
      |> CurrentTokenBalance.last_token_balance(token_contract_address_hash) || Decimal.new(0)
    else
      Decimal.new(0)
    end
  end

  # @spec fetch_last_token_balance_1155(Hash.Address.t(), Hash.Address.t()) :: Decimal.t()
  def fetch_last_token_balance_1155(address_hash, token_contract_address_hash, token_id) do
    if address_hash !== %{} do
      address_hash
      |> CurrentTokenBalance.last_token_balance_1155(token_contract_address_hash, token_id) || Decimal.new(0)
    else
      Decimal.new(0)
    end
  end

  @spec address_to_coin_balances(Hash.Address.t(), [paging_options]) :: []
  def address_to_coin_balances(address_hash, options) do
    paging_options = Keyword.get(options, :paging_options, @default_paging_options)

    balances_raw =
      address_hash
      |> fetch_coin_balances(paging_options)
      |> page_coin_balances(paging_options)
      |> Repo.all()

    if Enum.empty?(balances_raw) do
      balances_raw
    else
      balances_raw_filtered =
        balances_raw
        |> Enum.filter(fn balance -> balance.value end)

      min_block_number =
        balances_raw_filtered
        |> Enum.min_by(fn balance -> balance.block_number end, fn -> %{} end)
        |> Map.get(:block_number)

      max_block_number =
        balances_raw_filtered
        |> Enum.max_by(fn balance -> balance.block_number end, fn -> %{} end)
        |> Map.get(:block_number)

      min_block_timestamp = find_block_timestamp(min_block_number)
      max_block_timestamp = find_block_timestamp(max_block_number)

      min_block_unix_timestamp =
        min_block_timestamp
        |> Timex.to_unix()

      max_block_unix_timestamp =
        max_block_timestamp
        |> Timex.to_unix()

      blocks_delta = max_block_number - min_block_number

      balances_with_dates =
        if blocks_delta > 0 do
          balances_raw_filtered
          |> Enum.map(fn balance ->
            date =
              trunc(
                min_block_unix_timestamp +
                  (balance.block_number - min_block_number) * (max_block_unix_timestamp - min_block_unix_timestamp) /
                    blocks_delta
              )

            formatted_date = Timex.from_unix(date)
            %{balance | block_timestamp: formatted_date}
          end)
        else
          balances_raw_filtered
          |> Enum.map(fn balance ->
            date = min_block_unix_timestamp

            formatted_date = Timex.from_unix(date)
            %{balance | block_timestamp: formatted_date}
          end)
        end

      balances_with_dates
      |> Enum.sort(fn balance1, balance2 -> balance1.block_number >= balance2.block_number end)
    end
  end

  def get_coin_balance(address_hash, block_number) do
    query = CoinBalance.fetch_coin_balance(address_hash, block_number)

    Repo.one(query)
  end

  @spec address_to_balances_by_day(Hash.Address.t()) :: [balance_by_day]
  def address_to_balances_by_day(address_hash) do
    latest_block_timestamp =
      address_hash
      |> CoinBalance.last_coin_balance_timestamp()
      |> Repo.one()

    address_hash
    |> CoinBalanceDaily.balances_by_day()
    |> Repo.all()
    |> Enum.sort_by(fn %{date: d} -> {d.year, d.month, d.day} end)
    |> replace_last_value(latest_block_timestamp)
    |> normalize_balances_by_day()
  end

  # https://github.com/blockscout/blockscout/issues/2658
  defp replace_last_value(items, %{value: value, timestamp: timestamp}) do
    List.replace_at(items, -1, %{date: Date.convert!(timestamp, Calendar.ISO), value: value})
  end

  defp replace_last_value(items, _), do: items

  defp normalize_balances_by_day(balances_by_day) do
    result =
      balances_by_day
      |> Enum.filter(fn day -> day.value end)
      |> Enum.map(fn day -> Map.update!(day, :date, &to_string(&1)) end)
      |> Enum.map(fn day -> Map.update!(day, :value, &Wei.to(&1, :ether)) end)

    today = Date.to_string(NaiveDateTime.utc_now())

    if Enum.count(result) > 0 && !Enum.any?(result, fn map -> map[:date] == today end) do
      List.flatten([result | [%{date: today, value: List.last(result)[:value]}]])
    else
      result
    end
  end

  @spec fetch_token_holders_from_token_hash(Hash.Address.t(), boolean(), [paging_options]) :: [TokenBalance.t()]
  def fetch_token_holders_from_token_hash(contract_address_hash, from_api, options \\ []) do
    query =
      contract_address_hash
      |> CurrentTokenBalance.token_holders_ordered_by_value(options)

    if from_api do
      query
      |> Repo.replica().all()
    else
      query
      |> Repo.all()
    end
  end

  def fetch_token_holders_from_token_hash_and_token_id(contract_address_hash, token_id, options \\ []) do
    contract_address_hash
    |> CurrentTokenBalance.token_holders_1155_by_token_id(token_id, options)
    |> Repo.all()
  end

  def token_id_1155_is_unique?(_, nil), do: false

  def token_id_1155_is_unique?(contract_address_hash, token_id) do
    result = contract_address_hash |> CurrentTokenBalance.token_balances_by_id_limit_2(token_id) |> Repo.all()

    if length(result) == 1 do
      Decimal.compare(Enum.at(result, 0), 1) == :eq
    else
      false
    end
  end

  def get_token_ids_1155(contract_address_hash) do
    contract_address_hash
    |> CurrentTokenBalance.token_ids_query()
    |> Repo.all()
  end

  @spec count_token_holders_from_token_hash(Hash.Address.t()) :: non_neg_integer()
  def count_token_holders_from_token_hash(contract_address_hash) do
    query =
      from(ctb in CurrentTokenBalance.token_holders_query_for_count(contract_address_hash),
        select: fragment("COUNT(DISTINCT(address_hash))")
      )

    Repo.one!(query, timeout: :infinity)
  end

  @spec address_to_unique_tokens(Hash.Address.t(), [paging_options]) :: [TokenTransfer.t()]
  def address_to_unique_tokens(contract_address_hash, options \\ []) do
    paging_options = Keyword.get(options, :paging_options, @default_paging_options)

    contract_address_hash
    |> TokenTransfer.address_to_unique_tokens()
    |> TokenTransfer.page_token_transfer(paging_options)
    |> limit(^paging_options.page_size)
    |> Repo.all()
  end

  @spec data() :: Dataloader.Ecto.t()
  def data, do: DataloaderEcto.new(Repo)

  @spec transaction_token_transfer_type(Transaction.t()) ::
          :erc20 | :erc721 | :erc1155 | :token_transfer | nil
  def transaction_token_transfer_type(
        %Transaction{
          status: :ok,
          created_contract_address_hash: nil,
          input: input,
          value: value
        } = transaction
      ) do
    zero_wei = %Wei{value: Decimal.new(0)}
    result = find_token_transfer_type(transaction, input, value)

    if is_nil(result) && Enum.count(transaction.token_transfers) > 0 && value == zero_wei,
      do: :token_transfer,
      else: result
  rescue
    _ -> nil
  end

  def transaction_token_transfer_type(_), do: nil

  defp find_token_transfer_type(transaction, input, value) do
    zero_wei = %Wei{value: Decimal.new(0)}

    # https://github.com/OpenZeppelin/openzeppelin-solidity/blob/master/contracts/token/ERC721/ERC721.sol#L35
    case {to_string(input), value} do
      # transferFrom(address,address,uint256)
      {"0x23b872dd" <> params, ^zero_wei} ->
        types = [:address, :address, {:uint, 256}]
        [from_address, to_address, _value] = decode_params(params, types)

        find_erc721_token_transfer(transaction.token_transfers, {from_address, to_address})

      # safeTransferFrom(address,address,uint256)
      {"0x42842e0e" <> params, ^zero_wei} ->
        types = [:address, :address, {:uint, 256}]
        [from_address, to_address, _value] = decode_params(params, types)

        find_erc721_token_transfer(transaction.token_transfers, {from_address, to_address})

      # safeTransferFrom(address,address,uint256,bytes)
      {"0xb88d4fde" <> params, ^zero_wei} ->
        types = [:address, :address, {:uint, 256}, :bytes]
        [from_address, to_address, _value, _data] = decode_params(params, types)

        find_erc721_token_transfer(transaction.token_transfers, {from_address, to_address})

      # safeTransferFrom(address,address,uint256,uint256,bytes)
      {"0xf242432a" <> params, ^zero_wei} ->
        types = [:address, :address, {:uint, 256}, {:uint, 256}, :bytes]
        [from_address, to_address, _id, _value, _data] = decode_params(params, types)

        find_erc1155_token_transfer(transaction.token_transfers, {from_address, to_address})

      # safeBatchTransferFrom(address,address,uint256[],uint256[],bytes)
      {"0x2eb2c2d6" <> params, ^zero_wei} ->
        types = [:address, :address, [{:uint, 256}], [{:uint, 256}], :bytes]
        [from_address, to_address, _ids, _values, _data] = decode_params(params, types)

        find_erc1155_token_transfer(transaction.token_transfers, {from_address, to_address})

      {"0xf907fc5b" <> _params, ^zero_wei} ->
        :erc20

      # check for ERC-20 or for old ERC-721, ERC-1155 token versions
      {unquote(TokenTransfer.transfer_function_signature()) <> params, ^zero_wei} ->
        types = [:address, {:uint, 256}]

        [address, value] = decode_params(params, types)

        decimal_value = Decimal.new(value)

        find_erc721_or_erc20_or_erc1155_token_transfer(transaction.token_transfers, {address, decimal_value})

      _ ->
        nil
    end
  end

  defp find_erc721_token_transfer(token_transfers, {from_address, to_address}) do
    token_transfer =
      Enum.find(token_transfers, fn token_transfer ->
        token_transfer.from_address_hash.bytes == from_address && token_transfer.to_address_hash.bytes == to_address
      end)

    if token_transfer, do: :erc721
  end

  defp find_erc1155_token_transfer(token_transfers, {from_address, to_address}) do
    token_transfer =
      Enum.find(token_transfers, fn token_transfer ->
        token_transfer.from_address_hash.bytes == from_address && token_transfer.to_address_hash.bytes == to_address
      end)

    if token_transfer, do: :erc1155
  end

  defp find_erc721_or_erc20_or_erc1155_token_transfer(token_transfers, {address, decimal_value}) do
    token_transfer =
      Enum.find(token_transfers, fn token_transfer ->
        token_transfer.to_address_hash.bytes == address && token_transfer.amount == decimal_value
      end)

    if token_transfer do
      case token_transfer.token do
        %Token{type: "ERC-20"} -> :erc20
        %Token{type: "ERC-721"} -> :erc721
        %Token{type: "ERC-1155"} -> :erc1155
        _ -> nil
      end
    else
      :erc20
    end
  end

  @doc """
  Combined block reward from all the fees.
  """
  @spec block_combined_rewards(Block.t()) :: Wei.t()
  def block_combined_rewards(block) do
    {:ok, value} =
      block.rewards
      |> Enum.reduce(
        0,
        fn block_reward, acc ->
          {:ok, decimal} = Wei.dump(block_reward.reward)

          Decimal.add(decimal, acc)
        end
      )
      |> Wei.cast()

    value
  end

  defp with_decompiled_code_flag(query, _hash, false), do: query

  defp with_decompiled_code_flag(query, hash, true) do
    has_decompiled_code_query =
      from(decompiled_contract in DecompiledSmartContract,
        where: decompiled_contract.address_hash == ^hash,
        limit: 1,
        select: %{has_decompiled_code?: not is_nil(decompiled_contract.address_hash)}
      )

    from(
      address in query,
      left_join: decompiled_code in subquery(has_decompiled_code_query),
      select_merge: %{has_decompiled_code?: decompiled_code.has_decompiled_code?}
    )
  end

  defp decode_params(params, types) do
    params
    |> Base.decode16!(case: :mixed)
    |> TypeDecoder.decode_raw(types)
  end

  def get_token_type(hash) do
    query =
      from(
        token in Token,
        where: token.contract_address_hash == ^hash,
        select: token.type
      )

    Repo.one(query)
  end

  @doc """
  Checks if an `t:Explorer.Chain.Address.t/0` with the given `hash` exists.

  Returns `:ok` if found

      iex> {:ok, %Explorer.Chain.Address{hash: hash}} = Explorer.Chain.create_address(
      ...>   %{hash: "0x5aaeb6053f3e94c9b9a09f33669435e7ef1beaed"}
      ...> )
      iex> Explorer.Chain.check_address_exists(hash)
      :ok

  Returns `:not_found` if not found

      iex> {:ok, hash} = Explorer.Chain.string_to_address_hash("0x5aaeb6053f3e94c9b9a09f33669435e7ef1beaed")
      iex> Explorer.Chain.check_address_exists(hash)
      :not_found

  """
  @spec check_address_exists(Hash.Address.t()) :: :ok | :not_found
  def check_address_exists(address_hash) do
    address_hash
    |> address_exists?()
    |> boolean_to_check_result()
  end

  @doc """
  Checks if an `t:Explorer.Chain.Address.t/0` with the given `hash` exists.

  Returns `true` if found

      iex> {:ok, %Explorer.Chain.Address{hash: hash}} = Explorer.Chain.create_address(
      ...>   %{hash: "0x5aaeb6053f3e94c9b9a09f33669435e7ef1beaed"}
      ...> )
      iex> Explorer.Chain.address_exists?(hash)
      true

  Returns `false` if not found

      iex> {:ok, hash} = Explorer.Chain.string_to_address_hash("0x5aaeb6053f3e94c9b9a09f33669435e7ef1beaed")
      iex> Explorer.Chain.address_exists?(hash)
      false

  """
  @spec address_exists?(Hash.Address.t()) :: boolean()
  def address_exists?(address_hash) do
    query =
      from(
        address in Address,
        where: address.hash == ^address_hash
      )

    Repo.exists?(query)
  end

  @doc """
  Checks if it exists an `t:Explorer.Chain.Address.t/0` that has the provided
  `t:Explorer.Chain.Address.t/0` `hash` and a contract.

  Returns `:ok` if found and `:not_found` otherwise.
  """
  @spec check_contract_address_exists(Hash.Address.t()) :: :ok | :not_found
  def check_contract_address_exists(address_hash) do
    address_hash
    |> contract_address_exists?()
    |> boolean_to_check_result()
  end

  @doc """
  Checks if it exists an `t:Explorer.Chain.Address.t/0` that has the provided
  `t:Explorer.Chain.Address.t/0` `hash` and a contract.

  Returns `true` if found and `false` otherwise.
  """
  @spec contract_address_exists?(Hash.Address.t()) :: boolean()
  def contract_address_exists?(address_hash) do
    query =
      from(
        address in Address,
        where: address.hash == ^address_hash and not is_nil(address.contract_code)
      )

    Repo.exists?(query)
  end

  @doc """
  Checks if it exists a `t:Explorer.Chain.DecompiledSmartContract.t/0` for the
  `t:Explorer.Chain.Address.t/0` with the provided `hash` and with the provided version.

  Returns `:ok` if found and `:not_found` otherwise.
  """
  @spec check_decompiled_contract_exists(Hash.Address.t(), String.t()) :: :ok | :not_found
  def check_decompiled_contract_exists(address_hash, version) do
    address_hash
    |> decompiled_contract_exists?(version)
    |> boolean_to_check_result()
  end

  @doc """
  Checks if it exists a `t:Explorer.Chain.DecompiledSmartContract.t/0` for the
  `t:Explorer.Chain.Address.t/0` with the provided `hash` and with the provided version.

  Returns `true` if found and `false` otherwise.
  """
  @spec decompiled_contract_exists?(Hash.Address.t(), String.t()) :: boolean()
  def decompiled_contract_exists?(address_hash, version) do
    query =
      from(contract in DecompiledSmartContract,
        where: contract.address_hash == ^address_hash and contract.decompiler_version == ^version
      )

    Repo.exists?(query)
  end

  @doc """
  Checks if it exists a verified `t:Explorer.Chain.SmartContract.t/0` for the
  `t:Explorer.Chain.Address.t/0` with the provided `hash`.

  Returns `:ok` if found and `:not_found` otherwise.
  """
  @spec check_verified_smart_contract_exists(Hash.Address.t()) :: :ok | :not_found
  def check_verified_smart_contract_exists(address_hash) do
    address_hash
    |> verified_smart_contract_exists?()
    |> boolean_to_check_result()
  end

  @doc """
  Checks if it exists a verified `t:Explorer.Chain.SmartContract.t/0` for the
  `t:Explorer.Chain.Address.t/0` with the provided `hash`.

  Returns `true` if found and `false` otherwise.
  """
  @spec verified_smart_contract_exists?(Hash.Address.t()) :: boolean()
  def verified_smart_contract_exists?(address_hash) do
    query =
      from(
        smart_contract in SmartContract,
        where: smart_contract.address_hash == ^address_hash
      )

    Repo.exists?(query)
  end

  @doc """
  Checks if a `t:Explorer.Chain.Transaction.t/0` with the given `hash` exists.

  Returns `:ok` if found

      iex> %Transaction{hash: hash} = insert(:transaction)
      iex> Explorer.Chain.check_transaction_exists(hash)
      :ok

  Returns `:not_found` if not found

      iex> {:ok, hash} = Explorer.Chain.string_to_transaction_hash(
      ...>   "0x9fc76417374aa880d4449a1f7f31ec597f00b1f6f3dd2d66f4c9c6c445836d8b"
      ...> )
      iex> Explorer.Chain.check_transaction_exists(hash)
      :not_found
  """
  @spec check_transaction_exists(Hash.Full.t()) :: :ok | :not_found
  def check_transaction_exists(hash) do
    hash
    |> transaction_exists?()
    |> boolean_to_check_result()
  end

  @doc """
  Checks if a `t:Explorer.Chain.Transaction.t/0` with the given `hash` exists.

  Returns `true` if found

      iex> %Transaction{hash: hash} = insert(:transaction)
      iex> Explorer.Chain.transaction_exists?(hash)
      true

  Returns `false` if not found

      iex> {:ok, hash} = Explorer.Chain.string_to_transaction_hash(
      ...>   "0x9fc76417374aa880d4449a1f7f31ec597f00b1f6f3dd2d66f4c9c6c445836d8b"
      ...> )
      iex> Explorer.Chain.transaction_exists?(hash)
      false
  """
  @spec transaction_exists?(Hash.Full.t()) :: boolean()
  def transaction_exists?(hash) do
    query =
      from(
        transaction in Transaction,
        where: transaction.hash == ^hash
      )

    Repo.exists?(query)
  end

  @doc """
  Checks if a `t:Explorer.Chain.Token.t/0` with the given `hash` exists.

  Returns `:ok` if found

      iex> address = insert(:address)
      iex> insert(:token, contract_address: address)
      iex> Explorer.Chain.check_token_exists(address.hash)
      :ok

  Returns `:not_found` if not found

      iex> {:ok, hash} = Explorer.Chain.string_to_address_hash("0x5aaeb6053f3e94c9b9a09f33669435e7ef1beaed")
      iex> Explorer.Chain.check_token_exists(hash)
      :not_found
  """
  @spec check_token_exists(Hash.Address.t()) :: :ok | :not_found
  def check_token_exists(hash) do
    hash
    |> token_exists?()
    |> boolean_to_check_result()
  end

  @doc """
  Checks if a `t:Explorer.Chain.Token.t/0` with the given `hash` exists.

  Returns `true` if found

      iex> address = insert(:address)
      iex> insert(:token, contract_address: address)
      iex> Explorer.Chain.token_exists?(address.hash)
      true

  Returns `false` if not found

      iex> {:ok, hash} = Explorer.Chain.string_to_address_hash("0x5aaeb6053f3e94c9b9a09f33669435e7ef1beaed")
      iex> Explorer.Chain.token_exists?(hash)
      false
  """
  @spec token_exists?(Hash.Address.t()) :: boolean()
  def token_exists?(hash) do
    query =
      from(
        token in Token,
        where: token.contract_address_hash == ^hash
      )

    Repo.exists?(query)
  end

  @doc """
  Checks if a `t:Explorer.Chain.TokenTransfer.t/0` with the given `hash` and `token_id` exists.

  Returns `:ok` if found

      iex> contract_address = insert(:address)
      iex> token_id = 10
      iex> insert(:token_transfer,
      ...>  from_address: contract_address,
      ...>  token_contract_address: contract_address,
      ...>  token_id: token_id
      ...> )
      iex> Explorer.Chain.check_erc721_token_instance_exists(token_id, contract_address.hash)
      :ok

  Returns `:not_found` if not found

      iex> {:ok, hash} = Explorer.Chain.string_to_address_hash("0x5aaeb6053f3e94c9b9a09f33669435e7ef1beaed")
      iex> Explorer.Chain.check_erc721_token_instance_exists(10, hash)
      :not_found
  """
  @spec check_erc721_token_instance_exists(binary() | non_neg_integer(), Hash.Address.t()) :: :ok | :not_found
  def check_erc721_token_instance_exists(token_id, hash) do
    token_id
    |> erc721_token_instance_exist?(hash)
    |> boolean_to_check_result()
  end

  @doc """
  Checks if a `t:Explorer.Chain.TokenTransfer.t/0` with the given `hash` and `token_id` exists.

  Returns `true` if found

      iex> contract_address = insert(:address)
      iex> token_id = 10
      iex> insert(:token_transfer,
      ...>  from_address: contract_address,
      ...>  token_contract_address: contract_address,
      ...>  token_id: token_id
      ...> )
      iex> Explorer.Chain.erc721_token_instance_exist?(token_id, contract_address.hash)
      true

  Returns `false` if not found

      iex> {:ok, hash} = Explorer.Chain.string_to_address_hash("0x5aaeb6053f3e94c9b9a09f33669435e7ef1beaed")
      iex> Explorer.Chain.erc721_token_instance_exist?(10, hash)
      false
  """
  @spec erc721_token_instance_exist?(binary() | non_neg_integer(), Hash.Address.t()) :: boolean()
  def erc721_token_instance_exist?(token_id, hash) do
    query =
      from(tt in TokenTransfer,
        where: tt.token_contract_address_hash == ^hash and tt.token_id == ^token_id
      )

    Repo.exists?(query)
  end

  defp boolean_to_check_result(true), do: :ok

  defp boolean_to_check_result(false), do: :not_found

  @doc """
  Fetches the first trace from the Parity trace URL.
  """
  def fetch_first_trace(transactions_params, json_rpc_named_arguments) do
    case EthereumJSONRPC.fetch_first_trace(transactions_params, json_rpc_named_arguments) do
      {:ok, [%{first_trace: first_trace, block_hash: block_hash, json_rpc_named_arguments: json_rpc_named_arguments}]} ->
        format_tx_first_trace(first_trace, block_hash, json_rpc_named_arguments)

      {:error, error} ->
        {:error, error}

      :ignore ->
        :ignore
    end
  end

  def combine_proxy_implementation_abi(proxy_address_hash, abi) when not is_nil(abi) do
    implementation_abi = get_implementation_abi_from_proxy(proxy_address_hash, abi)

    if Enum.empty?(implementation_abi), do: abi, else: implementation_abi ++ abi
  end

  def combine_proxy_implementation_abi(_, abi) when is_nil(abi) do
    []
  end

  def proxy_contract?(address_hash, abi) when not is_nil(abi) do
    implementation_method_abi =
      abi
      |> Enum.find(fn method ->
        Map.get(method, "name") == "implementation" ||
          master_copy_pattern?(method)
      end)

    if implementation_method_abi ||
         get_implementation_address_hash_eip_1967(address_hash) !== "0x0000000000000000000000000000000000000000",
       do: true,
       else: false
  end

  def proxy_contract?(_address_hash, abi) when is_nil(abi), do: false

  def gnosis_safe_contract?(abi) when not is_nil(abi) do
    implementation_method_abi =
      abi
      |> Enum.find(fn method ->
        master_copy_pattern?(method)
      end)

    if implementation_method_abi, do: true, else: false
  end

  def gnosis_safe_contract?(abi) when is_nil(abi), do: false

  @spec get_implementation_address_hash(Hash.Address.t(), list()) :: {String.t() | nil, String.t() | nil}
  def get_implementation_address_hash(proxy_address_hash, abi)
      when not is_nil(proxy_address_hash) and not is_nil(abi) do
    implementation_method_abi =
      abi
      |> Enum.find(fn method ->
        Map.get(method, "name") == "implementation" && Map.get(method, "stateMutability") == "view"
      end)

    master_copy_method_abi =
      abi
      |> Enum.find(fn method ->
        master_copy_pattern?(method)
      end)

    implementation_address =
      cond do
        implementation_method_abi ->
          get_implementation_address_hash_basic(proxy_address_hash, abi)

        master_copy_method_abi ->
          get_implementation_address_hash_from_master_copy_pattern(proxy_address_hash)

        true ->
          get_implementation_address_hash_eip_1967(proxy_address_hash)
      end

    save_implementation_name(implementation_address, proxy_address_hash)
  end

  def get_implementation_address_hash(proxy_address_hash, abi) when is_nil(proxy_address_hash) or is_nil(abi) do
    {nil, nil}
  end

  defp get_implementation_address_hash_eip_1967(proxy_address_hash) do
    json_rpc_named_arguments = Application.get_env(:explorer, :json_rpc_named_arguments)

    # https://eips.ethereum.org/EIPS/eip-1967
    storage_slot_logic_contract_address = "0x360894a13ba1a3210667c828492db98dca3e2076cc3735a920a3ca505d382bbc"

    {_status, implementation_address} =
      case Contract.eth_get_storage_at_request(
             proxy_address_hash,
             storage_slot_logic_contract_address,
             nil,
             json_rpc_named_arguments
           ) do
        {:ok, empty_address}
        when empty_address in ["0x", "0x0", "0x0000000000000000000000000000000000000000000000000000000000000000"] ->
          fetch_beacon_proxy_implementation(proxy_address_hash, json_rpc_named_arguments)

        {:ok, implementation_logic_address} ->
          {:ok, implementation_logic_address}

        {:error, _} ->
          {:ok, "0x"}
      end

    abi_decode_address_output(implementation_address)
  end

  # changes requested by https://github.com/blockscout/blockscout/issues/4770
  # for support BeaconProxy pattern
  defp fetch_beacon_proxy_implementation(proxy_address_hash, json_rpc_named_arguments) do
    # https://eips.ethereum.org/EIPS/eip-1967
    storage_slot_beacon_contract_address = "0xa3f0ad74e5423aebfd80d3ef4346578335a9a72aeaee59ff6cb3582b35133d50"

    implementation_method_abi = [
      %{
        "type" => "function",
        "stateMutability" => "view",
        "outputs" => [%{"type" => "address", "name" => "", "internalType" => "address"}],
        "name" => "implementation",
        "inputs" => []
      }
    ]

    case Contract.eth_get_storage_at_request(
           proxy_address_hash,
           storage_slot_beacon_contract_address,
           nil,
           json_rpc_named_arguments
         ) do
      {:ok, empty_address}
      when empty_address in ["0x", "0x0", "0x0000000000000000000000000000000000000000000000000000000000000000"] ->
        fetch_openzeppelin_proxy_implementation(proxy_address_hash, json_rpc_named_arguments)

      {:ok, beacon_contract_address} ->
        case beacon_contract_address
             |> abi_decode_address_output()
             |> get_implementation_address_hash_basic(implementation_method_abi) do
          <<implementation_address::binary-size(42)>> ->
            {:ok, implementation_address}

          _ ->
            {:ok, beacon_contract_address}
        end

      {:error, _} ->
        {:ok, "0x"}
    end
  end

  # changes requested by https://github.com/blockscout/blockscout/issues/5292
  defp fetch_openzeppelin_proxy_implementation(proxy_address_hash, json_rpc_named_arguments) do
    # This is the keccak-256 hash of "org.zeppelinos.proxy.implementation"
    storage_slot_logic_contract_address = "0x7050c9e0f4ca769c69bd3a8ef740bc37934f8e2c036e5a723fd8ee048ed3f8c3"

    case Contract.eth_get_storage_at_request(
           proxy_address_hash,
           storage_slot_logic_contract_address,
           nil,
           json_rpc_named_arguments
         ) do
      {:ok, empty_address}
      when empty_address in ["0x", "0x0", "0x0000000000000000000000000000000000000000000000000000000000000000"] ->
        {:ok, "0x"}

      {:ok, logic_contract_address} ->
        {:ok, logic_contract_address}

      {:error, _} ->
        {:ok, "0x"}
    end
  end

  defp get_implementation_address_hash_basic(proxy_address_hash, abi) do
    # 5c60da1b = keccak256(implementation())
    implementation_address =
      case Reader.query_contract(
             proxy_address_hash,
             abi,
             %{
               "5c60da1b" => []
             },
             false
           ) do
        %{"5c60da1b" => {:ok, [result]}} -> result
        _ -> nil
      end

    address_to_hex(implementation_address)
  end

  defp get_implementation_address_hash_from_master_copy_pattern(proxy_address_hash) do
    json_rpc_named_arguments = Application.get_env(:explorer, :json_rpc_named_arguments)

    master_copy_storage_pointer = "0x0"

    {:ok, implementation_address} =
      Contract.eth_get_storage_at_request(
        proxy_address_hash,
        master_copy_storage_pointer,
        nil,
        json_rpc_named_arguments
      )

    abi_decode_address_output(implementation_address)
  end

  defp master_copy_pattern?(method) do
    Map.get(method, "type") == "constructor" &&
      method
      |> Enum.find(fn item ->
        case item do
          {"inputs", inputs} ->
            master_copy_input?(inputs)

          _ ->
            false
        end
      end)
  end

  defp master_copy_input?(inputs) do
    inputs
    |> Enum.find(fn input ->
      Map.get(input, "name") == "_masterCopy"
    end)
  end

  defp save_implementation_name(empty_address_hash_string, _)
       when empty_address_hash_string in [
              "0x",
              "0x0",
              "0x0000000000000000000000000000000000000000000000000000000000000000",
              @burn_address_hash_str
            ],
       do: {empty_address_hash_string, nil}

  defp save_implementation_name(implementation_address_hash_string, proxy_address_hash)
       when is_binary(implementation_address_hash_string) do
    with {:ok, address_hash} <- string_to_address_hash(implementation_address_hash_string),
         %SmartContract{name: name} <- address_hash_to_smart_contract(address_hash) do
      SmartContract
      |> where([sc], sc.address_hash == ^proxy_address_hash)
      |> update(set: [implementation_name: ^name])
      |> Repo.update_all([])

      {implementation_address_hash_string, name}
    else
      _ ->
        {implementation_address_hash_string, nil}
    end
  end

  defp save_implementation_name(other, _), do: {other, nil}

  defp abi_decode_address_output(nil), do: nil

  defp abi_decode_address_output("0x"), do: @burn_address_hash_str

  defp abi_decode_address_output(address) when is_binary(address) do
    if String.length(address) > 42 do
      "0x" <> String.slice(address, -40, 40)
    else
      address
    end
  end

  defp abi_decode_address_output(_), do: nil

  defp address_to_hex(address) do
    if address do
      if String.starts_with?(address, "0x") do
        address
      else
        "0x" <> Base.encode16(address, case: :lower)
      end
    end
  end

  def get_implementation_abi(implementation_address_hash_string) when not is_nil(implementation_address_hash_string) do
    case Chain.string_to_address_hash(implementation_address_hash_string) do
      {:ok, implementation_address_hash} ->
        implementation_smart_contract =
          implementation_address_hash
          |> Chain.address_hash_to_smart_contract()

        if implementation_smart_contract do
          implementation_smart_contract
          |> Map.get(:abi)
        else
          []
        end

      _ ->
        []
    end
  end

  def get_implementation_abi(implementation_address_hash_string) when is_nil(implementation_address_hash_string) do
    []
  end

  def get_implementation_abi_from_proxy(proxy_address_hash, abi)
      when not is_nil(proxy_address_hash) and not is_nil(abi) do
    {implementation_address_hash_string, _name} = get_implementation_address_hash(proxy_address_hash, abi)
    get_implementation_abi(implementation_address_hash_string)
  end

  def get_implementation_abi_from_proxy(proxy_address_hash, abi) when is_nil(proxy_address_hash) or is_nil(abi) do
    []
  end

  defp format_tx_first_trace(first_trace, block_hash, json_rpc_named_arguments) do
    {:ok, to_address_hash} =
      if Map.has_key?(first_trace, :to_address_hash) do
        Chain.string_to_address_hash(first_trace.to_address_hash)
      else
        {:ok, nil}
      end

    {:ok, from_address_hash} = Chain.string_to_address_hash(first_trace.from_address_hash)

    {:ok, created_contract_address_hash} =
      if Map.has_key?(first_trace, :created_contract_address_hash) do
        Chain.string_to_address_hash(first_trace.created_contract_address_hash)
      else
        {:ok, nil}
      end

    {:ok, transaction_hash} = Chain.string_to_transaction_hash(first_trace.transaction_hash)

    {:ok, call_type} =
      if Map.has_key?(first_trace, :call_type) do
        CallType.load(first_trace.call_type)
      else
        {:ok, nil}
      end

    {:ok, type} = Type.load(first_trace.type)

    {:ok, input} =
      if Map.has_key?(first_trace, :input) do
        Data.cast(first_trace.input)
      else
        {:ok, nil}
      end

    {:ok, output} =
      if Map.has_key?(first_trace, :output) do
        Data.cast(first_trace.output)
      else
        {:ok, nil}
      end

    {:ok, created_contract_code} =
      if Map.has_key?(first_trace, :created_contract_code) do
        Data.cast(first_trace.created_contract_code)
      else
        {:ok, nil}
      end

    {:ok, init} =
      if Map.has_key?(first_trace, :init) do
        Data.cast(first_trace.init)
      else
        {:ok, nil}
      end

    block_index =
      get_block_index(%{
        transaction_index: first_trace.transaction_index,
        transaction_hash: first_trace.transaction_hash,
        block_number: first_trace.block_number,
        json_rpc_named_arguments: json_rpc_named_arguments
      })

    value = %Wei{value: Decimal.new(first_trace.value)}

    first_trace_formatted =
      first_trace
      |> Map.merge(%{
        block_index: block_index,
        block_hash: block_hash,
        call_type: call_type,
        to_address_hash: to_address_hash,
        created_contract_address_hash: created_contract_address_hash,
        from_address_hash: from_address_hash,
        input: input,
        output: output,
        created_contract_code: created_contract_code,
        init: init,
        transaction_hash: transaction_hash,
        type: type,
        value: value
      })

    {:ok, [first_trace_formatted]}
  end

  defp get_block_index(%{
         transaction_index: transaction_index,
         transaction_hash: transaction_hash,
         block_number: block_number,
         json_rpc_named_arguments: json_rpc_named_arguments
       }) do
    if transaction_index == 0 do
      0
    else
      filtered_block_numbers = EthereumJSONRPC.block_numbers_in_range([block_number])
      {:ok, traces} = fetch_block_internal_transactions(filtered_block_numbers, json_rpc_named_arguments)

      sorted_traces =
        traces
        |> Enum.sort_by(&{&1.transaction_index, &1.index})
        |> Enum.with_index()

      {_, block_index} =
        sorted_traces
        |> Enum.find({nil, -1}, fn {trace, _} ->
          trace.transaction_index == transaction_index &&
            trace.transaction_hash == transaction_hash
        end)

      block_index
    end
  end

  defp find_block_timestamp(number) do
    Block
    |> where([block], block.number == ^number)
    |> select([block], block.timestamp)
    |> limit(1)
    |> Repo.one()
  end

<<<<<<< HEAD
  def total_gas(gas_items) do
    gas_items
    |> Enum.reduce(Decimal.new(0), fn gas_item, acc ->
      if gas_item.total_gas, do: Decimal.add(acc, gas_item.total_gas), else: acc
    end)
  end

  def bridged_tokens_enabled? do
    eth_omni_bridge_mediator = Application.get_env(:block_scout_web, :eth_omni_bridge_mediator)
    bsc_omni_bridge_mediator = Application.get_env(:block_scout_web, :bsc_omni_bridge_mediator)

    (eth_omni_bridge_mediator && eth_omni_bridge_mediator !== "") ||
      (bsc_omni_bridge_mediator && bsc_omni_bridge_mediator !== "")
  end

  def bridged_tokens_eth_enabled? do
    eth_omni_bridge_mediator = Application.get_env(:block_scout_web, :eth_omni_bridge_mediator)

    eth_omni_bridge_mediator && eth_omni_bridge_mediator !== ""
  end

  def bridged_tokens_bsc_enabled? do
    bsc_omni_bridge_mediator = Application.get_env(:block_scout_web, :bsc_omni_bridge_mediator)

    bsc_omni_bridge_mediator && bsc_omni_bridge_mediator !== ""
  end

  def chain_id_display_name(nil), do: ""

  def chain_id_display_name(chain_id) do
    chain_id_int =
      if is_integer(chain_id) do
        chain_id
      else
        chain_id
        |> Decimal.to_integer()
      end

    case chain_id_int do
      1 -> "eth"
      56 -> "bsc"
      _ -> ""
    end
  end

  @spec is_active_validator?(Address.t()) :: boolean()
  def is_active_validator?(address_hash) do
    now = Timex.now()

    one_hour_before =
      now
      |> Timex.shift(hours: -1)

    query =
      from(
        b in Block,
        where: b.miner_hash == ^address_hash,
        where: b.inserted_at >= ^one_hour_before
      )

    Repo.exists?(query)
  end

=======
>>>>>>> 146de36e
  @spec get_token_transfer_type(TokenTransfer.t()) ::
          :token_burning | :token_minting | :token_spawning | :token_transfer
  def get_token_transfer_type(transfer) do
    {:ok, burn_address_hash} = Chain.string_to_address_hash(@burn_address_hash_str)

    cond do
      transfer.to_address_hash == burn_address_hash && transfer.from_address_hash !== burn_address_hash ->
        :token_burning

      transfer.to_address_hash !== burn_address_hash && transfer.from_address_hash == burn_address_hash ->
        :token_minting

      transfer.to_address_hash == burn_address_hash && transfer.from_address_hash == burn_address_hash ->
        :token_spawning

      true ->
        :token_transfer
    end
  end

  @spec get_token_icon_url_by(String.t(), String.t()) :: String.t() | nil
  def get_token_icon_url_by(chain_id, address_hash) do
    chain_name =
      case chain_id do
        "1" ->
          "ethereum"

        "99" ->
          "poa"

        "100" ->
          "xdai"

        _ ->
          nil
      end

    if chain_name do
      try_url =
        "https://raw.githubusercontent.com/trustwallet/assets/master/blockchains/#{chain_name}/assets/#{address_hash}/logo.png"

      try_url
    else
      nil
    end
  end

  defp from_block(options) do
    Keyword.get(options, :from_block) || nil
  end

  def to_block(options) do
    Keyword.get(options, :to_block) || nil
  end

  def convert_date_to_min_block(date_str) do
    date_format = "%Y-%m-%d"

    {:ok, date} =
      date_str
      |> Timex.parse(date_format, :strftime)

    {:ok, day_before} =
      date
      |> Timex.shift(days: -1)
      |> Timex.format(date_format, :strftime)

    convert_date_to_max_block(day_before)
  end

  def convert_date_to_max_block(date) do
    query =
      from(block in Block,
        where: fragment("DATE(timestamp) = TO_DATE(?, 'YYYY-MM-DD')", ^date),
        select: max(block.number)
      )

    query
    |> Repo.one()
  end

  def address_to_rewards(address_hash, options \\ []) when is_list(options) do
    paging_options = Keyword.get(options, :paging_options, @default_paging_options)

    if Application.get_env(:block_scout_web, BlockScoutWeb.Chain)[:has_emission_funds] do
      address_hash
      |> Reward.fetch_emission_rewards_tuples(paging_options)
    else
      []
    end
  end
end<|MERGE_RESOLUTION|>--- conflicted
+++ resolved
@@ -94,18 +94,14 @@
 
   @burn_address_hash_str "0x0000000000000000000000000000000000000000"
 
-  @limit_showing_transaсtions 50_000
   @limit_showing_address_transaсtions 50_000
   @default_page_size 50
   # seconds
   @check_bytecode_interval 86_400
 
-<<<<<<< HEAD
-=======
   @limit_showing_transactions 10_000
   @default_page_size 50
 
->>>>>>> 146de36e
   @typedoc """
   The name of an association on the `t:Ecto.Schema.t/0`
   """
@@ -2292,127 +2288,6 @@
     |> Repo.all()
   end
 
-<<<<<<< HEAD
-  defp fetch_top_bridged_tokens(destination, paging_options, filter, from_api) do
-    offset = (max(paging_options.page_number, 1) - 1) * paging_options.page_size
-    chain_id = translate_destination_to_chain_id(destination)
-
-    if chain_id == :undefined do
-      []
-    else
-      bridged_tokens_query =
-        if chain_id do
-          from(bt in BridgedToken,
-            select: bt,
-            where: bt.foreign_chain_id == ^chain_id
-          )
-        else
-          from(bt in BridgedToken,
-            select: bt
-          )
-        end
-
-      base_query =
-        from(t in Token,
-          right_join: bt in subquery(bridged_tokens_query),
-          on: t.contract_address_hash == bt.home_token_contract_address_hash,
-          where: t.total_supply > ^0,
-          where: t.bridged,
-          order_by: [desc: t.holder_count, asc: t.name],
-          select: [t, bt],
-          preload: [:contract_address]
-        )
-
-      base_query_with_paging =
-        base_query
-        |> page_tokens(paging_options)
-        |> limit(^paging_options.page_size)
-        |> offset(^offset)
-
-      query =
-        if filter && filter !== "" do
-          base_query_with_paging
-          |> where(fragment("to_tsvector('english', symbol || ' ' || name ) @@ to_tsquery(?)", ^filter))
-        else
-          base_query_with_paging
-        end
-
-      if from_api do
-        query
-        |> Repo.replica().all()
-      else
-        query
-        |> Repo.all()
-      end
-    end
-  end
-
-  @spec list_top_gas_consumers([DateTime.t()]) :: [map()]
-  def list_top_gas_consumers(period, options \\ []) do
-    paging_options = Keyword.get(options, :paging_options, @default_paging_options)
-
-    list_top_gas_usage_query(period, :to, paging_options)
-  end
-
-  @spec list_top_gas_spenders([DateTime.t()]) :: [map()]
-  def list_top_gas_spenders(period, options \\ []) do
-    paging_options = Keyword.get(options, :paging_options, @default_paging_options)
-
-    list_top_gas_usage_query(period, :from, paging_options)
-  end
-
-  defp list_top_gas_usage_query(duration, column, paging_options) do
-    initial_query =
-      if column == :to do
-        from(t in Transaction,
-          select: %{
-            address_hash: t.to_address_hash,
-            total_gas: sum(t.gas_used)
-          },
-          group_by: t.to_address_hash,
-          where: not is_nil(t.to_address_hash)
-        )
-      else
-        from(t in Transaction,
-          select: %{
-            address_hash: t.from_address_hash,
-            total_gas: sum(t.gas_used)
-          },
-          group_by: t.from_address_hash,
-          where: not is_nil(t.from_address_hash)
-        )
-      end
-
-    base_query =
-      initial_query
-      |> where([t], t.inserted_at >= ^duration)
-      |> order_by([t], desc: sum(t.gas_used))
-
-    intermediate_query =
-      from(t in subquery(base_query),
-        select: t,
-        where: t.total_gas > 0
-      )
-
-    intermediate_query
-    |> limit(^paging_options.page_size)
-    |> page_gas_usage(paging_options)
-    |> Repo.all()
-  end
-
-  defp translate_destination_to_chain_id(destination) do
-    case destination do
-      :eth -> 1
-      :kovan -> 42
-      :bsc -> 56
-      :poa -> 99
-      nil -> nil
-      _ -> :undefined
-    end
-  end
-
-=======
->>>>>>> 146de36e
   @doc """
   Calls `reducer` on a stream of `t:Explorer.Chain.Block.t/0` without `t:Explorer.Chain.Block.Reward.t/0`.
   """
@@ -6127,7 +6002,24 @@
     |> Repo.one()
   end
 
-<<<<<<< HEAD
+  @spec is_active_validator?(Address.t()) :: boolean()
+  def is_active_validator?(address_hash) do
+    now = Timex.now()
+
+    one_hour_before =
+      now
+      |> Timex.shift(hours: -1)
+
+    query =
+      from(
+        b in Block,
+        where: b.miner_hash == ^address_hash,
+        where: b.inserted_at >= ^one_hour_before
+      )
+
+    Repo.exists?(query)
+  end
+
   def total_gas(gas_items) do
     gas_items
     |> Enum.reduce(Decimal.new(0), fn gas_item, acc ->
@@ -6135,64 +6027,59 @@
     end)
   end
 
-  def bridged_tokens_enabled? do
-    eth_omni_bridge_mediator = Application.get_env(:block_scout_web, :eth_omni_bridge_mediator)
-    bsc_omni_bridge_mediator = Application.get_env(:block_scout_web, :bsc_omni_bridge_mediator)
-
-    (eth_omni_bridge_mediator && eth_omni_bridge_mediator !== "") ||
-      (bsc_omni_bridge_mediator && bsc_omni_bridge_mediator !== "")
-  end
-
-  def bridged_tokens_eth_enabled? do
-    eth_omni_bridge_mediator = Application.get_env(:block_scout_web, :eth_omni_bridge_mediator)
-
-    eth_omni_bridge_mediator && eth_omni_bridge_mediator !== ""
-  end
-
-  def bridged_tokens_bsc_enabled? do
-    bsc_omni_bridge_mediator = Application.get_env(:block_scout_web, :bsc_omni_bridge_mediator)
-
-    bsc_omni_bridge_mediator && bsc_omni_bridge_mediator !== ""
-  end
-
-  def chain_id_display_name(nil), do: ""
-
-  def chain_id_display_name(chain_id) do
-    chain_id_int =
-      if is_integer(chain_id) do
-        chain_id
+  @spec list_top_gas_consumers([DateTime.t()]) :: [map()]
+  def list_top_gas_consumers(period, options \\ []) do
+    paging_options = Keyword.get(options, :paging_options, @default_paging_options)
+
+    list_top_gas_usage_query(period, :to, paging_options)
+  end
+
+  @spec list_top_gas_spenders([DateTime.t()]) :: [map()]
+  def list_top_gas_spenders(period, options \\ []) do
+    paging_options = Keyword.get(options, :paging_options, @default_paging_options)
+
+    list_top_gas_usage_query(period, :from, paging_options)
+  end
+
+  defp list_top_gas_usage_query(duration, column, paging_options) do
+    initial_query =
+      if column == :to do
+        from(t in Transaction,
+          select: %{
+            address_hash: t.to_address_hash,
+            total_gas: sum(t.gas_used)
+          },
+          group_by: t.to_address_hash,
+          where: not is_nil(t.to_address_hash)
+        )
       else
-        chain_id
-        |> Decimal.to_integer()
+        from(t in Transaction,
+          select: %{
+            address_hash: t.from_address_hash,
+            total_gas: sum(t.gas_used)
+          },
+          group_by: t.from_address_hash,
+          where: not is_nil(t.from_address_hash)
+        )
       end
 
-    case chain_id_int do
-      1 -> "eth"
-      56 -> "bsc"
-      _ -> ""
-    end
-  end
-
-  @spec is_active_validator?(Address.t()) :: boolean()
-  def is_active_validator?(address_hash) do
-    now = Timex.now()
-
-    one_hour_before =
-      now
-      |> Timex.shift(hours: -1)
-
-    query =
-      from(
-        b in Block,
-        where: b.miner_hash == ^address_hash,
-        where: b.inserted_at >= ^one_hour_before
-      )
-
-    Repo.exists?(query)
-  end
-
-=======
->>>>>>> 146de36e
+    base_query =
+      initial_query
+      |> where([t], t.inserted_at >= ^duration)
+      |> order_by([t], desc: sum(t.gas_used))
+
+    intermediate_query =
+      from(t in subquery(base_query),
+        select: t,
+        where: t.total_gas > 0
+      )
+
+    intermediate_query
+    |> limit(^paging_options.page_size)
+    |> page_gas_usage(paging_options)
+    |> Repo.all()
+  end
+
   @spec get_token_transfer_type(TokenTransfer.t()) ::
           :token_burning | :token_minting | :token_spawning | :token_transfer
   def get_token_transfer_type(transfer) do
