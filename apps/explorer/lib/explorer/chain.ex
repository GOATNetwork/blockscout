--- conflicted
+++ resolved
@@ -102,16 +102,11 @@
   @burn_address_hash_str "0x0000000000000000000000000000000000000000"
 
   @limit_showing_transaсtions 10_000
+  @limit_showing_address_transaсtions 10_000
   @default_page_size 50
   # seconds
   @check_bytecode_interval 86_400
 
-<<<<<<< HEAD
-=======
-  @limit_showing_transaсtions 10_000
-  @limit_showing_address_transaсtions 10_000
-  @default_page_size 50
->>>>>>> f614fd7c
 
   @typedoc """
   The name of an association on the `t:Ecto.Schema.t/0`
@@ -377,28 +372,8 @@
     |> Transaction.matching_address_query(direction, address_hash)
   end
 
-<<<<<<< HEAD
-    [rewards_task | address_to_transactions_tasks(address_hash, options)]
-    |> wait_for_address_transactions()
-    |> Enum.sort_by(fn item ->
-      case item do
-        {%Reward{} = emission_reward, _} ->
-          {-emission_reward.block_number, 1}
-
-        item ->
-          block_number = if item.block_number, do: -item.block_number, else: 0
-          index = if item.index, do: -item.index, else: 0
-          {block_number, index}
-      end
-    end)
-    |> Enum.dedup_by(fn item ->
-      case item do
-        {%Reward{} = emission_reward, _} ->
-          {emission_reward.block_hash, emission_reward.address_hash, emission_reward.address_type}
-=======
   def address_to_available_transactions_count(address_hash, options) do
     direction = Keyword.get(options, :direction)
->>>>>>> f614fd7c
 
     Transaction
     |> Transaction.not_dropped_or_replaced_transacions()
@@ -663,14 +638,8 @@
     )
   end
 
-<<<<<<< HEAD
-  def where_block_number_in_period(base_query, from_block, to_block) when is_nil(from_block) and is_nil(to_block) do
-    base_query
-  end
-=======
   def where_block_number_in_period(base_query, from_block, to_block) when is_nil(from_block) and is_nil(to_block),
     do: base_query
->>>>>>> f614fd7c
 
   def where_block_number_in_period(base_query, from_block, to_block) do
     from(q in base_query,
