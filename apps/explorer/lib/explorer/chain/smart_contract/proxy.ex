--- conflicted
+++ resolved
@@ -480,59 +480,27 @@
   @doc """
   Returns combined ABI from proxy and implementation smart-contracts
   """
-<<<<<<< HEAD
-  @spec combine_proxy_implementation_abi(any(), list(), boolean(), any()) :: SmartContract.abi()
-  def combine_proxy_implementation_abi(
-        smart_contract,
-        proxy_implementation_addresses_tuple_list \\ [],
-=======
   @spec combine_proxy_implementation_abi(any(), map(), boolean(), any()) :: SmartContract.abi()
   def combine_proxy_implementation_abi(
         smart_contract,
         proxy_implementation_addresses_map \\ %{},
->>>>>>> 680bb096
         fetch_proxy?,
         options \\ []
       )
 
   def combine_proxy_implementation_abi(
         %SmartContract{abi: abi} = smart_contract,
-<<<<<<< HEAD
-        proxy_implementation_addresses_tuple_list,
-=======
         proxy_implementation_addresses_map,
->>>>>>> 680bb096
         fetch_proxy?,
         options
       )
       when not is_nil(abi) do
     implementation_abi =
-<<<<<<< HEAD
-      get_implementation_abi(smart_contract, options, proxy_implementation_addresses_tuple_list, fetch_proxy?)
-=======
       get_implementation_abi(smart_contract, options, proxy_implementation_addresses_map, fetch_proxy?)
->>>>>>> 680bb096
 
     if Enum.empty?(implementation_abi), do: abi, else: implementation_abi ++ abi
   end
 
-<<<<<<< HEAD
-  def combine_proxy_implementation_abi(smart_contract, proxy_implementation_addresses_tuple_list, fetch_proxy?, options) do
-    get_implementation_abi(smart_contract, options, proxy_implementation_addresses_tuple_list, fetch_proxy?)
-  end
-
-  defp get_implementation_abi(smart_contract, options, proxy_implementation_addresses_tuple_list, fetch_proxy?) do
-    if fetch_proxy? do
-      Proxy.get_implementation_abi_from_proxy(smart_contract, options)
-    else
-      proxy_implementation_addresses_tuple =
-        proxy_implementation_addresses_tuple_list
-        |> Enum.find(fn {proxy_address_hash, _implementations} ->
-          proxy_address_hash.bytes == (smart_contract.address_hash && smart_contract.address_hash.bytes)
-        end)
-
-      parse_abi_from_proxy_implementations(proxy_implementation_addresses_tuple)
-=======
   def combine_proxy_implementation_abi(smart_contract, proxy_implementation_addresses_map, fetch_proxy?, options) do
     get_implementation_abi(smart_contract, options, proxy_implementation_addresses_map, fetch_proxy?)
   end
@@ -546,17 +514,12 @@
         |> Map.get(smart_contract.address_hash)
 
       parse_abi_from_proxy_implementations(implementations)
->>>>>>> 680bb096
     end
   end
 
   defp parse_abi_from_proxy_implementations(nil), do: []
 
-<<<<<<< HEAD
-  defp parse_abi_from_proxy_implementations({_proxy_address_hash, implementations}) do
-=======
   defp parse_abi_from_proxy_implementations(implementations) do
->>>>>>> 680bb096
     implementations
     |> Enum.reduce([], fn implementation, acc ->
       if implementation.smart_contract && implementation.smart_contract.abi do
