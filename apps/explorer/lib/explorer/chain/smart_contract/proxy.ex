defmodule Explorer.Chain.SmartContract.Proxy do
  @moduledoc """
  Module for proxy smart-contract implementation detection
  """

  alias EthereumJSONRPC.Contract
  alias Explorer.Chain.{Address, Hash, SmartContract}
  alias Explorer.Chain.SmartContract.Proxy
  alias Explorer.Chain.SmartContract.Proxy.Models.Implementation

  alias Explorer.Chain.SmartContract.Proxy.{
    Basic,
    CloneWithImmutableArguments,
    EIP1167,
    EIP1822,
    EIP1967,
    EIP2535,
    EIP930,
    MasterCopy
  }

  import Explorer.Chain,
    only: [
      join_associations: 2,
      select_repo: 1,
      string_to_address_hash: 1
    ]

  import Explorer.Chain.SmartContract, only: [burn_address_hash_string: 0]

  import Explorer.Chain.SmartContract.Proxy.Models.Implementation,
    only: [
      is_burn_signature: 1,
      get_implementation: 2,
      get_proxy_implementations: 1,
      save_implementation_data: 4
    ]

  # supported signatures:
  # 5c60da1b = keccak256(implementation())
  @implementation_signature "5c60da1b"
  # aaf10f42 = keccak256(getImplementation())
  @get_implementation_signature "aaf10f42"
  # bb82aa5e = keccak256(comptrollerImplementation()) Compound protocol proxy pattern
  @comptroller_implementation_signature "bb82aa5e"
  # 21f8a721 = keccak256(getAddress(bytes32))
  @get_address_signature "21f8a721"

  @typep options :: [{:api?, true | false}, {:proxy_without_abi?, true | false}]

  @doc """
  Fetches into DB proxy contract implementation's address and name from different proxy patterns
  """
  @spec fetch_implementation_address_hash(Hash.Address.t(), list(), options) ::
          Implementation.t() | :empty | :error
  def fetch_implementation_address_hash(proxy_address_hash, proxy_abi, options)
      when not is_nil(proxy_address_hash) do
    %{implementation_address_hash_strings: implementation_address_hash_strings, proxy_type: proxy_type} =
      if options[:proxy_without_abi?] do
        get_implementation_address_hash_string_for_non_verified_proxy(proxy_address_hash)
      else
        get_implementation_address_hash_string(proxy_address_hash, proxy_abi)
      end

    save_implementation_data(
      implementation_address_hash_strings,
      proxy_address_hash,
      proxy_type,
      options
    )
  end

  def fetch_implementation_address_hash(_, _, _) do
    :empty
  end

  @doc """
  Checks if smart-contract is proxy. Returns true/false.
  """
  @spec proxy_contract?(SmartContract.t(), Keyword.t()) :: boolean()
  def proxy_contract?(smart_contract, options \\ []) do
    {:ok, burn_address_hash} = string_to_address_hash(SmartContract.burn_address_hash_string())
    proxy_implementations = get_proxy_implementations(smart_contract.address_hash)

    with false <- is_nil(proxy_implementations),
         false <- Enum.empty?(proxy_implementations.address_hashes),
         implementation_address_hash = Enum.at(proxy_implementations.address_hashes, 0),
         false <- implementation_address_hash.bytes == burn_address_hash.bytes do
      true
    else
      _ ->
        if options[:skip_implementation_fetch?] do
          false
        else
          {implementation_address_hash_strings, _implementation_names, _proxy_type} =
            get_implementation(smart_contract, options)

          with false <- is_nil(implementation_address_hash_strings),
               false <- Enum.empty?(implementation_address_hash_strings) do
            implementation_address_hash_strings
            |> Enum.reduce_while(false, fn implementation_address_hash_string, acc ->
              with {:ok, implementation_address_hash} <- string_to_address_hash(implementation_address_hash_string),
                   false <- implementation_address_hash.bytes == burn_address_hash.bytes do
                {:halt, true}
              else
                _ ->
                  {:cont, acc}
              end
            end)
          else
            _ ->
              false
          end
        end
    end
  end

  @doc """
  Decodes address output into 20 bytes address hash
  """
  @spec abi_decode_address_output(any()) :: nil | :error | binary()
  def abi_decode_address_output(nil), do: nil

  def abi_decode_address_output("0x"), do: SmartContract.burn_address_hash_string()

  def abi_decode_address_output(address) when is_binary(address) do
    if String.length(address) > 42 do
      "0x" <> String.slice(address, -40, 40)
    else
      address
    end
  end

  def abi_decode_address_output(:error), do: :error

  def abi_decode_address_output(_), do: nil

  @doc """
  Gets implementation ABI for given proxy smart-contract
  """
  @spec get_implementation_abi_from_proxy(any(), any()) :: [map()]
  def get_implementation_abi_from_proxy(
        %SmartContract{address_hash: proxy_address_hash, abi: abi} = smart_contract,
        options
      )
      when not is_nil(proxy_address_hash) and not is_nil(abi) do
    {implementation_address_hash_strings, _names, _proxy_type} = get_implementation(smart_contract, options)

    implementation_address_hash_strings
    |> Enum.reduce([], fn implementation_address_hash_string, acc ->
      SmartContract.get_smart_contract_abi(implementation_address_hash_string) ++ acc
    end)
  end

  def get_implementation_abi_from_proxy(_, _), do: []

  @doc """
  Checks if the ABI of the smart-contract follows GnosisSafe proxy pattern
  """
  @spec gnosis_safe_contract?([map()]) :: boolean()
  def gnosis_safe_contract?(abi) when not is_nil(abi) do
    if get_master_copy_pattern(abi), do: true, else: false
  end

  def gnosis_safe_contract?(abi) when is_nil(abi), do: false

  @doc """
  Checks if the input of the smart-contract follows master-copy (or Safe) proxy pattern before
  fetching its implementation from 0x0 storage pointer
  """
  @spec master_copy_pattern?(map()) :: any()
  def master_copy_pattern?(method) do
    Map.get(method, "type") == "constructor" &&
      method
      |> Enum.find(fn item ->
        case item do
          {"inputs", inputs} ->
            find_input_by_name(inputs, "_masterCopy") || find_input_by_name(inputs, "_singleton")

          _ ->
            false
        end
      end)
  end

  @doc """
  Gets implementation from proxy contract's specific storage
  """
  @spec get_implementation_from_storage(Hash.Address.t(), String.t(), any()) :: String.t() | :error | nil
  def get_implementation_from_storage(proxy_address_hash, storage_slot, json_rpc_named_arguments) do
    case Contract.eth_get_storage_at_request(
           proxy_address_hash,
           storage_slot,
           nil,
           json_rpc_named_arguments
         ) do
      {:ok, empty_address_hash_string}
      when is_burn_signature(empty_address_hash_string) ->
        nil

      {:ok, "0x" <> storage_value} ->
        extract_address_hex_from_storage_pointer(storage_value)

      {:error, _error} ->
        :error

      _ ->
        nil
    end
  end

  defp get_implementation_address_hash_string_for_non_verified_proxy(proxy_address_hash) do
    get_implementation_address_hash_string_eip1167(
      proxy_address_hash,
      nil,
      false
    )
  end

  defp get_implementation_address_hash_string(proxy_address_hash, proxy_abi) do
    get_implementation_address_hash_string_eip1167(
      proxy_address_hash,
      proxy_abi
    )
  end

  @doc """
  Returns EIP-1167 implementation address or tries next proxy pattern
  """
  @spec get_implementation_address_hash_string_eip1167(Hash.Address.t(), any(), bool()) ::
          %{implementation_address_hash_strings: [String.t() | :error | nil], proxy_type: atom()}
  def get_implementation_address_hash_string_eip1167(proxy_address_hash, proxy_abi, go_to_fallback? \\ true) do
    get_implementation_address_hash_string_by_module(
      EIP1167,
      :eip1167,
      [
        proxy_address_hash,
        proxy_abi,
        go_to_fallback?
      ],
      :get_implementation_address_hash_string_clones_with_immutable_arguments
    )
  end

  @doc """
  Returns implementation address by following "Clone with immutable arguments" pattern or tries next proxy pattern
  """
  @spec get_implementation_address_hash_string_clones_with_immutable_arguments(Hash.Address.t(), any(), bool()) ::
          %{implementation_address_hash_strings: [String.t()] | :error | nil, proxy_type: atom() | :unknown}
  def get_implementation_address_hash_string_clones_with_immutable_arguments(
        proxy_address_hash,
        proxy_abi,
        go_to_fallback? \\ true
      ) do
    get_implementation_address_hash_string_by_module(
      CloneWithImmutableArguments,
      :clone_with_immutable_arguments,
      [
        proxy_address_hash,
        proxy_abi,
        go_to_fallback?
      ],
      :get_implementation_address_hash_string_eip1967
    )
  end

  @doc """
  Returns EIP-1967 implementation address or tries next proxy pattern
  """
  @spec get_implementation_address_hash_string_eip1967(Hash.Address.t(), any(), bool()) :: %{
          implementation_address_hash_strings: [String.t() | :error | nil],
          proxy_type: atom()
        }
  def get_implementation_address_hash_string_eip1967(proxy_address_hash, proxy_abi, go_to_fallback?) do
    get_implementation_address_hash_string_by_module(
      EIP1967,
      :eip1967,
      [
        proxy_address_hash,
        proxy_abi,
        go_to_fallback?
      ],
      :get_implementation_address_hash_string_eip1822
    )
  end

  @doc """
  Returns EIP-1822 implementation address or tries next proxy pattern
  """
  @spec get_implementation_address_hash_string_eip1822(Hash.Address.t(), any(), bool()) :: %{
          implementation_address_hash_strings: [String.t() | :error | nil],
          proxy_type: atom()
        }
  def get_implementation_address_hash_string_eip1822(proxy_address_hash, proxy_abi, go_to_fallback?) do
    get_implementation_address_hash_string_by_module(
      EIP1822,
      :eip1822,
      [
        proxy_address_hash,
        proxy_abi,
        go_to_fallback?
      ],
      :get_implementation_address_hash_string_eip2535
    )
  end

  @doc """
  Returns EIP-2535 implementation address or tries next proxy pattern
  """
  @spec get_implementation_address_hash_string_eip2535(Hash.Address.t(), any(), bool()) :: %{
          implementation_address_hash_strings: [String.t() | :error | nil],
          proxy_type: atom()
        }
  def get_implementation_address_hash_string_eip2535(proxy_address_hash, proxy_abi, go_to_fallback?) do
    get_implementation_address_hash_string_by_module(EIP2535, :eip2535, [proxy_address_hash, proxy_abi, go_to_fallback?])
  end

  defp get_implementation_address_hash_string_by_module(
         module,
         proxy_type,
         args,
         next_func \\ :fallback_proxy_detection
       )

  defp get_implementation_address_hash_string_by_module(
         EIP2535 = module,
         :eip2535 = proxy_type,
         [proxy_address_hash, proxy_abi, go_to_fallback?] = args,
         next_func
       ) do
    implementation_address_hash_strings = module.get_implementation_address_hash_strings(proxy_address_hash)

    if !is_nil(implementation_address_hash_strings) && implementation_address_hash_strings !== [] &&
         implementation_address_hash_strings !== :error do
      %{implementation_address_hash_strings: implementation_address_hash_strings, proxy_type: proxy_type}
    else
      do_get_implementation_address_hash_string_by_module(
        implementation_address_hash_strings,
        proxy_address_hash,
        proxy_abi,
        go_to_fallback?,
        next_func,
        args
      )
    end
  end

  defp get_implementation_address_hash_string_by_module(
         module,
         proxy_type,
         [proxy_address_hash, proxy_abi, go_to_fallback?] = args,
         next_func
       ) do
    implementation_address_hash_string = module.get_implementation_address_hash_string(proxy_address_hash)

    if !is_nil(implementation_address_hash_string) && implementation_address_hash_string !== burn_address_hash_string() &&
         implementation_address_hash_string !== :error do
      %{implementation_address_hash_strings: [implementation_address_hash_string], proxy_type: proxy_type}
    else
      do_get_implementation_address_hash_string_by_module(
        implementation_address_hash_string,
        proxy_address_hash,
        proxy_abi,
        go_to_fallback?,
        next_func,
        args
      )
    end
  end

  defp do_get_implementation_address_hash_string_by_module(
         implementation_value,
         proxy_address_hash,
         proxy_abi,
         go_to_fallback?,
         next_func,
         args
       ) do
    cond do
      next_func !== :fallback_proxy_detection ->
        apply(__MODULE__, next_func, args)

      go_to_fallback? && next_func == :fallback_proxy_detection ->
        fallback_value = implementation_fallback_value(implementation_value)

        apply(__MODULE__, :fallback_proxy_detection, [proxy_address_hash, proxy_abi, fallback_value])

      true ->
        implementation_fallback_value(implementation_value)
    end
  end

  defp implementation_fallback_value(implementation_value) do
    value = if implementation_value == :error, do: :error, else: []

    %{implementation_address_hash_strings: value, proxy_type: :unknown}
  end

  @spec fallback_proxy_detection(Hash.Address.t(), any(), :error | nil) :: %{
          implementation_address_hash_strings: [String.t() | :error | nil],
          proxy_type: atom()
        }
  def fallback_proxy_detection(proxy_address_hash, proxy_abi, fallback_value \\ nil) do
    implementation_method_abi = get_naive_implementation_abi(proxy_abi, "implementation")

    get_implementation_method_abi = get_naive_implementation_abi(proxy_abi, "getImplementation")

    comptroller_implementation_method_abi = get_naive_implementation_abi(proxy_abi, "comptrollerImplementation")

    diamond_implementation_method_abi = get_naive_implementation_abi(proxy_abi, "facetAddresses")

    master_copy_method_abi = get_master_copy_pattern(proxy_abi)

    get_address_method_abi = get_naive_implementation_abi(proxy_abi, "getAddress")

    cond do
      diamond_implementation_method_abi ->
        implementation_address_hash_strings = EIP2535.get_implementation_address_hash_strings(proxy_address_hash)

        %{implementation_address_hash_strings: implementation_address_hash_strings, proxy_type: :eip2535}

      implementation_method_abi ->
        implementation_address_hash_string =
          Basic.get_implementation_address_hash_string(@implementation_signature, proxy_address_hash, proxy_abi)

        %{implementation_address_hash_strings: [implementation_address_hash_string], proxy_type: :basic_implementation}

      get_implementation_method_abi ->
        implementation_address_hash_string =
          Basic.get_implementation_address_hash_string(@get_implementation_signature, proxy_address_hash, proxy_abi)

        %{
          implementation_address_hash_strings: [implementation_address_hash_string],
          proxy_type: :basic_get_implementation
        }

      master_copy_method_abi ->
        implementation_address_hash_string = MasterCopy.get_implementation_address_hash_string(proxy_address_hash)
        %{implementation_address_hash_strings: [implementation_address_hash_string], proxy_type: :master_copy}

      comptroller_implementation_method_abi ->
        implementation_address_hash_string =
          Basic.get_implementation_address_hash_string(
            @comptroller_implementation_signature,
            proxy_address_hash,
            proxy_abi
          )

        %{implementation_address_hash_strings: [implementation_address_hash_string], proxy_type: :comptroller}

      get_address_method_abi ->
        implementation_address_hash_string =
          EIP930.get_implementation_address_hash_string(@get_address_signature, proxy_address_hash, proxy_abi)

        %{implementation_address_hash_strings: [implementation_address_hash_string], proxy_type: :eip_930}

      true ->
        fallback_value
    end
  end

  defp get_naive_implementation_abi(nil, _getter_name), do: nil

  defp get_naive_implementation_abi(abi, getter_name) do
    abi
    |> Enum.find(fn method ->
      Map.get(method, "name") == getter_name && Map.get(method, "stateMutability") == "view"
    end)
  end

  defp get_master_copy_pattern(nil), do: nil

  defp get_master_copy_pattern(abi) do
    abi
    |> Enum.find(fn method ->
      master_copy_pattern?(method)
    end)
  end

  @doc """
  Returns combined ABI from proxy and implementation smart-contracts
  """
  @spec combine_proxy_implementation_abi(any(), list(), boolean(), any()) :: SmartContract.abi()
  def combine_proxy_implementation_abi(
        smart_contract,
        proxy_implementation_addresses_tuple_list \\ [],
        fetch_proxy?,
        options \\ []
      )

  def combine_proxy_implementation_abi(
        %SmartContract{abi: abi} = smart_contract,
        proxy_implementation_addresses_tuple_list,
        fetch_proxy?,
        options
      )
      when not is_nil(abi) do
    implementation_abi =
      get_implementation_abi(smart_contract, options, proxy_implementation_addresses_tuple_list, fetch_proxy?)

    if Enum.empty?(implementation_abi), do: abi, else: implementation_abi ++ abi
  end

  def combine_proxy_implementation_abi(smart_contract, proxy_implementation_addresses_tuple_list, fetch_proxy?, options) do
    get_implementation_abi(smart_contract, options, proxy_implementation_addresses_tuple_list, fetch_proxy?)
  end

  defp get_implementation_abi(smart_contract, options, proxy_implementation_addresses_tuple_list, fetch_proxy?) do
    if fetch_proxy? do
      Proxy.get_implementation_abi_from_proxy(smart_contract, options)
    else
      proxy_implementation_addresses_tuple =
        proxy_implementation_addresses_tuple_list
        |> Enum.find(fn {proxy_address_hash, _implementations} ->
<<<<<<< HEAD
          proxy_address_hash.bytes == smart_contract.address_hash && smart_contract.address_hash.bytes
=======
          proxy_address_hash.bytes == (smart_contract.address_hash && smart_contract.address_hash.bytes)
>>>>>>> fe266f66
        end)

      parse_abi_from_proxy_implementations(proxy_implementation_addresses_tuple)
    end
  end

  defp parse_abi_from_proxy_implementations(nil), do: []

  defp parse_abi_from_proxy_implementations({_proxy_address_hash, implementations}) do
    implementations
    |> Enum.reduce([], fn implementation, acc ->
      if implementation.smart_contract && implementation.smart_contract.abi do
        acc ++ implementation.smart_contract.abi
      else
        acc
      end
    end)
  end

  defp find_input_by_name(inputs, name) do
    inputs
    |> Enum.find(fn input ->
      Map.get(input, "name") == name
    end)
  end

  @doc """
  Decodes 20 bytes address hex from smart-contract storage pointer value
  """
  @spec extract_address_hex_from_storage_pointer(binary) :: binary
  def extract_address_hex_from_storage_pointer(storage_value) when is_binary(storage_value) do
    address_hex = storage_value |> String.slice(-40, 40) |> String.pad_leading(40, ["0"])

    "0x" <> address_hex
  end

  @doc """
  implementation address hash to SmartContract
  """
  @spec implementation_to_smart_contract(nil | Hash.Address.t(), Keyword.t()) :: nil | SmartContract.t()
  def implementation_to_smart_contract(nil, _options), do: nil

  def implementation_to_smart_contract(address_hash, options) do
    necessity_by_association = %{
      :smart_contract_additional_sources => :optional
    }

    address_hash
    |> SmartContract.get_smart_contract_query()
    |> join_associations(necessity_by_association)
    |> select_repo(options).one(timeout: 10_000)
  end

  @doc """
  Retrieves formatted proxy object based on its implementation addresses and names.

  ## Parameters

    * `implementation_addresses` - A list of implementation addresses for the proxy object.
    * `implementation_names` - A list of implementation names for the proxy object.

  ## Returns

  A list of maps containing information about the proxy object.

  """
  @spec proxy_object_info([String.t() | Hash.Address.t()], [String.t() | nil]) :: [map()]
  def proxy_object_info([], []), do: []

  def proxy_object_info(implementation_addresses, implementation_names) do
    implementation_addresses
    |> Enum.zip(implementation_names)
    |> Enum.reduce([], fn {address, name}, acc ->
      case address do
        %Hash{} = address_hash ->
          [%{"address" => Address.checksum(address_hash), "name" => name} | acc]

        _ ->
          with {:ok, address_hash} <- string_to_address_hash(address),
               checksummed_address <- Address.checksum(address_hash) do
            [%{"address" => checksummed_address, "name" => name} | acc]
          else
            _ -> acc
          end
      end
    end)
  end
end<|MERGE_RESOLUTION|>--- conflicted
+++ resolved
@@ -512,11 +512,7 @@
       proxy_implementation_addresses_tuple =
         proxy_implementation_addresses_tuple_list
         |> Enum.find(fn {proxy_address_hash, _implementations} ->
-<<<<<<< HEAD
-          proxy_address_hash.bytes == smart_contract.address_hash && smart_contract.address_hash.bytes
-=======
           proxy_address_hash.bytes == (smart_contract.address_hash && smart_contract.address_hash.bytes)
->>>>>>> fe266f66
         end)
 
       parse_abi_from_proxy_implementations(proxy_implementation_addresses_tuple)
