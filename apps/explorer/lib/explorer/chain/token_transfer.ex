defmodule Explorer.Chain.TokenTransfer do
  @moduledoc """
  Represents a token transfer between addresses for a given token.

  ## Overview

  Token transfers are special cases from a `t:Explorer.Chain.Log.t/0`. A token
  transfer is always signified by the value from the `first_topic` in a log. That value
  is always `0xddf252ad1be2c89b69c2b068fc378daa952ba7f163c4a11628f55a4df523b3ef`.

  ## Data Mapping From a Log

  Here's how a log's data maps to a token transfer:

  | Log                 | Token Transfer                 | Description                     |
  |---------------------|--------------------------------|---------------------------------|
  | `:second_topic`     | `:from_address_hash`           | Address sending tokens          |
  | `:third_topic`      | `:to_address_hash`             | Address receiving tokens        |
  | `:data`             | `:amount`                      | Amount of tokens transferred    |
  | `:transaction_hash` | `:transaction_hash`            | Transaction of the transfer     |
  | `:address_hash`     | `:token_contract_address_hash` | Address of token's contract     |
  | `:index`            | `:log_index`                   | Index of log in transaction     |
  """

  use Explorer.Schema

  import Ecto.Changeset
  import Ecto.Query, only: [from: 2, limit: 2, where: 3]

  alias Explorer.Chain.{Address, Block, Hash, TokenTransfer, Transaction}
  alias Explorer.Chain.Token.Instance
  alias Explorer.{PagingOptions, Repo}

  @default_paging_options %PagingOptions{page_size: 50}

  @typedoc """
  * `:amount` - The token transferred amount
  * `:block_hash` - hash of the block
  * `:block_number` - The block number that the transfer took place.
  * `:from_address` - The `t:Explorer.Chain.Address.t/0` that sent the tokens
  * `:from_address_hash` - Address hash foreign key
  * `:to_address` - The `t:Explorer.Chain.Address.t/0` that received the tokens
  * `:to_address_hash` - Address hash foreign key
  * `:token_contract_address` - The `t:Explorer.Chain.Address.t/0` of the token's contract.
  * `:token_contract_address_hash` - Address hash foreign key
  * `:token_id` - ID of the token (applicable to ERC-721 tokens)
  * `:transaction` - The `t:Explorer.Chain.Transaction.t/0` ledger
  * `:transaction_hash` - Transaction foreign key
  * `:log_index` - Index of the corresponding `t:Explorer.Chain.Log.t/0` in the transaction.
  """
  @type t :: %TokenTransfer{
          amount: Decimal.t(),
          block_number: non_neg_integer() | nil,
          block_hash: Hash.Full.t(),
          from_address: %Ecto.Association.NotLoaded{} | Address.t(),
          from_address_hash: Hash.Address.t(),
          to_address: %Ecto.Association.NotLoaded{} | Address.t(),
          to_address_hash: Hash.Address.t(),
          token_contract_address: %Ecto.Association.NotLoaded{} | Address.t(),
          token_contract_address_hash: Hash.Address.t(),
          token_id: non_neg_integer() | nil,
          transaction: %Ecto.Association.NotLoaded{} | Transaction.t(),
          transaction_hash: Hash.Full.t(),
          log_index: non_neg_integer()
        }

  @typep paging_options :: {:paging_options, PagingOptions.t()}

  @constant "0xddf252ad1be2c89b69c2b068fc378daa952ba7f163c4a11628f55a4df523b3ef"

  @transfer_function_signature "0xa9059cbb"

  @primary_key false
  schema "token_transfers" do
    field(:amount, :decimal)
    field(:block_number, :integer)
    field(:log_index, :integer, primary_key: true)
    field(:token_id, :decimal)

    belongs_to(:from_address, Address, foreign_key: :from_address_hash, references: :hash, type: Hash.Address)
    belongs_to(:to_address, Address, foreign_key: :to_address_hash, references: :hash, type: Hash.Address)

    belongs_to(
      :token_contract_address,
      Address,
      foreign_key: :token_contract_address_hash,
      references: :hash,
      type: Hash.Address
    )

    belongs_to(:transaction, Transaction,
      foreign_key: :transaction_hash,
      primary_key: true,
      references: :hash,
      type: Hash.Full
    )

    belongs_to(:block, Block,
      foreign_key: :block_hash,
      primary_key: true,
      references: :hash,
      type: Hash.Full
    )

    has_one(
      :instance,
      Instance,
      foreign_key: :token_contract_address_hash,
      references: :token_contract_address_hash
    )

    has_one(:token, through: [:token_contract_address, :token])

    timestamps()
  end

  @required_attrs ~w(block_number log_index from_address_hash to_address_hash token_contract_address_hash transaction_hash block_hash)a
  @optional_attrs ~w(amount token_id)a

  @doc false
  def changeset(%TokenTransfer{} = struct, params \\ %{}) do
    struct
    |> cast(params, @required_attrs ++ @optional_attrs)
    |> validate_required(@required_attrs)
    |> foreign_key_constraint(:from_address)
    |> foreign_key_constraint(:to_address)
    |> foreign_key_constraint(:token_contract_address)
    |> foreign_key_constraint(:transaction)
  end

  @doc """
  Value that represents a token transfer in a `t:Explorer.Chain.Log.t/0`'s
  `first_topic` field.
  """
  def constant, do: @constant

  @doc """
  ERC 20's transfer(address,uint256) function signature
  """
  def transfer_function_signature, do: @transfer_function_signature

  @spec fetch_token_transfers_from_token_hash(Hash.t(), [paging_options]) :: []
  def fetch_token_transfers_from_token_hash(token_address_hash, options) do
    paging_options = Keyword.get(options, :paging_options, @default_paging_options)

    query =
      from(
        tt in TokenTransfer,
        where: tt.token_contract_address_hash == ^token_address_hash and not is_nil(tt.block_number),
        where: not is_nil(tt.block_number),
        preload: [{:transaction, :block}, :token, :from_address, :to_address],
        order_by: [desc: tt.block_number]
      )

    query
    |> page_token_transfer(paging_options)
    |> limit(^paging_options.page_size)
    |> Repo.all()
  end

  @spec fetch_token_transfers_from_token_hash_and_token_id(Hash.t(), binary(), [paging_options]) :: []
  def fetch_token_transfers_from_token_hash_and_token_id(token_address_hash, token_id, options) do
    paging_options = Keyword.get(options, :paging_options, @default_paging_options)

    query =
      from(
        tt in TokenTransfer,
        where: tt.token_contract_address_hash == ^token_address_hash,
        where: tt.token_id == ^token_id,
        where: not is_nil(tt.block_number),
        preload: [{:transaction, :block}, :token, :from_address, :to_address],
        order_by: [desc: tt.block_number]
      )

    query
    |> page_token_transfer(paging_options)
    |> limit(^paging_options.page_size)
    |> Repo.all()
  end

  @spec count_token_transfers_from_token_hash(Hash.t()) :: non_neg_integer()
  def count_token_transfers_from_token_hash(token_address_hash) do
    query =
      from(
        tt in TokenTransfer,
        where: tt.token_contract_address_hash == ^token_address_hash,
        select: fragment("COUNT(*)")
      )

    Repo.one(query)
  end

  @spec count_token_transfers_from_token_hash_and_token_id(Hash.t(), binary()) :: non_neg_integer()
  def count_token_transfers_from_token_hash_and_token_id(token_address_hash, token_id) do
    query =
      from(
        tt in TokenTransfer,
        where: tt.token_contract_address_hash == ^token_address_hash and tt.token_id == ^token_id,
        select: fragment("COUNT(*)")
      )

    Repo.one(query)
  end

  def page_token_transfer(query, %PagingOptions{key: nil}), do: query

  def page_token_transfer(query, %PagingOptions{key: {token_id}}) do
    where(query, [token_transfer], token_transfer.token_id > ^token_id)
  end

  def page_token_transfer(query, %PagingOptions{key: {block_number, log_index}}) do
    where(
      query,
      [tt],
      tt.block_number < ^block_number or (tt.block_number == ^block_number and tt.log_index < ^log_index)
    )
  end

  @doc """
  Fetches the transaction hashes from token transfers according
  to the address hash.
  """
  def where_any_address_fields_match(:to, address_hash, paging_options) do
    query =
      from(
        tt in TokenTransfer,
        where: tt.to_address_hash == ^address_hash,
        select: type(tt.transaction_hash, :binary),
        distinct: tt.transaction_hash
      )

    query
    |> page_transaction_hashes_from_token_transfers(paging_options)
    |> limit(^paging_options.page_size)
    |> Repo.all()
  end

  def where_any_address_fields_match(:from, address_hash, paging_options) do
    query =
      from(
        tt in TokenTransfer,
        where: tt.from_address_hash == ^address_hash,
        select: type(tt.transaction_hash, :binary),
        distinct: tt.transaction_hash
      )

    query
    |> page_transaction_hashes_from_token_transfers(paging_options)
    |> limit(^paging_options.page_size)
    |> Repo.all()
  end

  def where_any_address_fields_match(_, address_hash, paging_options) do
    {:ok, address_bytes} = Explorer.Chain.Hash.Address.dump(address_hash)

    transaction_hashes_from_token_transfers_sql(address_bytes, paging_options)
  end

  defp transaction_hashes_from_token_transfers_sql(address_bytes, %PagingOptions{page_size: page_size} = paging_options) do
    query =
      from(token_transfer in TokenTransfer,
        where: token_transfer.to_address_hash == ^address_bytes or token_transfer.from_address_hash == ^address_bytes,
        select: type(token_transfer.transaction_hash, :binary),
        distinct: token_transfer.transaction_hash,
        limit: ^page_size
      )

    query
    |> page_transaction_hashes_from_token_transfers(paging_options)
    |> Repo.all()
  end

  defp page_transaction_hashes_from_token_transfers(query, %PagingOptions{key: nil}), do: query

  defp page_transaction_hashes_from_token_transfers(query, %PagingOptions{key: {block_number, _index}}) do
    where(
      query,
      [tt],
      tt.block_number < ^block_number
    )
  end

  @doc """
  A token ERC-721 is considered unique because it corresponds to the possession
  of a specific asset.

  To find out its current owner, it is necessary to look at the token last
  transfer.
  """
  @spec address_to_unique_tokens(Hash.Address.t()) :: %Ecto.Query{}
  def address_to_unique_tokens(contract_address_hash) do
    from(
      tt in TokenTransfer,
      left_join: instance in Instance,
      on: tt.token_contract_address_hash == instance.token_contract_address_hash and tt.token_id == instance.token_id,
      where: instance.token_contract_address_hash == ^contract_address_hash,
<<<<<<< HEAD
      order_by: [desc: instance.token_id],
=======
>>>>>>> f853fbfc
      distinct: instance.token_id,
      preload: [:to_address],
      select: %{tt | instance: instance}
    )
  end
end<|MERGE_RESOLUTION|>--- conflicted
+++ resolved
@@ -294,10 +294,6 @@
       left_join: instance in Instance,
       on: tt.token_contract_address_hash == instance.token_contract_address_hash and tt.token_id == instance.token_id,
       where: instance.token_contract_address_hash == ^contract_address_hash,
-<<<<<<< HEAD
-      order_by: [desc: instance.token_id],
-=======
->>>>>>> f853fbfc
       distinct: instance.token_id,
       preload: [:to_address],
       select: %{tt | instance: instance}
