--- conflicted
+++ resolved
@@ -8,11 +8,7 @@
   import Ecto.Query, only: [from: 2, subquery: 1]
 
   alias Ecto.{Changeset, Multi, Repo}
-<<<<<<< HEAD
-  alias Explorer.Chain.{Address, Block, Hash, Import, InternalTransaction, Log, TokenTransfer, Transaction}
-=======
   alias Explorer.Chain.{Address, Block, Import, PendingBlockOperation, Transaction}
->>>>>>> 29e29782
   alias Explorer.Chain.Block.Reward
   alias Explorer.Chain.Import.Runner
   alias Explorer.Chain.Import.Runner.Address.CurrentTokenBalances
@@ -90,33 +86,9 @@
         transactions: transactions
       })
     end)
-<<<<<<< HEAD
-    |> Multi.run(:forked_transaction_hashes, fn _, %{derive_transaction_forks: transactions} ->
-      forked_transaction_hashes =
-        Enum.map(transactions, fn hash ->
-          {:ok, hash_bytes} = Hash.Full.dump(hash)
-          hash_bytes
-        end)
-
-      {:ok, forked_transaction_hashes}
-    end)
-    |> Multi.run(:remove_nonconsensus_logs, fn repo, %{forked_transaction_hashes: transactions} ->
-      remove_nonconsensus_logs(repo, transactions, insert_options)
-    end)
-    |> Multi.run(:remove_nonconsensus_internal_transactions, fn repo, %{forked_transaction_hashes: transactions} ->
-      remove_nonconsensus_internal_transactions(repo, transactions, insert_options)
-    end)
     |> Multi.run(:acquire_contract_address_tokens, fn repo, _ ->
       acquire_contract_address_tokens(repo, consensus_block_numbers)
     end)
-    |> Multi.run(:remove_nonconsensus_token_transfers, fn repo, %{forked_transaction_hashes: transactions} ->
-      remove_nonconsensus_token_transfers(repo, transactions, insert_options)
-    end)
-=======
-    |> Multi.run(:acquire_contract_address_tokens, fn repo, _ ->
-      acquire_contract_address_tokens(repo, consensus_block_numbers)
-    end)
->>>>>>> 29e29782
     |> Multi.run(:delete_address_token_balances, fn repo, _ ->
       delete_address_token_balances(repo, consensus_block_numbers, insert_options)
     end)
@@ -337,94 +309,6 @@
       {:error, %{exception: postgrex_error, consensus_block_numbers: consensus_block_numbers}}
   end
 
-<<<<<<< HEAD
-  defp remove_nonconsensus_token_transfers(repo, forked_transaction_hashes, %{timeout: timeout}) do
-    ordered_token_transfers =
-      from(
-        token_transfer in TokenTransfer,
-        join: transaction in fragment("(SELECT unnest(?::bytea[]) AS hash)", ^forked_transaction_hashes),
-        on: transaction.hash == token_transfer.transaction_hash,
-        select: map(token_transfer, [:transaction_hash, :log_index]),
-        # Enforce TokenTransfer ShareLocks order (see docs: sharelocks.md)
-        order_by: [
-          token_transfer.transaction_hash,
-          token_transfer.log_index
-        ],
-        # acquire locks for `token_transfer`s only
-        lock: "FOR UPDATE OF t0"
-      )
-
-    query =
-      from(token_transfer in TokenTransfer,
-        select: map(token_transfer, [:transaction_hash, :log_index]),
-        inner_join: ordered_token_transfer in subquery(ordered_token_transfers),
-        on:
-          ordered_token_transfer.transaction_hash == token_transfer.transaction_hash and
-            ordered_token_transfer.log_index == token_transfer.log_index
-      )
-
-    {_count, deleted_token_transfers} = repo.delete_all(query, timeout: timeout)
-
-    {:ok, deleted_token_transfers}
-  rescue
-    postgrex_error in Postgrex.Error ->
-      {:error, %{exception: postgrex_error, transactions: forked_transaction_hashes}}
-  end
-
-  defp remove_nonconsensus_internal_transactions(repo, forked_transaction_hashes, %{timeout: timeout}) do
-    query =
-      from(
-        internal_transaction in InternalTransaction,
-        join: transaction in fragment("(SELECT unnest(?::bytea[]) AS hash)", ^forked_transaction_hashes),
-        on: transaction.hash == internal_transaction.transaction_hash,
-        select: map(internal_transaction, [:transaction_hash, :index]),
-        # Enforce InternalTransaction ShareLocks order (see docs: sharelocks.md)
-        order_by: [
-          internal_transaction.transaction_hash,
-          internal_transaction.index
-        ],
-        # acquire locks for `internal_transaction`s only
-        lock: "FOR UPDATE OF i0"
-      )
-
-    delete_query =
-      from(
-        i in InternalTransaction,
-        join: s in subquery(query),
-        on: i.transaction_hash == s.transaction_hash and i.index == s.index,
-        select: map(i, [:transaction_hash, :index])
-      )
-
-    {_count, deleted_internal_transactions} = repo.delete_all(delete_query, timeout: timeout)
-
-    {:ok, deleted_internal_transactions}
-  rescue
-    postgrex_error in Postgrex.Error ->
-      {:error, %{exception: postgrex_error, transactions: forked_transaction_hashes}}
-  end
-
-  defp remove_nonconsensus_logs(repo, forked_transaction_hashes, %{timeout: timeout}) do
-    ordered_logs =
-      from(
-        log in Log,
-        join: transaction in fragment("(SELECT unnest(?::bytea[]) AS hash)", ^forked_transaction_hashes),
-        on: transaction.hash == log.transaction_hash,
-        select: map(log, [:transaction_hash, :index]),
-        # Enforce Log ShareLocks order (see docs: sharelocks.md)
-        order_by: [
-          log.transaction_hash,
-          log.index
-        ],
-        # acquire locks for `log`s only
-        lock: "FOR UPDATE OF l0"
-      )
-
-    query =
-      from(log in Log,
-        select: map(log, [:transaction_hash, :index]),
-        inner_join: ordered_log in subquery(ordered_logs),
-        on: ordered_log.transaction_hash == log.transaction_hash and ordered_log.index == log.index
-=======
   defp new_pending_operations(repo, nonconsensus_hashes, hashes, %{timeout: timeout, timestamps: timestamps}) do
     if Application.get_env(:explorer, :json_rpc_named_arguments)[:variant] == EthereumJSONRPC.RSK do
       {:ok, []}
@@ -447,7 +331,6 @@
         returning: true,
         timeout: timeout,
         timestamps: timestamps
->>>>>>> 29e29782
       )
     end
   end
