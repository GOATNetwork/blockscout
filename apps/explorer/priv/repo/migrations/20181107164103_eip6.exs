defmodule Explorer.Repo.Migrations.EIP6 do
  @moduledoc """
<<<<<<< HEAD
  Use `priv/repo/migrations/scripts/20181107164103_eip6.sql` to migrate data and validate constraint

  ```
=======
  Use `priv/repo/migrations/scripts/20181107164103_eip6.sql` to migrate data and validate constraint.

  ```sh
>>>>>>> 08802fb1
  mix ecto.migrate
  psql -d $DATABASE -a -f priv/repo/migrations/scripts/20181107164103_eip6.sql
  ```
  """

  use Ecto.Migration

  def up do
    execute("ALTER TABLE internal_transactions DROP CONSTRAINT suicide_has_from_and_to_address_hashes")

    # `NOT VALID` skips checking pre-existing rows. Use `priv/repo/migrations/scripts/20181107164103_eip6.sql` to
    # migrate data and validate constraints
    execute("""
    ALTER TABLE internal_transactions
    ADD CONSTRAINT selfdestruct_has_from_and_to_address
    CHECK (type != 'selfdestruct' OR (from_address_hash IS NOT NULL AND gas IS NULL AND to_address_hash IS NOT NULL))
    NOT VALID
    """)
  end

  def down do
    execute("ALTER TABLE internal_transactions DROP CONSTRAINT selfdestruct_has_from_and_to_address_hashes")

    create(
      constraint(
        :internal_transactions,
        :suicide_has_from_and_to_address_hashes,
        check: """
        type != 'suicide' OR
        (from_address_hash IS NOT NULL AND gas IS NULL AND to_address_hash IS NOT NULL)
        """
      )
    )
  end
end<|MERGE_RESOLUTION|>--- conflicted
+++ resolved
@@ -1,14 +1,8 @@
 defmodule Explorer.Repo.Migrations.EIP6 do
   @moduledoc """
-<<<<<<< HEAD
-  Use `priv/repo/migrations/scripts/20181107164103_eip6.sql` to migrate data and validate constraint
-
-  ```
-=======
   Use `priv/repo/migrations/scripts/20181107164103_eip6.sql` to migrate data and validate constraint.
 
   ```sh
->>>>>>> 08802fb1
   mix ecto.migrate
   psql -d $DATABASE -a -f priv/repo/migrations/scripts/20181107164103_eip6.sql
   ```
