--- conflicted
+++ resolved
@@ -30,14 +30,6 @@
 
   @behaviour Block.Fetcher
 
-<<<<<<< HEAD
-  # These are all the *default* values for options.
-  # DO NOT use them directly in the code.  Get options from `state`.
-
-  @blocks_batch_size 15
-  @blocks_concurrency 20
-=======
->>>>>>> c4bbbfdd
   @sequence_name :block_catchup_sequencer
 
   defstruct block_fetcher: nil,
