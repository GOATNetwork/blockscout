defmodule Indexer.Supervisor do
  @moduledoc """
  Supervisor of all indexer worker supervision trees
  """

  use Supervisor

  alias Explorer.Chain

  alias Indexer.{
    Block,
    CalcLpTokensTotalLiqudity,
    PendingOpsCleaner,
    PendingTransactionsSanitizer,
    SetAmbBridgedMetadataForTokens,
    SetOmniBridgedMetadataForTokens
  }

  alias Indexer.Block.{Catchup, Realtime}

  alias Indexer.Fetcher.{
    BlockReward,
    CoinBalance,
    CoinBalanceOnDemand,
    ContractCode,
    EmptyBlocksSanitizer,
    InternalTransaction,
    PendingTransaction,
    ReplacedTransaction,
    Token,
    TokenBalance,
    TokenInstance,
    TokenTotalSupplyOnDemand,
    TokenUpdater,
    UncleBlock
  }

  alias Indexer.Temporary.{
    BlocksTransactionsMismatch,
    UncatalogedTokenTransfers,
    UnclesWithoutIndex
  }

  def child_spec([]) do
    child_spec([[]])
  end

  def child_spec([init_arguments]) do
    child_spec([init_arguments, []])
  end

  def child_spec([_init_arguments, _gen_server_options] = start_link_arguments) do
    default = %{
      id: __MODULE__,
      start: {__MODULE__, :start_link, start_link_arguments},
      type: :supervisor
    }

    Supervisor.child_spec(default, [])
  end

  def start_link(arguments, gen_server_options \\ []) do
    Supervisor.start_link(__MODULE__, arguments, Keyword.put_new(gen_server_options, :name, __MODULE__))
  end

  @impl Supervisor
  def init(%{memory_monitor: memory_monitor}) do
    json_rpc_named_arguments = Application.fetch_env!(:indexer, :json_rpc_named_arguments)

    named_arguments =
      :indexer
      |> Application.get_all_env()
      |> Keyword.take(
        ~w(blocks_batch_size blocks_concurrency block_interval json_rpc_named_arguments receipts_batch_size
           receipts_concurrency subscribe_named_arguments realtime_overrides)a
      )
      |> Enum.into(%{})
      |> Map.put(:memory_monitor, memory_monitor)
      |> Map.put_new(:realtime_overrides, %{})

    %{
      block_interval: block_interval,
      realtime_overrides: realtime_overrides,
      subscribe_named_arguments: subscribe_named_arguments
    } = named_arguments

    block_fetcher =
      named_arguments
      |> Map.drop(~w(block_interval blocks_concurrency memory_monitor subscribe_named_arguments realtime_overrides)a)
      |> Block.Fetcher.new()

    realtime_block_fetcher =
      named_arguments
      |> Map.drop(~w(block_interval blocks_concurrency memory_monitor subscribe_named_arguments realtime_overrides)a)
      |> Map.merge(Enum.into(realtime_overrides, %{}))
      |> Block.Fetcher.new()

    realtime_subscribe_named_arguments = realtime_overrides[:subscribe_named_arguments] || subscribe_named_arguments

    realtime_fetcher =
      if Application.get_env(:indexer, Realtime.Supervisor)[:enabled] do
        [
          {Realtime.Supervisor,
           [
             %{block_fetcher: realtime_block_fetcher, subscribe_named_arguments: realtime_subscribe_named_arguments},
             [name: Realtime.Supervisor]
           ]}
        ]
      else
        []
      end

    basic_fetchers = [
      # Root fetchers
      {Catchup.Supervisor,
       [
         %{block_fetcher: block_fetcher, block_interval: block_interval, memory_monitor: memory_monitor},
         [name: Catchup.Supervisor]
       ]},

      # Async catchup fetchers
      {UncleBlock.Supervisor, [[block_fetcher: block_fetcher, memory_monitor: memory_monitor]]},
      {BlockReward.Supervisor, [[json_rpc_named_arguments: json_rpc_named_arguments, memory_monitor: memory_monitor]]},
      {InternalTransaction.Supervisor,
       [[json_rpc_named_arguments: json_rpc_named_arguments, memory_monitor: memory_monitor]]},
      {CoinBalance.Supervisor, [[json_rpc_named_arguments: json_rpc_named_arguments, memory_monitor: memory_monitor]]},
      {Token.Supervisor, [[json_rpc_named_arguments: json_rpc_named_arguments, memory_monitor: memory_monitor]]},
      {TokenInstance.Supervisor,
       [[json_rpc_named_arguments: json_rpc_named_arguments, memory_monitor: memory_monitor]]},
      {ContractCode.Supervisor, [[json_rpc_named_arguments: json_rpc_named_arguments, memory_monitor: memory_monitor]]},
      {TokenBalance.Supervisor, [[json_rpc_named_arguments: json_rpc_named_arguments, memory_monitor: memory_monitor]]},
      {TokenUpdater.Supervisor, [[json_rpc_named_arguments: json_rpc_named_arguments, memory_monitor: memory_monitor]]},
      {ReplacedTransaction.Supervisor, [[memory_monitor: memory_monitor]]},

      # Out-of-band fetchers
      {CoinBalanceOnDemand.Supervisor, [json_rpc_named_arguments]},
      {EmptyBlocksSanitizer.Supervisor, [[json_rpc_named_arguments: json_rpc_named_arguments]]},
      {TokenTotalSupplyOnDemand.Supervisor, [json_rpc_named_arguments]},
      {PendingTransactionsSanitizer, [[json_rpc_named_arguments: json_rpc_named_arguments]]},

      # Temporary workers
      {UncatalogedTokenTransfers.Supervisor, [[]]},
      {UnclesWithoutIndex.Supervisor,
       [[json_rpc_named_arguments: json_rpc_named_arguments, memory_monitor: memory_monitor]]},
      {BlocksTransactionsMismatch.Supervisor,
       [[json_rpc_named_arguments: json_rpc_named_arguments, memory_monitor: memory_monitor]]},
      {PendingOpsCleaner, [[], []]}
    ]

<<<<<<< HEAD
    extended_fetchers =
      if Chain.bridged_tokens_enabled?() do
        fetchers_with_omni_status = [{SetOmniBridgedMetadataForTokens, [[], []]} | basic_fetchers]
        [{CalcLpTokensTotalLiqudity, [[], []]} | fetchers_with_omni_status]
      else
        basic_fetchers
      end

    amb_bridge_mediators = Application.get_env(:block_scout_web, :amb_bridge_mediators)

    all_fetchers =
      if amb_bridge_mediators && amb_bridge_mediators !== "" do
        [{SetAmbBridgedMetadataForTokens, [[], []]} | extended_fetchers]
      else
        extended_fetchers
      end
=======
    all_fetchers =
      [
        {PendingTransaction.Supervisor, [[json_rpc_named_arguments: json_rpc_named_arguments]]}
      ] ++
        realtime_fetcher ++
        basic_fetchers
>>>>>>> ef43da6d

    Supervisor.init(
      all_fetchers,
      strategy: :one_for_one
    )
  end
end<|MERGE_RESOLUTION|>--- conflicted
+++ resolved
@@ -147,7 +147,6 @@
       {PendingOpsCleaner, [[], []]}
     ]
 
-<<<<<<< HEAD
     extended_fetchers =
       if Chain.bridged_tokens_enabled?() do
         fetchers_with_omni_status = [{SetOmniBridgedMetadataForTokens, [[], []]} | basic_fetchers]
@@ -158,20 +157,19 @@
 
     amb_bridge_mediators = Application.get_env(:block_scout_web, :amb_bridge_mediators)
 
-    all_fetchers =
+    extended_fetchers_2 =
       if amb_bridge_mediators && amb_bridge_mediators !== "" do
         [{SetAmbBridgedMetadataForTokens, [[], []]} | extended_fetchers]
       else
         extended_fetchers
       end
-=======
+
     all_fetchers =
       [
         {PendingTransaction.Supervisor, [[json_rpc_named_arguments: json_rpc_named_arguments]]}
       ] ++
         realtime_fetcher ++
-        basic_fetchers
->>>>>>> ef43da6d
+        extended_fetchers_2
 
     Supervisor.init(
       all_fetchers,
