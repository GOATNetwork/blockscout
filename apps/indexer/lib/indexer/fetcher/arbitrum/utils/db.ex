--- conflicted
+++ resolved
@@ -892,8 +892,6 @@
     Reader.get_da_info_by_batch_number(batch_number)
   end
 
-<<<<<<< HEAD
-=======
   @doc """
     Retrieves the list of uncompleted L2-to-L1 messages IDs.
 
@@ -905,7 +903,6 @@
     Reader.get_uncompleted_l1_to_l2_messages_ids()
   end
 
->>>>>>> bacad111
   @spec lifecycle_transaction_to_map(Arbitrum.LifecycleTransaction.t()) :: Arbitrum.LifecycleTransaction.to_import()
   defp lifecycle_transaction_to_map(tx) do
     [:id, :hash, :block_number, :timestamp, :status]
