defmodule Indexer.Address.TokenBalances do
  @moduledoc """
  Extracts `Explorer.Address.TokenBalance` params from other schema's params.
  """

  @burn_address "0x0000000000000000000000000000000000000000"

  def params_set(%{} = import_options) do
    Enum.reduce(import_options, MapSet.new(), &reducer/2)
  end

  defp reducer({:token_transfers_params, token_transfers_params}, initial) when is_list(token_transfers_params) do
    token_transfers_params
    |> ignore_burn_address_transfers_for_token_erc_721
    |> Enum.reduce(initial, fn %{
                                 block_number: block_number,
                                 from_address_hash: from_address_hash,
                                 to_address_hash: to_address_hash,
                                 token_contract_address_hash: token_contract_address_hash
                               },
                               acc
                               when is_integer(block_number) and is_binary(from_address_hash) and
                                      is_binary(to_address_hash) and is_binary(token_contract_address_hash) ->
      acc
      |> add_token_balance_address(from_address_hash, token_contract_address_hash, block_number)
      |> add_token_balance_address(to_address_hash, token_contract_address_hash, block_number)
    end)
  end

  defp ignore_burn_address_transfers_for_token_erc_721(token_transfers_params) do
    Enum.filter(token_transfers_params, &do_filter_burn_address/1)
  end

<<<<<<< HEAD
  def do_filter_burn_address(%{to_address_hash: "0x0000000000000000000000000000000000000000", token_type: "ERC-721"}) do
=======
  defp add_token_balance_address(map_set, unquote(@burn_address), _, _), do: map_set

  defp add_token_balance_address(map_set, address, token_contract_address, block_number) do
    MapSet.put(map_set, %{
      address_hash: address,
      token_contract_address_hash: token_contract_address,
      block_number: block_number
    })
  end

  def do_filter_burn_address(%{to_address_hash: unquote(@burn_address), token_type: "ERC-721"}) do
>>>>>>> e0b0cd80
    false
  end

  def do_filter_burn_address(_token_balance_param) do
    true
  end
end<|MERGE_RESOLUTION|>--- conflicted
+++ resolved
@@ -31,9 +31,6 @@
     Enum.filter(token_transfers_params, &do_filter_burn_address/1)
   end
 
-<<<<<<< HEAD
-  def do_filter_burn_address(%{to_address_hash: "0x0000000000000000000000000000000000000000", token_type: "ERC-721"}) do
-=======
   defp add_token_balance_address(map_set, unquote(@burn_address), _, _), do: map_set
 
   defp add_token_balance_address(map_set, address, token_contract_address, block_number) do
@@ -45,7 +42,6 @@
   end
 
   def do_filter_burn_address(%{to_address_hash: unquote(@burn_address), token_type: "ERC-721"}) do
->>>>>>> e0b0cd80
     false
   end
 
