defmodule EthereumJSONRPC.Blocks do
  @moduledoc """
  Blocks format as returned by [`eth_getBlockByHash`](https://github.com/ethereum/wiki/wiki/JSON-RPC#eth_getblockbyhash)
  and [`eth_getBlockByNumber`](https://github.com/ethereum/wiki/wiki/JSON-RPC#eth_getblockbynumber) from batch requests.
  """

  alias EthereumJSONRPC.{Block, Transactions, Transport, Uncles, Withdrawals}

  @type elixir :: [Block.elixir()]
  @type params :: [Block.params()]
  @type t :: %__MODULE__{
          blocks_params: [map()],
          block_second_degree_relations_params: [map()],
          transactions_params: [map()],
          withdrawals_params: Withdrawals.params(),
          errors: [Transport.error()]
        }

  defstruct blocks_params: [],
            block_second_degree_relations_params: [],
            transactions_params: [],
            withdrawals_params: [],
            errors: []

  def requests(id_to_params, request) when is_map(id_to_params) and is_function(request, 1) do
    Enum.map(id_to_params, fn {id, params} ->
      params
      |> Map.put(:id, id)
      |> request.()
    end)
  end

  @spec from_responses(list(), map()) :: t()
  def from_responses(responses, id_to_params) when is_list(responses) and is_map(id_to_params) do
    %{errors: errors, blocks: blocks} =
      responses
      |> Enum.map(&Block.from_response(&1, id_to_params))
      |> Enum.reduce(%{errors: [], blocks: []}, fn
        {:ok, block}, %{blocks: blocks} = acc ->
          %{acc | blocks: [block | blocks]}

        {:error, error}, %{errors: errors} = acc ->
          %{acc | errors: [error | errors]}
      end)

    elixir_blocks = to_elixir(blocks)

    elixir_uncles = elixir_to_uncles(elixir_blocks)
    elixir_transactions = elixir_to_transactions(elixir_blocks)
    elixir_withdrawals = elixir_to_withdrawals(elixir_blocks)

    block_second_degree_relations_params = Uncles.elixir_to_params(elixir_uncles)
    transactions_params = Transactions.elixir_to_params(elixir_transactions)
    withdrawals_params = Withdrawals.elixir_to_params(elixir_withdrawals)
    blocks_params = elixir_to_params(elixir_blocks)
    transactions_params_with_block_timestamp = add_timestamp_to_transactions_params(transactions_params, blocks_params)

    %__MODULE__{
      errors: errors,
      blocks_params: blocks_params,
      block_second_degree_relations_params: block_second_degree_relations_params,
<<<<<<< HEAD
      transactions_params: transactions_params_with_block_timestamp
=======
      transactions_params: transactions_params,
      withdrawals_params: withdrawals_params
>>>>>>> 55bff756
    }
  end

  @doc """
  Converts `t:elixir/0` elements to params used by `Explorer.Chain.Block.changeset/2`.

      iex> EthereumJSONRPC.Blocks.elixir_to_params(
      ...>   [
      ...>     %{
      ...>       "author" => "0x0000000000000000000000000000000000000000",
      ...>       "difficulty" => 131072,
      ...>       "extraData" => "0x",
      ...>       "gasLimit" => 6700000,
      ...>       "gasUsed" => 0,
      ...>       "hash" => "0x5b28c1bfd3a15230c9a46b399cd0f9a6920d432e85381cc6a140b06e8410112f",
      ...>       "logsBloom" => "0x00000000000000000000000000000000000000000000000000000000000000000000000000000000000000000000000000000000000000000000000000000000000000000000000000000000000000000000000000000000000000000000000000000000000000000000000000000000000000000000000000000000000000000000000000000000000000000000000000000000000000000000000000000000000000000000000000000000000000000000000000000000000000000000000000000000000000000000000000000000000000000000000000000000000000000000000000000000000000000000000000000000000000000000000000000000",
      ...>       "miner" => "0x0000000000000000000000000000000000000000",
      ...>       "number" => 0,
      ...>       "parentHash" => "0x0000000000000000000000000000000000000000000000000000000000000000",
      ...>       "receiptsRoot" => "0x56e81f171bcc55a6ff8345e692c0f86e5b48e01b996cadc001622fb5e363b421",
      ...>       "sealFields" => ["0x80",
      ...>        "0xb8410000000000000000000000000000000000000000000000000000000000000000000000000000000000000000000000000000000000000000000000000000000000"],
      ...>       "sha3Uncles" => "0x1dcc4de8dec75d7aab85b567b6ccd41ad312451b948a7413f0a142fd40d49347",
      ...>       "signature" => "0000000000000000000000000000000000000000000000000000000000000000000000000000000000000000000000000000000000000000000000000000000000",
      ...>       "size" => 533,
      ...>       "stateRoot" => "0xfad4af258fd11939fae0c6c6eec9d340b1caac0b0196fd9a1bc3f489c5bf00b3",
      ...>       "step" => "0",
      ...>       "timestamp" => Timex.parse!("1970-01-01T00:00:00Z", "{ISO:Extended:Z}"),
      ...>       "totalDifficulty" => 131072,
      ...>       "transactions" => [],
      ...>       "transactionsRoot" => "0x56e81f171bcc55a6ff8345e692c0f86e5b48e01b996cadc001622fb5e363b421",
      ...>       "uncles" => ["0xe670ec64341771606e55d6b4ca35a1a6b75ee3d5145a99d05921026d15273311"]
      ...>     }
      ...>   ]
      ...> )
      [
        %{
          difficulty: 131072,
          extra_data: "0x",
          gas_limit: 6700000,
          gas_used: 0,
          hash: "0x5b28c1bfd3a15230c9a46b399cd0f9a6920d432e85381cc6a140b06e8410112f",
          logs_bloom: "0x00000000000000000000000000000000000000000000000000000000000000000000000000000000000000000000000000000000000000000000000000000000000000000000000000000000000000000000000000000000000000000000000000000000000000000000000000000000000000000000000000000000000000000000000000000000000000000000000000000000000000000000000000000000000000000000000000000000000000000000000000000000000000000000000000000000000000000000000000000000000000000000000000000000000000000000000000000000000000000000000000000000000000000000000000000000",
          miner_hash: "0x0000000000000000000000000000000000000000",
          mix_hash: "0x0",
          nonce: 0,
          number: 0,
          parent_hash: "0x0000000000000000000000000000000000000000000000000000000000000000",
          receipts_root: "0x56e81f171bcc55a6ff8345e692c0f86e5b48e01b996cadc001622fb5e363b421",
          sha3_uncles: "0x1dcc4de8dec75d7aab85b567b6ccd41ad312451b948a7413f0a142fd40d49347",
          size: 533,
          state_root: "0xfad4af258fd11939fae0c6c6eec9d340b1caac0b0196fd9a1bc3f489c5bf00b3",
          timestamp: Timex.parse!("1970-01-01T00:00:00Z", "{ISO:Extended:Z}"),
          total_difficulty: 131072,
          transactions_root: "0x56e81f171bcc55a6ff8345e692c0f86e5b48e01b996cadc001622fb5e363b421",
          uncles: ["0xe670ec64341771606e55d6b4ca35a1a6b75ee3d5145a99d05921026d15273311"],
          withdrawals_root: "0x56e81f171bcc55a6ff8345e692c0f86e5b48e01b996cadc001622fb5e363b421"
        }
      ]

  """
  @spec elixir_to_params(elixir) :: params()
  def elixir_to_params(elixir) when is_list(elixir) do
    Enum.map(elixir, &Block.elixir_to_params/1)
  end

  @doc """
  Extracts the `t:EthereumJSONRPC.Transactions.elixir/0` from the `t:elixir/0`.

      iex> EthereumJSONRPC.Blocks.elixir_to_transactions([
      ...>   %{
      ...>     "author" => "0xe8ddc5c7a2d2f0d7a9798459c0104fdf5e987aca",
      ...>     "difficulty" => 340282366920938463463374607431768211454,
      ...>     "extraData" => "0xd5830108048650617269747986312e32322e31826c69",
      ...>     "gasLimit" => 6926030,
      ...>     "gasUsed" => 269607,
      ...>     "hash" => "0xe52d77084cab13a4e724162bcd8c6028e5ecfaa04d091ee476e96b9958ed6b47",
      ...>     "logsBloom" => "0x00000000000000000000000000000000000000000000000000000000000000000000000000000000000000000000000000000000000000000000000000000000000000000000000000000000000000000000000000000000000000000000000000000000000000000000000000000000000000000000000000000000000000000000000000000000000000000000000000000000000000000000000000000000000000000000000000000000000000000000000000000000000000000000000000000000000000000000000000000000000000000000000000000000000000000000000000000000000000000000000000000000000000000000000000000000",
      ...>     "miner" => "0xe8ddc5c7a2d2f0d7a9798459c0104fdf5e987aca",
      ...>     "number" => 34,
      ...>     "parentHash" => "0x106d528393159b93218dd410e2a778f083538098e46f1a44902aa67a164aed0b",
      ...>     "receiptsRoot" => "0xf45ed4ab910504ffe231230879c86e32b531bb38a398a7c9e266b4a992e12dfb",
      ...>     "sealFields" => ["0x84120a71db",
      ...>      "0xb8417ad0ecca535f81e1807dac338a57c7ccffd05d3e7f0687944650cd005360a192205df306a68eddfe216e0674c6b113050d90eff9b627c1762d43657308f986f501"],
      ...>     "sha3Uncles" => "0x1dcc4de8dec75d7aab85b567b6ccd41ad312451b948a7413f0a142fd40d49347",
      ...>     "signature" => "7ad0ecca535f81e1807dac338a57c7ccffd05d3e7f0687944650cd005360a192205df306a68eddfe216e0674c6b113050d90eff9b627c1762d43657308f986f501",
      ...>     "size" => 1493,
      ...>     "stateRoot" => "0x6eaa6281df37b9b010f4779affc25ee059088240547ce86cf7ca7b7acd952d4f",
      ...>     "step" => "302674395",
      ...>     "timestamp" => Timex.parse!("2017-12-15T21:06:15Z", "{ISO:Extended:Z}"),
      ...>     "totalDifficulty" => 11569600475311907757754736652679816646147,
      ...>     "transactions" => [
      ...>       %{
      ...>         "blockHash" => "0xe52d77084cab13a4e724162bcd8c6028e5ecfaa04d091ee476e96b9958ed6b47",
      ...>         "blockNumber" => 34,
      ...>         "chainId" => 77,
      ...>         "condition" => nil,
      ...>         "creates" => "0xffc87239eb0267bc3ca2cd51d12fbf278e02ccb4",
      ...>         "from" => "0xe8ddc5c7a2d2f0d7a9798459c0104fdf5e987aca",
      ...>         "gas" => 4700000,
      ...>         "gasPrice" => 100000000000,
      ...>         "hash" => "0x3a3eb134e6792ce9403ea4188e5e79693de9e4c94e499db132be086400da79e6",
      ...>         "input" => "0x6060604052341561000f57600080fd5b336000806101000a81548173ffffffffffffffffffffffffffffffffffffffff021916908373ffffffffffffffffffffffffffffffffffffffff1602179055506102db8061005e6000396000f300606060405260043610610062576000357c0100000000000000000000000000000000000000000000000000000000900463ffffffff1680630900f01014610067578063445df0ac146100a05780638da5cb5b146100c9578063fdacd5761461011e575b600080fd5b341561007257600080fd5b61009e600480803573ffffffffffffffffffffffffffffffffffffffff16906020019091905050610141565b005b34156100ab57600080fd5b6100b3610224565b6040518082815260200191505060405180910390f35b34156100d457600080fd5b6100dc61022a565b604051808273ffffffffffffffffffffffffffffffffffffffff1673ffffffffffffffffffffffffffffffffffffffff16815260200191505060405180910390f35b341561012957600080fd5b61013f600480803590602001909190505061024f565b005b60008060009054906101000a900473ffffffffffffffffffffffffffffffffffffffff1673ffffffffffffffffffffffffffffffffffffffff163373ffffffffffffffffffffffffffffffffffffffff161415610220578190508073ffffffffffffffffffffffffffffffffffffffff1663fdacd5766001546040518263ffffffff167c010000000000000000000000000000000000000000000000000000000002815260040180828152602001915050600060405180830381600087803b151561020b57600080fd5b6102c65a03f1151561021c57600080fd5b5050505b5050565b60015481565b6000809054906101000a900473ffffffffffffffffffffffffffffffffffffffff1681565b6000809054906101000a900473ffffffffffffffffffffffffffffffffffffffff1673ffffffffffffffffffffffffffffffffffffffff163373ffffffffffffffffffffffffffffffffffffffff1614156102ac57806001819055505b505600a165627a7a72305820a9c628775efbfbc17477a472413c01ee9b33881f550c59d21bee9928835c854b0029",
      ...>         "nonce" => 0,
      ...>         "publicKey" => "0xe5d196ad4ceada719d9e592f7166d0c75700f6eab2e3c3de34ba751ea786527cb3f6eb96ad9fdfdb9989ff572df50f1c42ef800af9c5207a38b929aff969b5c9",
      ...>         "r" => "0xad3733df250c87556335ffe46c23e34dbaffde93097ef92f52c88632a40f0c75",
      ...>         "raw" => "0xf9038d8085174876e8008347b7608080b903396060604052341561000f57600080fd5b336000806101000a81548173ffffffffffffffffffffffffffffffffffffffff021916908373ffffffffffffffffffffffffffffffffffffffff1602179055506102db8061005e6000396000f300606060405260043610610062576000357c0100000000000000000000000000000000000000000000000000000000900463ffffffff1680630900f01014610067578063445df0ac146100a05780638da5cb5b146100c9578063fdacd5761461011e575b600080fd5b341561007257600080fd5b61009e600480803573ffffffffffffffffffffffffffffffffffffffff16906020019091905050610141565b005b34156100ab57600080fd5b6100b3610224565b6040518082815260200191505060405180910390f35b34156100d457600080fd5b6100dc61022a565b604051808273ffffffffffffffffffffffffffffffffffffffff1673ffffffffffffffffffffffffffffffffffffffff16815260200191505060405180910390f35b341561012957600080fd5b61013f600480803590602001909190505061024f565b005b60008060009054906101000a900473ffffffffffffffffffffffffffffffffffffffff1673ffffffffffffffffffffffffffffffffffffffff163373ffffffffffffffffffffffffffffffffffffffff161415610220578190508073ffffffffffffffffffffffffffffffffffffffff1663fdacd5766001546040518263ffffffff167c010000000000000000000000000000000000000000000000000000000002815260040180828152602001915050600060405180830381600087803b151561020b57600080fd5b6102c65a03f1151561021c57600080fd5b5050505b5050565b60015481565b6000809054906101000a900473ffffffffffffffffffffffffffffffffffffffff1681565b6000809054906101000a900473ffffffffffffffffffffffffffffffffffffffff1673ffffffffffffffffffffffffffffffffffffffff163373ffffffffffffffffffffffffffffffffffffffff1614156102ac57806001819055505b505600a165627a7a72305820a9c628775efbfbc17477a472413c01ee9b33881f550c59d21bee9928835c854b002981bda0ad3733df250c87556335ffe46c23e34dbaffde93097ef92f52c88632a40f0c75a072caddc0371451a58de2ca6ab64e0f586ccdb9465ff54e1c82564940e89291e3",
      ...>         "s" => "0x72caddc0371451a58de2ca6ab64e0f586ccdb9465ff54e1c82564940e89291e3",
      ...>         "standardV" => "0x0",
      ...>         "to" => nil,
      ...>         "transactionIndex" => 0,
      ...>         "v" => "0xbd",
      ...>         "value" => 0
      ...>       }
      ...>     ],
      ...>     "transactionsRoot" => "0x2c2e243e9735f6d0081ffe60356c0e4ec4c6a9064c68d10bf8091ff896f33087",
      ...>     "uncles" => []
      ...>   }
      ...> ])
      [
        %{
          "blockHash" => "0xe52d77084cab13a4e724162bcd8c6028e5ecfaa04d091ee476e96b9958ed6b47",
          "blockNumber" => 34,
          "chainId" => 77,
          "condition" => nil,
          "creates" => "0xffc87239eb0267bc3ca2cd51d12fbf278e02ccb4",
          "from" => "0xe8ddc5c7a2d2f0d7a9798459c0104fdf5e987aca",
          "gas" => 4700000,
          "gasPrice" => 100000000000,
          "hash" => "0x3a3eb134e6792ce9403ea4188e5e79693de9e4c94e499db132be086400da79e6",
          "input" => "0x6060604052341561000f57600080fd5b336000806101000a81548173ffffffffffffffffffffffffffffffffffffffff021916908373ffffffffffffffffffffffffffffffffffffffff1602179055506102db8061005e6000396000f300606060405260043610610062576000357c0100000000000000000000000000000000000000000000000000000000900463ffffffff1680630900f01014610067578063445df0ac146100a05780638da5cb5b146100c9578063fdacd5761461011e575b600080fd5b341561007257600080fd5b61009e600480803573ffffffffffffffffffffffffffffffffffffffff16906020019091905050610141565b005b34156100ab57600080fd5b6100b3610224565b6040518082815260200191505060405180910390f35b34156100d457600080fd5b6100dc61022a565b604051808273ffffffffffffffffffffffffffffffffffffffff1673ffffffffffffffffffffffffffffffffffffffff16815260200191505060405180910390f35b341561012957600080fd5b61013f600480803590602001909190505061024f565b005b60008060009054906101000a900473ffffffffffffffffffffffffffffffffffffffff1673ffffffffffffffffffffffffffffffffffffffff163373ffffffffffffffffffffffffffffffffffffffff161415610220578190508073ffffffffffffffffffffffffffffffffffffffff1663fdacd5766001546040518263ffffffff167c010000000000000000000000000000000000000000000000000000000002815260040180828152602001915050600060405180830381600087803b151561020b57600080fd5b6102c65a03f1151561021c57600080fd5b5050505b5050565b60015481565b6000809054906101000a900473ffffffffffffffffffffffffffffffffffffffff1681565b6000809054906101000a900473ffffffffffffffffffffffffffffffffffffffff1673ffffffffffffffffffffffffffffffffffffffff163373ffffffffffffffffffffffffffffffffffffffff1614156102ac57806001819055505b505600a165627a7a72305820a9c628775efbfbc17477a472413c01ee9b33881f550c59d21bee9928835c854b0029",
          "nonce" => 0,
          "publicKey" => "0xe5d196ad4ceada719d9e592f7166d0c75700f6eab2e3c3de34ba751ea786527cb3f6eb96ad9fdfdb9989ff572df50f1c42ef800af9c5207a38b929aff969b5c9",
          "r" => "0xad3733df250c87556335ffe46c23e34dbaffde93097ef92f52c88632a40f0c75",
          "raw" => "0xf9038d8085174876e8008347b7608080b903396060604052341561000f57600080fd5b336000806101000a81548173ffffffffffffffffffffffffffffffffffffffff021916908373ffffffffffffffffffffffffffffffffffffffff1602179055506102db8061005e6000396000f300606060405260043610610062576000357c0100000000000000000000000000000000000000000000000000000000900463ffffffff1680630900f01014610067578063445df0ac146100a05780638da5cb5b146100c9578063fdacd5761461011e575b600080fd5b341561007257600080fd5b61009e600480803573ffffffffffffffffffffffffffffffffffffffff16906020019091905050610141565b005b34156100ab57600080fd5b6100b3610224565b6040518082815260200191505060405180910390f35b34156100d457600080fd5b6100dc61022a565b604051808273ffffffffffffffffffffffffffffffffffffffff1673ffffffffffffffffffffffffffffffffffffffff16815260200191505060405180910390f35b341561012957600080fd5b61013f600480803590602001909190505061024f565b005b60008060009054906101000a900473ffffffffffffffffffffffffffffffffffffffff1673ffffffffffffffffffffffffffffffffffffffff163373ffffffffffffffffffffffffffffffffffffffff161415610220578190508073ffffffffffffffffffffffffffffffffffffffff1663fdacd5766001546040518263ffffffff167c010000000000000000000000000000000000000000000000000000000002815260040180828152602001915050600060405180830381600087803b151561020b57600080fd5b6102c65a03f1151561021c57600080fd5b5050505b5050565b60015481565b6000809054906101000a900473ffffffffffffffffffffffffffffffffffffffff1681565b6000809054906101000a900473ffffffffffffffffffffffffffffffffffffffff1673ffffffffffffffffffffffffffffffffffffffff163373ffffffffffffffffffffffffffffffffffffffff1614156102ac57806001819055505b505600a165627a7a72305820a9c628775efbfbc17477a472413c01ee9b33881f550c59d21bee9928835c854b002981bda0ad3733df250c87556335ffe46c23e34dbaffde93097ef92f52c88632a40f0c75a072caddc0371451a58de2ca6ab64e0f586ccdb9465ff54e1c82564940e89291e3",
          "s" => "0x72caddc0371451a58de2ca6ab64e0f586ccdb9465ff54e1c82564940e89291e3",
          "standardV" => "0x0",
          "to" => nil,
          "transactionIndex" => 0,
          "v" => "0xbd",
          "value" => 0
        }
      ]

  """
  @spec elixir_to_transactions(elixir) :: Transactions.elixir()
  def elixir_to_transactions(elixir) when is_list(elixir) do
    Enum.flat_map(elixir, &Block.elixir_to_transactions/1)
  end

  @doc """
  Extracts the `t:EthereumJSONRPC.Uncles.elixir/0` from the `t:elixir/0`.

      iex> EthereumJSONRPC.Blocks.elixir_to_uncles([
      ...>   %{
      ...>     "author" => "0xe8ddc5c7a2d2f0d7a9798459c0104fdf5e987aca",
      ...>     "difficulty" => 340282366920938463463374607431768211454,
      ...>     "extraData" => "0xd5830108048650617269747986312e32322e31826c69",
      ...>     "gasLimit" => 6926030,
      ...>     "gasUsed" => 269607,
      ...>     "hash" => "0xe52d77084cab13a4e724162bcd8c6028e5ecfaa04d091ee476e96b9958ed6b47",
      ...>     "logsBloom" => "0x00000000000000000000000000000000000000000000000000000000000000000000000000000000000000000000000000000000000000000000000000000000000000000000000000000000000000000000000000000000000000000000000000000000000000000000000000000000000000000000000000000000000000000000000000000000000000000000000000000000000000000000000000000000000000000000000000000000000000000000000000000000000000000000000000000000000000000000000000000000000000000000000000000000000000000000000000000000000000000000000000000000000000000000000000000000",
      ...>     "miner" => "0xe8ddc5c7a2d2f0d7a9798459c0104fdf5e987aca",
      ...>     "number" => 34,
      ...>     "parentHash" => "0x106d528393159b93218dd410e2a778f083538098e46f1a44902aa67a164aed0b",
      ...>     "receiptsRoot" => "0xf45ed4ab910504ffe231230879c86e32b531bb38a398a7c9e266b4a992e12dfb",
      ...>     "sealFields" => ["0x84120a71db",
      ...>      "0xb8417ad0ecca535f81e1807dac338a57c7ccffd05d3e7f0687944650cd005360a192205df306a68eddfe216e0674c6b113050d90eff9b627c1762d43657308f986f501"],
      ...>     "sha3Uncles" => "0x1dcc4de8dec75d7aab85b567b6ccd41ad312451b948a7413f0a142fd40d49347",
      ...>     "signature" => "7ad0ecca535f81e1807dac338a57c7ccffd05d3e7f0687944650cd005360a192205df306a68eddfe216e0674c6b113050d90eff9b627c1762d43657308f986f501",
      ...>     "size" => 1493,
      ...>     "stateRoot" => "0x6eaa6281df37b9b010f4779affc25ee059088240547ce86cf7ca7b7acd952d4f",
      ...>     "step" => "302674395",
      ...>     "timestamp" => Timex.parse!("2017-12-15T21:06:15Z", "{ISO:Extended:Z}"),
      ...>     "totalDifficulty" => 11569600475311907757754736652679816646147,
      ...>     "transactions" => [
      ...>       %{
      ...>         "blockHash" => "0xe52d77084cab13a4e724162bcd8c6028e5ecfaa04d091ee476e96b9958ed6b47",
      ...>         "blockNumber" => 34,
      ...>         "chainId" => 77,
      ...>         "condition" => nil,
      ...>         "creates" => "0xffc87239eb0267bc3ca2cd51d12fbf278e02ccb4",
      ...>         "from" => "0xe8ddc5c7a2d2f0d7a9798459c0104fdf5e987aca",
      ...>         "gas" => 4700000,
      ...>         "gasPrice" => 100000000000,
      ...>         "hash" => "0x3a3eb134e6792ce9403ea4188e5e79693de9e4c94e499db132be086400da79e6",
      ...>         "input" => "0x6060604052341561000f57600080fd5b336000806101000a81548173ffffffffffffffffffffffffffffffffffffffff021916908373ffffffffffffffffffffffffffffffffffffffff1602179055506102db8061005e6000396000f300606060405260043610610062576000357c0100000000000000000000000000000000000000000000000000000000900463ffffffff1680630900f01014610067578063445df0ac146100a05780638da5cb5b146100c9578063fdacd5761461011e575b600080fd5b341561007257600080fd5b61009e600480803573ffffffffffffffffffffffffffffffffffffffff16906020019091905050610141565b005b34156100ab57600080fd5b6100b3610224565b6040518082815260200191505060405180910390f35b34156100d457600080fd5b6100dc61022a565b604051808273ffffffffffffffffffffffffffffffffffffffff1673ffffffffffffffffffffffffffffffffffffffff16815260200191505060405180910390f35b341561012957600080fd5b61013f600480803590602001909190505061024f565b005b60008060009054906101000a900473ffffffffffffffffffffffffffffffffffffffff1673ffffffffffffffffffffffffffffffffffffffff163373ffffffffffffffffffffffffffffffffffffffff161415610220578190508073ffffffffffffffffffffffffffffffffffffffff1663fdacd5766001546040518263ffffffff167c010000000000000000000000000000000000000000000000000000000002815260040180828152602001915050600060405180830381600087803b151561020b57600080fd5b6102c65a03f1151561021c57600080fd5b5050505b5050565b60015481565b6000809054906101000a900473ffffffffffffffffffffffffffffffffffffffff1681565b6000809054906101000a900473ffffffffffffffffffffffffffffffffffffffff1673ffffffffffffffffffffffffffffffffffffffff163373ffffffffffffffffffffffffffffffffffffffff1614156102ac57806001819055505b505600a165627a7a72305820a9c628775efbfbc17477a472413c01ee9b33881f550c59d21bee9928835c854b0029",
      ...>         "nonce" => 0,
      ...>         "publicKey" => "0xe5d196ad4ceada719d9e592f7166d0c75700f6eab2e3c3de34ba751ea786527cb3f6eb96ad9fdfdb9989ff572df50f1c42ef800af9c5207a38b929aff969b5c9",
      ...>         "r" => "0xad3733df250c87556335ffe46c23e34dbaffde93097ef92f52c88632a40f0c75",
      ...>         "raw" => "0xf9038d8085174876e8008347b7608080b903396060604052341561000f57600080fd5b336000806101000a81548173ffffffffffffffffffffffffffffffffffffffff021916908373ffffffffffffffffffffffffffffffffffffffff1602179055506102db8061005e6000396000f300606060405260043610610062576000357c0100000000000000000000000000000000000000000000000000000000900463ffffffff1680630900f01014610067578063445df0ac146100a05780638da5cb5b146100c9578063fdacd5761461011e575b600080fd5b341561007257600080fd5b61009e600480803573ffffffffffffffffffffffffffffffffffffffff16906020019091905050610141565b005b34156100ab57600080fd5b6100b3610224565b6040518082815260200191505060405180910390f35b34156100d457600080fd5b6100dc61022a565b604051808273ffffffffffffffffffffffffffffffffffffffff1673ffffffffffffffffffffffffffffffffffffffff16815260200191505060405180910390f35b341561012957600080fd5b61013f600480803590602001909190505061024f565b005b60008060009054906101000a900473ffffffffffffffffffffffffffffffffffffffff1673ffffffffffffffffffffffffffffffffffffffff163373ffffffffffffffffffffffffffffffffffffffff161415610220578190508073ffffffffffffffffffffffffffffffffffffffff1663fdacd5766001546040518263ffffffff167c010000000000000000000000000000000000000000000000000000000002815260040180828152602001915050600060405180830381600087803b151561020b57600080fd5b6102c65a03f1151561021c57600080fd5b5050505b5050565b60015481565b6000809054906101000a900473ffffffffffffffffffffffffffffffffffffffff1681565b6000809054906101000a900473ffffffffffffffffffffffffffffffffffffffff1673ffffffffffffffffffffffffffffffffffffffff163373ffffffffffffffffffffffffffffffffffffffff1614156102ac57806001819055505b505600a165627a7a72305820a9c628775efbfbc17477a472413c01ee9b33881f550c59d21bee9928835c854b002981bda0ad3733df250c87556335ffe46c23e34dbaffde93097ef92f52c88632a40f0c75a072caddc0371451a58de2ca6ab64e0f586ccdb9465ff54e1c82564940e89291e3",
      ...>         "s" => "0x72caddc0371451a58de2ca6ab64e0f586ccdb9465ff54e1c82564940e89291e3",
      ...>         "standardV" => "0x0",
      ...>         "to" => nil,
      ...>         "transactionIndex" => 0,
      ...>         "v" => "0xbd",
      ...>         "value" => 0
      ...>       }
      ...>     ],
      ...>     "transactionsRoot" => "0x2c2e243e9735f6d0081ffe60356c0e4ec4c6a9064c68d10bf8091ff896f33087",
      ...>     "uncles" => ["0xe670ec64341771606e55d6b4ca35a1a6b75ee3d5145a99d05921026d15273311"]
      ...>   }
      ...> ])
      [
        %{
          "hash" => "0xe670ec64341771606e55d6b4ca35a1a6b75ee3d5145a99d05921026d15273311",
          "nephewHash" => "0xe52d77084cab13a4e724162bcd8c6028e5ecfaa04d091ee476e96b9958ed6b47",
          "index" => 0
        }
      ]

  """
  @spec elixir_to_uncles(elixir) :: Uncles.elixir()
  def elixir_to_uncles(elixir) do
    Enum.flat_map(elixir, &Block.elixir_to_uncles/1)
  end

  @doc """
  Extracts the `t:EthereumJSONRPC.Withdrawals.elixir/0` from the `t:elixir/0`.

      iex> EthereumJSONRPC.Blocks.elixir_to_withdrawals([
      ...>   %{
      ...>     "baseFeePerGas" => 7,
      ...>     "difficulty" => 0,
      ...>     "extraData" => "0x",
      ...>     "gasLimit" => 7_009_844,
      ...>     "gasUsed" => 0,
      ...>     "hash" => "0xc0b72358464dc55cb51c990360d94809e40f291603a7664d55cf83f87edb799d",
      ...>     "logsBloom" => "0x00000000000000000000000000000000000000000000000000000000000000000000000000000000000000000000000000000000000000000000000000000000000000000000000000000000000000000000000000000000000000000000000000000000000000000000000000000000000000000000000000000000000000000000000000000000000000000000000000000000000000000000000000000000000000000000000000000000000000000000000000000000000000000000000000000000000000000000000000000000000000000000000000000000000000000000000000000000000000000000000000000000000000000000000000000000",
      ...>     "miner" => "0xe7c180eada8f60d63e9671867b2e0ca2649207a8",
      ...>     "mixHash" => "0x9cc5c22d51f47caf700636f629e0765a5fe3388284682434a3717d099960681a",
      ...>     "nonce" => "0x0000000000000000",
      ...>     "number" => 541,
      ...>     "parentHash" => "0x9bc27f8db423bea352a32b819330df307dd351da71f3b3f8ac4ad56856c1e053",
      ...>     "receiptsRoot" => "0x56e81f171bcc55a6ff8345e692c0f86e5b48e01b996cadc001622fb5e363b421",
      ...>     "sha3Uncles" => "0x1dcc4de8dec75d7aab85b567b6ccd41ad312451b948a7413f0a142fd40d49347",
      ...>     "size" => 1107,
      ...>     "stateRoot" => "0x9de54b38595b4b8baeece667ae1f7bec8cfc814a514248985e3d98c91d331c71",
      ...>     "timestamp" => Timex.parse!("2022-12-15T21:06:15Z", "{ISO:Extended:Z}"),
      ...>     "totalDifficulty" => 1,
      ...>     "transactions" => [],
      ...>     "transactionsRoot" => "0x56e81f171bcc55a6ff8345e692c0f86e5b48e01b996cadc001622fb5e363b421",
      ...>     "uncles" => [],
      ...>     "withdrawals" => [
      ...>       %{
      ...>         "address" => "0x388ea662ef2c223ec0b047d41bf3c0f362142ad5",
      ...>         "amount" => 4_040_000_000_000,
      ...>         "blockHash" => "0xc0b72358464dc55cb51c990360d94809e40f291603a7664d55cf83f87edb799d",
      ...>         "index" => 3867,
      ...>         "validatorIndex" => 1721
      ...>       },
      ...>       %{
      ...>         "address" => "0x388ea662ef2c223ec0b047d41bf3c0f362142ad5",
      ...>         "amount" => 4_040_000_000_000,
      ...>         "blockHash" => "0xc0b72358464dc55cb51c990360d94809e40f291603a7664d55cf83f87edb799d",
      ...>         "index" => 3868,
      ...>         "validatorIndex" => 1771
      ...>       }
      ...>     ],
      ...>     "withdrawalsRoot" => "0x23e926286a20cba56ee0fcf0eca7aae44f013bd9695aaab58478e8d69b0c3d68"
      ...>   }
      ...> ])
      [
        %{
          "address" => "0x388ea662ef2c223ec0b047d41bf3c0f362142ad5",
          "amount" => 4040000000000,
          "blockHash" => "0xc0b72358464dc55cb51c990360d94809e40f291603a7664d55cf83f87edb799d",
          "index" => 3867,
          "validatorIndex" => 1721
        },
        %{
          "address" => "0x388ea662ef2c223ec0b047d41bf3c0f362142ad5",
          "amount" => 4040000000000,
          "blockHash" => "0xc0b72358464dc55cb51c990360d94809e40f291603a7664d55cf83f87edb799d",
          "index" => 3868,
          "validatorIndex" => 1771
        }
      ]

  """
  @spec elixir_to_withdrawals(elixir) :: Withdrawals.elixir()
  def elixir_to_withdrawals(elixir) do
    Enum.flat_map(elixir, &Block.elixir_to_withdrawals/1)
  end

  @doc """
  Decodes the stringly typed numerical fields to `t:non_neg_integer/0` and the timestamps to `t:DateTime.t/0`

      iex> EthereumJSONRPC.Blocks.to_elixir(
      ...>   [
      ...>     %{
      ...>       "author" => "0x0000000000000000000000000000000000000000",
      ...>       "difficulty" => "0x20000",
      ...>       "extraData" => "0x",
      ...>       "gasLimit" => "0x663be0",
      ...>       "gasUsed" => "0x0",
      ...>       "hash" => "0x5b28c1bfd3a15230c9a46b399cd0f9a6920d432e85381cc6a140b06e8410112f",
      ...>       "logsBloom" => "0x00000000000000000000000000000000000000000000000000000000000000000000000000000000000000000000000000000000000000000000000000000000000000000000000000000000000000000000000000000000000000000000000000000000000000000000000000000000000000000000000000000000000000000000000000000000000000000000000000000000000000000000000000000000000000000000000000000000000000000000000000000000000000000000000000000000000000000000000000000000000000000000000000000000000000000000000000000000000000000000000000000000000000000000000000000000",
      ...>       "miner" => "0x0000000000000000000000000000000000000000",
      ...>       "number" => "0x0",
      ...>       "parentHash" => "0x0000000000000000000000000000000000000000000000000000000000000000",
      ...>       "receiptsRoot" => "0x56e81f171bcc55a6ff8345e692c0f86e5b48e01b996cadc001622fb5e363b421",
      ...>       "sealFields" => ["0x80",
      ...>        "0xb8410000000000000000000000000000000000000000000000000000000000000000000000000000000000000000000000000000000000000000000000000000000000"],
      ...>       "sha3Uncles" => "0x1dcc4de8dec75d7aab85b567b6ccd41ad312451b948a7413f0a142fd40d49347",
      ...>       "signature" => "0000000000000000000000000000000000000000000000000000000000000000000000000000000000000000000000000000000000000000000000000000000000",
      ...>       "size" => "0x215",
      ...>       "stateRoot" => "0xfad4af258fd11939fae0c6c6eec9d340b1caac0b0196fd9a1bc3f489c5bf00b3",
      ...>       "step" => "0",
      ...>       "timestamp" => "0x0",
      ...>       "totalDifficulty" => "0x20000",
      ...>       "transactions" => [],
      ...>       "transactionsRoot" => "0x56e81f171bcc55a6ff8345e692c0f86e5b48e01b996cadc001622fb5e363b421",
      ...>       "uncles" => [],
      ...>       "withdrawals" => [
      ...>         %{
      ...>           "index" => "0xf1b",
      ...>           "validatorIndex" => "0x6b9",
      ...>           "address" => "0x388ea662ef2c223ec0b047d41bf3c0f362142ad5",
      ...>           "amount" => "0x3aca2c3d000"
      ...>         },
      ...>         %{
      ...>           "index" => "0xf1c",
      ...>           "validatorIndex" => "0x6eb",
      ...>           "address" => "0x388ea662ef2c223ec0b047d41bf3c0f362142ad5",
      ...>           "amount" => "0x3aca2c3d000"
      ...>         }
      ...>       ],
      ...>       "withdrawalsRoot" => "0x23e926286a20cba56ee0fcf0eca7aae44f013bd9695aaab58478e8d69b0c3d68"
      ...>     }
      ...>   ]
      ...> )
      [
        %{
          "author" => "0x0000000000000000000000000000000000000000",
          "difficulty" => 131072,
          "extraData" => "0x",
          "gasLimit" => 6700000,
          "gasUsed" => 0,
          "hash" => "0x5b28c1bfd3a15230c9a46b399cd0f9a6920d432e85381cc6a140b06e8410112f",
          "logsBloom" => "0x00000000000000000000000000000000000000000000000000000000000000000000000000000000000000000000000000000000000000000000000000000000000000000000000000000000000000000000000000000000000000000000000000000000000000000000000000000000000000000000000000000000000000000000000000000000000000000000000000000000000000000000000000000000000000000000000000000000000000000000000000000000000000000000000000000000000000000000000000000000000000000000000000000000000000000000000000000000000000000000000000000000000000000000000000000000",
          "miner" => "0x0000000000000000000000000000000000000000",
          "number" => 0,
          "parentHash" => "0x0000000000000000000000000000000000000000000000000000000000000000",
          "receiptsRoot" => "0x56e81f171bcc55a6ff8345e692c0f86e5b48e01b996cadc001622fb5e363b421",
          "sealFields" => ["0x80",
           "0xb8410000000000000000000000000000000000000000000000000000000000000000000000000000000000000000000000000000000000000000000000000000000000"],
          "sha3Uncles" => "0x1dcc4de8dec75d7aab85b567b6ccd41ad312451b948a7413f0a142fd40d49347",
          "signature" => "0000000000000000000000000000000000000000000000000000000000000000000000000000000000000000000000000000000000000000000000000000000000",
          "size" => 533,
          "stateRoot" => "0xfad4af258fd11939fae0c6c6eec9d340b1caac0b0196fd9a1bc3f489c5bf00b3",
          "step" => "0",
          "timestamp" => Timex.parse!("1970-01-01T00:00:00Z", "{ISO:Extended:Z}"),
          "totalDifficulty" => 131072,
          "transactions" => [],
          "transactionsRoot" => "0x56e81f171bcc55a6ff8345e692c0f86e5b48e01b996cadc001622fb5e363b421",
          "uncles" => [],
          "withdrawals" => [
            %{
              "address" => "0x388ea662ef2c223ec0b047d41bf3c0f362142ad5",
              "amount" => 4_040_000_000_000,
              "blockHash" => "0x5b28c1bfd3a15230c9a46b399cd0f9a6920d432e85381cc6a140b06e8410112f",
              "index" => 3867,
              "validatorIndex" => 1721,
              "blockNumber" => 0
            },
            %{
              "address" => "0x388ea662ef2c223ec0b047d41bf3c0f362142ad5",
              "amount" => 4_040_000_000_000,
              "blockHash" => "0x5b28c1bfd3a15230c9a46b399cd0f9a6920d432e85381cc6a140b06e8410112f",
              "index" => 3868,
              "validatorIndex" => 1771,
              "blockNumber" => 0
            }
          ],
          "withdrawalsRoot" => "0x23e926286a20cba56ee0fcf0eca7aae44f013bd9695aaab58478e8d69b0c3d68"
        }
      ]
  """
  @spec to_elixir([Block.t()]) :: elixir
  def to_elixir(blocks) when is_list(blocks) do
    Enum.map(blocks, &Block.to_elixir/1)
  end

  defp add_timestamp_to_transactions_params(transactions_params, blocks_params) do
    block_hashes =
      transactions_params
      |> Enum.map(fn %{block_hash: block_hash} -> block_hash end)
      |> Enum.uniq()

    block_hash_timestamp_map =
      block_hashes
      |> Enum.map(fn block_hash ->
        block =
          Enum.find(blocks_params, fn block_param ->
            block_param.hash == block_hash
          end)

        %{}
        |> Map.put("#{block_hash}", block.timestamp)
      end)
      |> Enum.reduce(%{}, fn hash_timestamp_map_item, acc ->
        Map.merge(acc, hash_timestamp_map_item)
      end)

    transactions_params
    |> Enum.map(fn transactions_param ->
      Map.put(
        transactions_param,
        :block_timestamp,
        Map.get(block_hash_timestamp_map, "#{transactions_param.block_hash}")
      )
    end)
  end
end<|MERGE_RESOLUTION|>--- conflicted
+++ resolved
@@ -59,12 +59,8 @@
       errors: errors,
       blocks_params: blocks_params,
       block_second_degree_relations_params: block_second_degree_relations_params,
-<<<<<<< HEAD
-      transactions_params: transactions_params_with_block_timestamp
-=======
-      transactions_params: transactions_params,
+      transactions_params: transactions_params_with_block_timestamp,
       withdrawals_params: withdrawals_params
->>>>>>> 55bff756
     }
   end
 
