defmodule EthereumJSONRPC.Transaction do
  @moduledoc """
  Transaction format included in the return of
  [`eth_getBlockByHash`](https://github.com/ethereum/wiki/wiki/JSON-RPC/e8e0771b9f3677693649d945956bc60e886ceb2b#eth_getblockbyhash)
  and [`eth_getBlockByNumber`](https://github.com/ethereum/wiki/wiki/JSON-RPC/e8e0771b9f3677693649d945956bc60e886ceb2b#eth_getblockbynumber) and returned by
  [`eth_getTransactionByHash`](https://github.com/ethereum/wiki/wiki/JSON-RPC/e8e0771b9f3677693649d945956bc60e886ceb2b#eth_gettransactionbyhash),
  [`eth_getTransactionByBlockHashAndIndex`](https://github.com/ethereum/wiki/wiki/JSON-RPC/e8e0771b9f3677693649d945956bc60e886ceb2b#eth_gettransactionbyblockhashandindex),
  and [`eth_getTransactionByBlockNumberAndIndex`](https://github.com/ethereum/wiki/wiki/JSON-RPC/e8e0771b9f3677693649d945956bc60e886ceb2b#eth_gettransactionbyblocknumberandindex)
  """
  import EthereumJSONRPC,
    only: [
      quantity_to_integer: 1,
      integer_to_quantity: 1,
      request: 1,
      put_if_present: 3
    ]

  alias EthereumJSONRPC

  case Application.compile_env(:explorer, :chain_type) do
    :ethereum ->
      @chain_type_fields quote(
                           do: [
                             max_fee_per_blob_gas: non_neg_integer(),
                             blob_versioned_hashes: [EthereumJSONRPC.hash()]
                           ]
                         )

    :optimism ->
      @chain_type_fields quote(
                           do: [
                             l1_tx_origin: EthereumJSONRPC.hash(),
                             l1_block_number: non_neg_integer()
                           ]
                         )

    :scroll ->
      @chain_type_fields quote(
                           do: [
                             queue_index: non_neg_integer()
                           ]
                         )

    :suave ->
      @chain_type_fields quote(
                           do: [
                             execution_node_hash: EthereumJSONRPC.address(),
                             wrapped_type: non_neg_integer(),
                             wrapped_nonce: non_neg_integer(),
                             wrapped_to_address_hash: EthereumJSONRPC.address(),
                             wrapped_gas: non_neg_integer(),
                             wrapped_gas_price: non_neg_integer(),
                             wrapped_max_priority_fee_per_gas: non_neg_integer(),
                             wrapped_max_fee_per_gas: non_neg_integer(),
                             wrapped_value: non_neg_integer(),
                             wrapped_input: String.t(),
                             wrapped_v: non_neg_integer(),
                             wrapped_r: non_neg_integer(),
                             wrapped_s: non_neg_integer(),
                             wrapped_hash: EthereumJSONRPC.hash()
                           ]
                         )

    :celo ->
      @chain_type_fields quote(
                           do: [
                             gas_token_contract_address_hash: EthereumJSONRPC.address(),
                             gas_fee_recipient_address_hash: EthereumJSONRPC.address(),
                             gateway_fee: non_neg_integer()
                           ]
                         )

    :arbitrum ->
      @chain_type_fields quote(
                           do: [
                             request_id: EthereumJSONRPC.hash()
                           ]
                         )

    _ ->
      @chain_type_fields quote(do: [])
  end

  @type elixir :: %{
          String.t() => EthereumJSONRPC.address() | EthereumJSONRPC.hash() | String.t() | non_neg_integer() | nil
        }

  @typedoc """
   * `"blockHash"` - `t:EthereumJSONRPC.hash/0` of the block this transaction is in.  `nil` when transaction is
     pending.
   * `"blockNumber"` - `t:EthereumJSONRPC.quantity/0` for the block number this transaction is in.  `nil` when
     transaction is pending.
   * `"chainId"` - the chain on which the transaction exists.
   * `"condition"` - UNKNOWN
   * `"creates"` - `t:EthereumJSONRPC.address/0` of the created contract, if the transaction creates a contract.
   * `"from"` - `t:EthereumJSONRPC.address/0` of the sender.
   * `"gas"` - `t:EthereumJSONRPC.quantity/0` of gas provided by the sender.  This is the max gas that may be used.
     `gas * gasPrice` is the max fee in wei that the sender is willing to pay for the transaction to be executed.
   * `"gasPrice"` - `t:EthereumJSONRPC.quantity/0` of wei to pay per unit of gas used.
   * `"hash"` - `t:EthereumJSONRPC.hash/0` of the transaction
   * `"input"` - `t:EthereumJSONRPC.data/0` sent along with the transaction, such as input to the contract.
   * `"nonce"` - `t:EthereumJSONRPC.quantity/0` of transactions made by the sender prior to this one.
   * `"publicKey"` - `t:EthereumJSONRPC.hash/0` of the public key of the signer.
   * `"r"` - `t:EthereumJSONRPC.quantity/0` for the R field of the signature.
   * `"raw"` - Raw transaction `t:EthereumJSONRPC.data/0`
   * `"standardV"` - `t:EthereumJSONRPC.quantity/0` for the standardized V (`0` or `1`) field of the signature.
   * `"to"` - `t:EthereumJSONRPC.address/0` of the receiver.  `nil` when it is a contract creation transaction.
   * `"transactionIndex"` - `t:EthereumJSONRPC.quantity/0` for the index of the transaction in the block.  `nil` when
     transaction is pending.
   * `"v"` - `t:EthereumJSONRPC.quantity/0` for the V field of the signature.
   * `"value"` - `t:EthereumJSONRPC.quantity/0` of wei transferred.
   * `"maxPriorityFeePerGas"` - `t:EthereumJSONRPC.quantity/0` of wei to denote max priority fee per unit of gas used. Introduced in [EIP-1559](https://github.com/ethereum/EIPs/blob/master/EIPS/eip-1559.md)
   * `"maxFeePerGas"` - `t:EthereumJSONRPC.quantity/0` of wei to denote max fee per unit of gas used. Introduced in [EIP-1559](https://github.com/ethereum/EIPs/blob/master/EIPS/eip-1559.md)
   * `"type"` - `t:EthereumJSONRPC.quantity/0` denotes transaction type. Introduced in [EIP-1559](https://github.com/ethereum/EIPs/blob/master/EIPS/eip-1559.md)
   #{case Application.compile_env(:explorer, :chain_type) do
    :ethereum -> """
       * `"maxFeePerBlobGas"` - `t:EthereumJSONRPC.quantity/0` of wei to denote max fee per unit of blob gas used. Introduced in [EIP-4844](https://github.com/ethereum/EIPs/blob/master/EIPS/eip-4844.md)
       * `"blobVersionedHashes"` - `t:list/0` of `t:EthereumJSONRPC.hash/0` of included data blobs hashes. Introduced in [EIP-4844](https://github.com/ethereum/EIPs/blob/master/EIPS/eip-4844.md)
      """
    :optimism -> """
       * `"l1TxOrigin"` - .
       * `"l1BlockNumber"` - .
      """
    :scroll -> """
       * `"queueIndex"` - An index of L1MessageTx (replaces Nonce) in Scroll rollup.
      """
    :suave -> """
       * `"executionNode"` - `t:EthereumJSONRPC.address/0` of execution node (used by Suave).
       * `"requestRecord"` - map of wrapped transaction data (used by Suave).
      """
    :celo -> """
          * `"feeCurrency"` - `t:EthereumJSONRPC.address/0` of the currency used to pay for gas.
          * `"gatewayFee"` - `t:EthereumJSONRPC.quantity/0` of the gateway fee.
          * `"gatewayFeeRecipient"` - `t:EthereumJSONRPC.address/0` of the gateway fee recipient.
      """
    _ -> ""
  end}
  """
  @type t :: %{
          String.t() =>
            EthereumJSONRPC.address() | EthereumJSONRPC.hash() | EthereumJSONRPC.quantity() | String.t() | nil
        }

  @type params :: %{
          unquote_splicing(@chain_type_fields),
          block_hash: EthereumJSONRPC.hash(),
          block_number: non_neg_integer(),
          from_address_hash: EthereumJSONRPC.address(),
          gas: non_neg_integer(),
          gas_price: non_neg_integer(),
          hash: EthereumJSONRPC.hash(),
          index: non_neg_integer(),
          input: String.t(),
          nonce: non_neg_integer(),
          r: non_neg_integer(),
          s: non_neg_integer(),
          to_address_hash: EthereumJSONRPC.address(),
          v: non_neg_integer(),
          value: non_neg_integer(),
          transaction_index: non_neg_integer(),
          max_priority_fee_per_gas: non_neg_integer(),
          max_fee_per_gas: non_neg_integer(),
          type: non_neg_integer()
        }

  @doc """
  Geth `elixir` can be converted to `params`. Geth does not supply `"publicKey"` or `"standardV"`, unlike Nethermind.

      iex> EthereumJSONRPC.Transaction.elixir_to_params(
      ...>   %{
      ...>     "blockHash" => "0x4e3a3754410177e6937ef1f84bba68ea139e8d1a2258c5f85db9f1cd715a1bdd",
      ...>     "blockNumber" => 46147,
      ...>     "from" => "0xa1e4380a3b1f749673e270229993ee55f35663b4",
      ...>     "gas" => 21000,
      ...>     "gasPrice" => 50000000000000,
      ...>     "hash" => "0x5c504ed432cb51138bcf09aa5e8a410dd4a1e204ef84bfed1be16dfba1b22060",
      ...>     "input" => "0x",
      ...>     "nonce" => 0,
      ...>     "r" => 61965845294689009770156372156374760022787886965323743865986648153755601564112,
      ...>     "s" => 31606574786494953692291101914709926755545765281581808821704454381804773090106,
      ...>     "to" => "0x5df9b87991262f6ba471f09758cde1c0fc1de734",
      ...>     "transactionIndex" => 0,
      ...>     "type" => 2,
      ...>     "v" => 28,
      ...>     "value" => 31337
      ...>   }
      ...> )
      %{
        block_hash: "0x4e3a3754410177e6937ef1f84bba68ea139e8d1a2258c5f85db9f1cd715a1bdd",
        block_number: 46147,
        from_address_hash: "0xa1e4380a3b1f749673e270229993ee55f35663b4",
        gas: 21000,
        gas_price: 50000000000000,
        hash: "0x5c504ed432cb51138bcf09aa5e8a410dd4a1e204ef84bfed1be16dfba1b22060",
        index: 0,
        input: "0x",
        nonce: 0,
        r: 61965845294689009770156372156374760022787886965323743865986648153755601564112,
        s: 31606574786494953692291101914709926755545765281581808821704454381804773090106,
        to_address_hash: "0x5df9b87991262f6ba471f09758cde1c0fc1de734",
        type: 2,
        v: 28,
        value: 31337,
        transaction_index: 0
      }

      iex> EthereumJSONRPC.Transaction.elixir_to_params(
      ...>   %{
      ...>     "blockHash" => "0x4e3a3754410177e6937ef1f84bba68ea139e8d1a2258c5f85db9f1cd715a1bdd",
      ...>     "blockNumber" => 46147,
      ...>     "from" => "0xa1e4380a3b1f749673e270229993ee55f35663b4",
      ...>     "gas" => 21000,
      ...>     "hash" => "0x5c504ed432cb51138bcf09aa5e8a410dd4a1e204ef84bfed1be16dfba1b22060",
      ...>     "input" => "0x",
      ...>     "nonce" => 0,
      ...>     "r" => 61965845294689009770156372156374760022787886965323743865986648153755601564112,
      ...>     "s" => 31606574786494953692291101914709926755545765281581808821704454381804773090106,
      ...>     "to" => "0x5df9b87991262f6ba471f09758cde1c0fc1de734",
      ...>     "transactionIndex" => 0,
      ...>     "type" => 2,
      ...>     "v" => 28,
      ...>     "value" => 31337
      ...>   }
      ...> )
      %{
        block_hash: "0x4e3a3754410177e6937ef1f84bba68ea139e8d1a2258c5f85db9f1cd715a1bdd",
        block_number: 46147,
        from_address_hash: "0xa1e4380a3b1f749673e270229993ee55f35663b4",
        gas: 21000,
        hash: "0x5c504ed432cb51138bcf09aa5e8a410dd4a1e204ef84bfed1be16dfba1b22060",
        index: 0,
        input: "0x",
        nonce: 0,
        r: 61965845294689009770156372156374760022787886965323743865986648153755601564112,
        s: 31606574786494953692291101914709926755545765281581808821704454381804773090106,
        to_address_hash: "0x5df9b87991262f6ba471f09758cde1c0fc1de734",
        type: 2,
        v: 28,
        value: 31337,
        transaction_index: 0,
        gas_price: 0
      }

  Erigon `elixir` from txpool_content method can be converted to `params`.

      iex> EthereumJSONRPC.Transaction.elixir_to_params(
      ...>   %{
      ...>     "blockHash" => nil,
      ...>     "blockNumber" => nil,
      ...>     "from" => "0x870006d72c247bc1e90983c71b3234ee01d3c9d9",
      ...>     "gas" => 182154,
      ...>     "hash" => "0x8d2cd1fae48ea0d2a20bb74abbfca05c2d805793e1b42fa844bbdd90f2512f39",
      ...>     "input" => "0x08dc9f4200000000000000000000000000000000000000000000000000000000000000010000000000000000000000000000000000000000000000000000000062ad7e5d00000000000000000000000000000000000000000000000000000000000000600000000000000000000000000000000000000000000000000000000000000041ea9764027fc630affb1825e91d830d1e4e9b6e701ce6eb531f7262787739466d0fc8ac23d0496ec1386d6727f3958fc147719d12a4a23b3e592fb7f499006e041b00000000000000000000000000000000000000000000000000000000000000",
      ...>     "maxFeePerGas" => 169648965806,
      ...>     "maxPriorityFeePerGas" => 0,
      ...>     "nonce" => 12,
      ...>     "r" => 54145857155959999983086152958232689936309058616635618472746031287964711695698,
      ...>     "s" => 15362740689264852081830165187058601082381583930006578342376475668171980574077,
      ...>     "to" => "0x7a41e410bb784d9875fa14f2d7d2fa825466cdae",
      ...>     "transactionIndex" => nil,
      ...>     "type" => 2,
      ...>     "v" => 0,
      ...>     "value" => 275000000000000000
      ...>   }
      ...> )
      %{
        block_hash: nil,
        block_number: nil,
        gas_price: nil,
        from_address_hash: "0x870006d72c247bc1e90983c71b3234ee01d3c9d9",
        gas: 182154,
        hash: "0x8d2cd1fae48ea0d2a20bb74abbfca05c2d805793e1b42fa844bbdd90f2512f39",
        index: nil,
        input: "0x08dc9f4200000000000000000000000000000000000000000000000000000000000000010000000000000000000000000000000000000000000000000000000062ad7e5d00000000000000000000000000000000000000000000000000000000000000600000000000000000000000000000000000000000000000000000000000000041ea9764027fc630affb1825e91d830d1e4e9b6e701ce6eb531f7262787739466d0fc8ac23d0496ec1386d6727f3958fc147719d12a4a23b3e592fb7f499006e041b00000000000000000000000000000000000000000000000000000000000000",
        max_fee_per_gas: 169648965806,
        max_priority_fee_per_gas: 0,
        nonce: 12,
        r: 54145857155959999983086152958232689936309058616635618472746031287964711695698,
        s: 15362740689264852081830165187058601082381583930006578342376475668171980574077,
        to_address_hash: "0x7a41e410bb784d9875fa14f2d7d2fa825466cdae",
        transaction_index: nil,
        type: 2,
        v: 0,
        value: 275000000000000000
      }
  """
  @spec elixir_to_params(elixir) :: params
  def elixir_to_params(elixir) do
    elixir
    |> do_elixir_to_params()
    |> chain_type_fields(elixir)
  end

  def do_elixir_to_params(
        %{
          "blockHash" => block_hash,
          "blockNumber" => block_number,
          "from" => from_address_hash,
          "gas" => gas,
          "gasPrice" => gas_price,
          "hash" => hash,
          "input" => input,
          "nonce" => nonce,
          "to" => to_address_hash,
          "transactionIndex" => index,
          "value" => value,
          "type" => type,
          "maxPriorityFeePerGas" => max_priority_fee_per_gas,
          "maxFeePerGas" => max_fee_per_gas
        } = transaction
      ) do
    result = %{
      block_hash: block_hash,
      block_number: block_number,
      from_address_hash: from_address_hash,
      gas: gas,
      gas_price: gas_price,
      hash: hash,
      index: index,
      input: input,
      nonce: nonce,
      to_address_hash: to_address_hash,
      value: value,
      transaction_index: index,
      type: type,
      max_priority_fee_per_gas: max_priority_fee_per_gas,
      max_fee_per_gas: max_fee_per_gas
    }

    put_if_present(result, transaction, [
      {"creates", :created_contract_address_hash},
      {"block_timestamp", :block_timestamp},
      {"r", :r},
      {"s", :s},
      {"v", :v}
    ])
  end

  # txpool_content method on Erigon node returns tx data
  # without gas price
  def do_elixir_to_params(
        %{
          "blockHash" => block_hash,
          "blockNumber" => block_number,
          "from" => from_address_hash,
          "gas" => gas,
          "hash" => hash,
          "input" => input,
          "nonce" => nonce,
          "to" => to_address_hash,
          "transactionIndex" => index,
          "value" => value,
          "type" => type,
          "maxPriorityFeePerGas" => max_priority_fee_per_gas,
          "maxFeePerGas" => max_fee_per_gas
        } = transaction
      ) do
    result = %{
      block_hash: block_hash,
      block_number: block_number,
      from_address_hash: from_address_hash,
      gas: gas,
      gas_price: nil,
      hash: hash,
      index: index,
      input: input,
      nonce: nonce,
      to_address_hash: to_address_hash,
      value: value,
      transaction_index: index,
      type: type,
      max_priority_fee_per_gas: max_priority_fee_per_gas,
      max_fee_per_gas: max_fee_per_gas
    }

    put_if_present(result, transaction, [
      {"creates", :created_contract_address_hash},
      {"block_timestamp", :block_timestamp},
      {"r", :r},
      {"s", :s},
      {"v", :v}
    ])
  end

  # for legacy txs without maxPriorityFeePerGas and maxFeePerGas
  def do_elixir_to_params(
        %{
          "blockHash" => block_hash,
          "blockNumber" => block_number,
          "from" => from_address_hash,
          "gas" => gas,
          "gasPrice" => gas_price,
          "hash" => hash,
          "input" => input,
          "nonce" => nonce,
          "to" => to_address_hash,
          "transactionIndex" => index,
          "value" => value,
          "type" => type
        } = transaction
      ) do
    result = %{
      block_hash: block_hash,
      block_number: block_number,
      from_address_hash: from_address_hash,
      gas: gas,
      gas_price: gas_price,
      hash: hash,
      index: index,
      input: input,
      nonce: nonce,
      to_address_hash: to_address_hash,
      value: value,
      transaction_index: index,
      type: type
    }

    put_if_present(result, transaction, [
      {"creates", :created_contract_address_hash},
      {"block_timestamp", :block_timestamp},
      {"r", :r},
      {"s", :s},
      {"v", :v}
    ])
  end

  # for legacy txs without type, maxPriorityFeePerGas and maxFeePerGas
  def do_elixir_to_params(
        %{
          "blockHash" => block_hash,
          "blockNumber" => block_number,
          "from" => from_address_hash,
          "gas" => gas,
          "gasPrice" => gas_price,
          "hash" => hash,
          "input" => input,
          "nonce" => nonce,
          "to" => to_address_hash,
          "transactionIndex" => index,
          "value" => value
        } = transaction
      ) do
    result = %{
      block_hash: block_hash,
      block_number: block_number,
      from_address_hash: from_address_hash,
      gas: gas,
      gas_price: gas_price,
      hash: hash,
      index: index,
      input: input,
      nonce: nonce,
      to_address_hash: to_address_hash,
      value: value,
      transaction_index: index
    }

    put_if_present(result, transaction, [
      {"creates", :created_contract_address_hash},
      {"block_timestamp", :block_timestamp},
      {"r", :r},
      {"s", :s},
      {"v", :v}
    ])
  end

  # for txs without gasPrice, maxPriorityFeePerGas and maxFeePerGas
  def do_elixir_to_params(
        %{
          "blockHash" => block_hash,
          "blockNumber" => block_number,
          "from" => from_address_hash,
          "gas" => gas,
          "hash" => hash,
          "input" => input,
          "nonce" => nonce,
          "to" => to_address_hash,
          "transactionIndex" => index,
          "type" => type,
          "value" => value
        } = transaction
      ) do
    result = %{
      block_hash: block_hash,
      block_number: block_number,
      from_address_hash: from_address_hash,
      gas: gas,
      gas_price: 0,
      hash: hash,
      index: index,
      input: input,
      nonce: nonce,
      to_address_hash: to_address_hash,
      value: value,
      transaction_index: index,
      type: type
    }

    put_if_present(result, transaction, [
      {"creates", :created_contract_address_hash},
      {"block_timestamp", :block_timestamp},
      {"r", :r},
      {"s", :s},
      {"v", :v}
    ])
  end

  defp chain_type_fields(params, elixir) do
    case Application.get_env(:explorer, :chain_type) do
      :ethereum ->
        put_if_present(params, elixir, [
          {"blobVersionedHashes", :blob_versioned_hashes},
          {"maxFeePerBlobGas", :max_fee_per_blob_gas}
        ])

      :optimism ->
        # we need to put blobVersionedHashes for Indexer.Fetcher.Optimism.TxnBatch module
        put_if_present(params, elixir, [
          {"l1TxOrigin", :l1_tx_origin},
          {"l1BlockNumber", :l1_block_number},
          {"blobVersionedHashes", :blob_versioned_hashes}
        ])

      :scroll ->
        put_if_present(params, elixir, [
          {"queueIndex", :queue_index}
        ])

      :suave ->
        wrapped = Map.get(elixir, "requestRecord")

        if is_nil(wrapped) do
          params
        else
          params
          |> Map.merge(%{
            execution_node_hash: Map.get(elixir, "executionNode"),
            wrapped_type: quantity_to_integer(Map.get(wrapped, "type")),
            wrapped_nonce: quantity_to_integer(Map.get(wrapped, "nonce")),
            wrapped_to_address_hash: Map.get(wrapped, "to"),
            wrapped_gas: quantity_to_integer(Map.get(wrapped, "gas")),
            wrapped_gas_price: quantity_to_integer(Map.get(wrapped, "gasPrice")),
            wrapped_max_priority_fee_per_gas: quantity_to_integer(Map.get(wrapped, "maxPriorityFeePerGas")),
            wrapped_max_fee_per_gas: quantity_to_integer(Map.get(wrapped, "maxFeePerGas")),
            wrapped_value: quantity_to_integer(Map.get(wrapped, "value")),
            wrapped_input: Map.get(wrapped, "input"),
            wrapped_v: quantity_to_integer(Map.get(wrapped, "v")),
            wrapped_r: quantity_to_integer(Map.get(wrapped, "r")),
            wrapped_s: quantity_to_integer(Map.get(wrapped, "s")),
            wrapped_hash: Map.get(wrapped, "hash")
          })
        end

      :celo ->
        put_if_present(params, elixir, [
          {"feeCurrency", :gas_token_contract_address_hash},
          {"gatewayFee", :gateway_fee},
          {"gatewayFeeRecipient", :gas_fee_recipient_address_hash}
        ])

      :arbitrum ->
        put_if_present(params, elixir, [
          {"requestId", :request_id}
        ])

      _ ->
        params
    end
  end

  @doc """
  Extracts `t:EthereumJSONRPC.hash/0` from transaction `params`

      iex> EthereumJSONRPC.Transaction.params_to_hash(
      ...>   %{
      ...>     block_hash: "0xe52d77084cab13a4e724162bcd8c6028e5ecfaa04d091ee476e96b9958ed6b47",
      ...>     block_number: 34,
      ...>     gas: 4700000,
      ...>     gas_price: 100000000000,
      ...>     hash: "0x3a3eb134e6792ce9403ea4188e5e79693de9e4c94e499db132be086400da79e6",
      ...>     index: 0,
      ...>     input: "0x6060604052341561000f57600080fd5b336000806101000a81548173ffffffffffffffffffffffffffffffffffffffff021916908373ffffffffffffffffffffffffffffffffffffffff1602179055506102db8061005e6000396000f300606060405260043610610062576000357c0100000000000000000000000000000000000000000000000000000000900463ffffffff1680630900f01014610067578063445df0ac146100a05780638da5cb5b146100c9578063fdacd5761461011e575b600080fd5b341561007257600080fd5b61009e600480803573ffffffffffffffffffffffffffffffffffffffff16906020019091905050610141565b005b34156100ab57600080fd5b6100b3610224565b6040518082815260200191505060405180910390f35b34156100d457600080fd5b6100dc61022a565b604051808273ffffffffffffffffffffffffffffffffffffffff1673ffffffffffffffffffffffffffffffffffffffff16815260200191505060405180910390f35b341561012957600080fd5b61013f600480803590602001909190505061024f565b005b60008060009054906101000a900473ffffffffffffffffffffffffffffffffffffffff1673ffffffffffffffffffffffffffffffffffffffff163373ffffffffffffffffffffffffffffffffffffffff161415610220578190508073ffffffffffffffffffffffffffffffffffffffff1663fdacd5766001546040518263ffffffff167c010000000000000000000000000000000000000000000000000000000002815260040180828152602001915050600060405180830381600087803b151561020b57600080fd5b6102c65a03f1151561021c57600080fd5b5050505b5050565b60015481565b6000809054906101000a900473ffffffffffffffffffffffffffffffffffffffff1681565b6000809054906101000a900473ffffffffffffffffffffffffffffffffffffffff1673ffffffffffffffffffffffffffffffffffffffff163373ffffffffffffffffffffffffffffffffffffffff1614156102ac57806001819055505b505600a165627a7a72305820a9c628775efbfbc17477a472413c01ee9b33881f550c59d21bee9928835c854b0029",
      ...>     nonce: 0,
      ...>     r: "0xAD3733DF250C87556335FFE46C23E34DBAFFDE93097EF92F52C88632A40F0C75",
      ...>     s: "0x72caddc0371451a58de2ca6ab64e0f586ccdb9465ff54e1c82564940e89291e3",
      ...>     v: "0x8d",
      ...>     value: 0
      ...>   }
      ...> )
      "0x3a3eb134e6792ce9403ea4188e5e79693de9e4c94e499db132be086400da79e6"

  """
  def params_to_hash(%{hash: hash}), do: hash

  @doc """
  Decodes the stringly typed numerical fields to `t:non_neg_integer/0`.

  Pending transactions have a `nil` `"blockHash"`, `"blockNumber"`, and `"transactionIndex"` because those fields are
  related to the block the transaction is collated in.

    iex> EthereumJSONRPC.Transaction.to_elixir(
    ...>   %{
    ...>     "blockHash" => nil,
    ...>     "blockNumber" => nil,
    ...>     "chainId" => "0x4d",
    ...>     "condition" => nil,
    ...>     "creates" => nil,
    ...>     "from" => "0x40aa34fb35ef0804a41c2b4be7d3e3d65c7f6d5c",
    ...>     "gas" => "0xcf08",
    ...>     "gasPrice" => "0x0",
    ...>     "hash" => "0x6b80a90c958fb5791a070929379ed6eb7a33ecdf9f9cafcada2f6803b3f25ec3",
    ...>     "input" => "0x",
    ...>     "nonce" => "0x77",
    ...>     "publicKey" => "0xd0bf6fb4ce4ada1ddfb754b98cd89dc61c3ff143a260cf1712517af2af602b699aab554a2532051e5ba205eb41068c3423f23acde87313211750a8cbf862170e",
    ...>     "r" => "0x3cfc2a34c2e4e09913934a5ade1055206e39b1e34fabcfcc820f6f70c740944c",
    ...>     "raw" => "0xf868778082cf08948e854802d695269a6f1f3fcabb2111d2f5a0e6f9880de0b6b3a76400008081bea03cfc2a34c2e4e09913934a5ade1055206e39b1e34fabcfcc820f6f70c740944ca014cf6f15b5855f9b68eb58c95f76603a54b2ca612f921bb8d424de11bf085390",
    ...>     "s" => "0x14cf6f15b5855f9b68eb58c95f76603a54b2ca612f921bb8d424de11bf085390",
    ...>     "standardV" => "0x1",
    ...>     "to" => "0x8e854802d695269a6f1f3fcabb2111d2f5a0e6f9",
    ...>     "transactionIndex" => nil,
    ...>     "v" => "0xbe",
    ...>     "value" => "0xde0b6b3a7640000"
    ...>   }
    ...> )
    %{
      "blockHash" => nil,
      "blockNumber" => nil,
      "chainId" => 77,
      "condition" => nil,
      "creates" => nil,
      "from" => "0x40aa34fb35ef0804a41c2b4be7d3e3d65c7f6d5c",
      "gas" => 53000,
      "gasPrice" => 0,
      "hash" => "0x6b80a90c958fb5791a070929379ed6eb7a33ecdf9f9cafcada2f6803b3f25ec3",
      "input" => "0x",
      "nonce" => 119,
      "publicKey" => "0xd0bf6fb4ce4ada1ddfb754b98cd89dc61c3ff143a260cf1712517af2af602b699aab554a2532051e5ba205eb41068c3423f23acde87313211750a8cbf862170e",
      "r" => 27584307671108667307432650922507113611469948945973084068788107666229588694092,
      "raw" => "0xf868778082cf08948e854802d695269a6f1f3fcabb2111d2f5a0e6f9880de0b6b3a76400008081bea03cfc2a34c2e4e09913934a5ade1055206e39b1e34fabcfcc820f6f70c740944ca014cf6f15b5855f9b68eb58c95f76603a54b2ca612f921bb8d424de11bf085390",
      "s" => 9412760993194218539611435541875082818858943210434840876051960418568625476496,
      "standardV" => 1,
      "to" => "0x8e854802d695269a6f1f3fcabb2111d2f5a0e6f9",
      "transactionIndex" => nil,
      "v" => 190,
      "value" => 1000000000000000000
    }

  """
  def to_elixir(transaction, block_timestamp \\ nil)

  def to_elixir(transaction, block_timestamp) when is_map(transaction) do
    initial = (block_timestamp && %{"block_timestamp" => block_timestamp}) || %{}
    Enum.into(transaction, initial, &entry_to_elixir/1)
  end

  def to_elixir(transaction, _block_timestamp) when is_binary(transaction) do
    nil
  end

  def eth_call_request(id, block_number, data, to, from, gas, gas_price, value) do
    block =
      case block_number do
        nil -> "latest"
        block_number -> integer_to_quantity(block_number)
      end

    request(%{
      id: id,
      method: "eth_call",
      params: [%{to: to, from: from, data: data, gas: gas, gasPrice: gas_price, value: value}, block]
    })
  end

  # double check that no new keys are being missed by requiring explicit match for passthrough
  # `t:EthereumJSONRPC.address/0` and `t:EthereumJSONRPC.hash/0` pass through as `Explorer.Chain` can verify correct
  # hash format
  #
  # "txType": to avoid FunctionClauseError when indexing Wanchain
  defp entry_to_elixir({key, value})
       when key in ~w(blockHash condition creates from hash input jsonrpc publicKey raw to txType executionNode requestRecord blobVersionedHashes requestId),
       do: {key, value}

  # specific to Nethermind client
  defp entry_to_elixir({"data", value}),
    do: {"input", value}

  defp entry_to_elixir({key, quantity})
<<<<<<< HEAD
       when key in ~w(gas gasPrice nonce r s standardV v value type maxPriorityFeePerGas maxFeePerGas maxFeePerBlobGas requestId queueIndex) and
=======
       when key in ~w(gas gasPrice nonce r s standardV v value type maxPriorityFeePerGas maxFeePerGas maxFeePerBlobGas) and
>>>>>>> 3a8e9f4e
              quantity != nil do
    {key, quantity_to_integer(quantity)}
  end

  # as always ganache has it's own vision on JSON RPC standard
  defp entry_to_elixir({key, nil}) when key in ~w(r s v) do
    {key, 0}
  end

  # quantity or nil for pending
  defp entry_to_elixir({key, quantity_or_nil})
       when key in ~w(blockNumber transactionIndex l1TxOrigin l1BlockNumber) do
    elixir =
      case quantity_or_nil do
        nil -> nil
        quantity -> quantity_to_integer(quantity)
      end

    {key, elixir}
  end

  # chainId is *sometimes* nil
  defp entry_to_elixir({"chainId" = key, chain_id}) do
    case chain_id do
      nil -> {key, chain_id}
      _ -> {key, quantity_to_integer(chain_id)}
    end
  end

  # Celo-specific fields
  if Application.compile_env(:explorer, :chain_type) == :celo do
    defp entry_to_elixir({key, value})
         when key in ~w(feeCurrency gatewayFeeRecipient),
         do: {key, value}

    defp entry_to_elixir({"gatewayFee" = key, quantity_or_nil}),
      do: {key, quantity_or_nil && quantity_to_integer(quantity_or_nil)}
  end

  defp entry_to_elixir(_) do
    {:ignore, :ignore}
  end
end<|MERGE_RESOLUTION|>--- conflicted
+++ resolved
@@ -685,12 +685,7 @@
     do: {"input", value}
 
   defp entry_to_elixir({key, quantity})
-<<<<<<< HEAD
-       when key in ~w(gas gasPrice nonce r s standardV v value type maxPriorityFeePerGas maxFeePerGas maxFeePerBlobGas requestId queueIndex) and
-=======
-       when key in ~w(gas gasPrice nonce r s standardV v value type maxPriorityFeePerGas maxFeePerGas maxFeePerBlobGas) and
->>>>>>> 3a8e9f4e
-              quantity != nil do
+       when key in ~w(gas gasPrice nonce r s standardV v value type maxPriorityFeePerGas maxFeePerGas maxFeePerBlobGas queueIndex) and quantity != nil do
     {key, quantity_to_integer(quantity)}
   end
 
