--- conflicted
+++ resolved
@@ -335,11 +335,7 @@
   end
 
   # Arbitrum fields
-<<<<<<< HEAD
-  defp entry_to_elixir({key, _}) when key in ~w(returnData returnCode feeStats) do
-=======
   defp entry_to_elixir({key, _}) when key in ~w(returnData returnCode feeStats l1BlockNumber gasUsedForL1) do
->>>>>>> ce735c12
     :ignore
   end
 
