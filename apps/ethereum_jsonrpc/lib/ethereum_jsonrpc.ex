--- conflicted
+++ resolved
@@ -500,35 +500,15 @@
   Sanitizes ID in JSON RPC request following JSON RPC [spec](https://www.jsonrpc.org/specification#request_object:~:text=An%20identifier%20established%20by%20the%20Client%20that%20MUST%20contain%20a%20String%2C%20Number%2C%20or%20NULL%20value%20if%20included.%20If%20it%20is%20not%20included%20it%20is%20assumed%20to%20be%20a%20notification.%20The%20value%20SHOULD%20normally%20not%20be%20Null%20%5B1%5D%20and%20Numbers%20SHOULD%20NOT%20contain%20fractional%20parts%20%5B2%5D).
   """
   @spec sanitize_id(quantity) :: non_neg_integer() | String.t() | nil
-<<<<<<< HEAD
-  def sanitize_id("0x" <> hexadecimal_digits) do
-    String.to_integer(hexadecimal_digits, 16)
-  end
-=======
->>>>>>> dd6b1c9d
 
   def sanitize_id(integer) when is_integer(integer), do: integer
 
   def sanitize_id(string) when is_binary(string) do
-<<<<<<< HEAD
-    case Integer.parse(string) do
-      {integer, ""} ->
-        integer
-
-      _ ->
-        # match ID string and ID string without non-ASCII characters
-        if string == for(<<c <- string>>, c < 128, into: "", do: <<c>>) do
-          string
-        else
-          nil
-        end
-=======
     # match ID string and ID string without non-ASCII characters
     if string == for(<<c <- string>>, c < 128, into: "", do: <<c>>) do
       string
     else
       nil
->>>>>>> dd6b1c9d
     end
   end
 
