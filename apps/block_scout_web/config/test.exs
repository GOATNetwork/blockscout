--- conflicted
+++ resolved
@@ -22,21 +22,12 @@
 
 config :block_scout_web, BlockScoutWeb.Counters.BlocksIndexedCounter, enabled: false
 
-<<<<<<< HEAD
-=======
 config :block_scout_web, :captcha_helper, BlockScoutWeb.TestCaptchaHelper
 
->>>>>>> 1ece2b7e
 config :ueberauth, Ueberauth,
   providers: [
     auth0: {
       Ueberauth.Strategy.Auth0,
       [callback_url: "example.com/callback"]
     }
-<<<<<<< HEAD
-  ]
-
-config :block_scout_web, BlockScoutWeb.Guardian, issuer: "block_scout_web"
-=======
-  ]
->>>>>>> 1ece2b7e
+  ]