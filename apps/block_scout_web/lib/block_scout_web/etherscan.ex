defmodule BlockScoutWeb.Etherscan do
  @moduledoc """
  Documentation data for Etherscan-compatible API.
  """

  @account_balance_example_value %{
    "status" => "1",
    "message" => "OK",
    "result" => "663046792267785498951364"
  }

  @account_balance_example_value_error %{
    "status" => "0",
    "message" => "Invalid address hash",
    "result" => nil
  }

  @account_balancemulti_example_value %{
    "status" => "1",
    "message" => "OK",
    "result" => [
      %{
        "account" => "0xddbd2b932c763ba5b1b7ae3b362eac3e8d40121a",
        "balance" => "40807168566070000000000",
        "stale" => true
      },
      %{
        "account" => "0x63a9975ba31b0b9626b34300f7f627147df1f526",
        "balance" => "332567136222827062478",
        "stale" => false
      },
      %{
        "account" => "0x198ef1ec325a96cc354c7266a038be8b5c558f67",
        "balance" => "185178830000000000",
        "stale" => false
      }
    ]
  }

  @account_pendingtxlist_example_value %{
    "status" => "1",
    "message" => "OK",
    "result" => [
      %{
        "hash" => "0x98beb27135aa0a25650557005ad962919d6a278c4b3dde7f4f6a3a1e65aa746c",
        "nonce" => "0",
        "from" => "0x3fb1cd2cd96c6d5c0b5eb3322d807b34482481d4",
        "to" => "0xde0b295669a9fd93d5f28d9ec85e40f4cb697bae",
        "value" => "0",
        "gas" => "122261",
        "gasPrice" => "50000000000",
        "input" =>
          "0xf00d4b5d000000000000000000000000036c8cecce8d8bbf0831d840d7f29c9e3ddefa63000000000000000000000000c5a96db085dda36ffbe390f455315d30d6d3dc52",
        "contractAddress" => "",
        "cumulativeGasUsed" => "122207",
        "gasUsed" => "122207"
      }
    ]
  }

  @account_txlist_example_value %{
    "status" => "1",
    "message" => "OK",
    "result" => [
      %{
        "blockNumber" => "65204",
        "timeStamp" => "1439232889",
        "hash" => "0x98beb27135aa0a25650557005ad962919d6a278c4b3dde7f4f6a3a1e65aa746c",
        "nonce" => "0",
        "blockHash" => "0x373d339e45a701447367d7b9c7cef84aab79c2b2714271b908cda0ab3ad0849b",
        "transactionIndex" => "0",
        "from" => "0x3fb1cd2cd96c6d5c0b5eb3322d807b34482481d4",
        "to" => "0xde0b295669a9fd93d5f28d9ec85e40f4cb697bae",
        "value" => "0",
        "gas" => "122261",
        "gasPrice" => "50000000000",
        "isError" => "0",
        "txreceipt_status" => "1",
        "input" =>
          "0xf00d4b5d000000000000000000000000036c8cecce8d8bbf0831d840d7f29c9e3ddefa63000000000000000000000000c5a96db085dda36ffbe390f455315d30d6d3dc52",
        "contractAddress" => "",
        "cumulativeGasUsed" => "122207",
        "gasUsed" => "122207",
        "confirmations" => "5994246"
      }
    ]
  }

  @account_txlist_example_value_error %{
    "status" => "0",
    "message" => "No transactions found",
    "result" => []
  }

  @account_txlistinternal_example_value %{
    "status" => "1",
    "message" => "OK",
    "result" => [
      %{
        "blockNumber" => "6153702",
        "timeStamp" => "1534362606",
        "from" => "0x2ca1e3f250f56f1761b9a52bc42db53986085eff",
        "to" => "",
        "value" => "5488334153118633",
        "contractAddress" => "0x883103875d905c11f9ac7dacbfc16deb39655361",
        "transactionHash" => "0xd65b788c610949704a5f9aac2228c7c777434dfe11c863a12306f57fcbd8cdbb",
        "index" => "0",
        "input" => "",
        "type" => "create",
        "gas" => "814937",
        "gasUsed" => "536262",
        "isError" => "0",
        "errCode" => ""
      }
    ]
  }

  @account_txlistinternal_example_value_error %{
    "status" => "0",
    "message" => "No internal transactions found",
    "result" => []
  }

  @account_eth_get_balance_example_value %{
    "jsonrpc" => "2.0",
    "result" => "0x0234c8a3397aab58",
    "id" => 1
  }

  @account_tokentx_example_value %{
    "status" => "1",
    "message" => "OK",
    "result" => [
      %{
        "blockNumber" => "5997843",
        "timeStamp" => "1532086946",
        "hash" => "0xd65b788c610949704a5f9aac2228c7c777434dfe11c863a12306f57fcbd8cdbb",
        "nonce" => "765",
        "blockHash" => "0x6169c5dc05d0051564ba3eae8ebfbdefda640c5f5ffc095846b8aed0b44f64ea",
        "from" => "0x4e83362442b8d1bec281594cea3050c8eb01311c",
        "contractAddress" => "0x9f8f72aa9304c8b593d555f12ef6589cc3a579a2",
        "logIndex" => "0",
        "to" => "0x21e21ba085289f81a86921de890eed30f1ad2375",
        "value" => "10000000000000000000",
        "tokenName" => "Maker",
        "tokenSymbol" => "MKR",
        "tokenDecimal" => "18",
        "transactionIndex" => "27",
        "gas" => "44758",
        "gasPrice" => "7000000000",
        "gasUsed" => "37298",
        "cumulativeGasUsed" => "1043649",
        "input" =>
          "0xa9059cbb00000000000000000000000021e21ba085289f81a86921de890eed30f1ad23750000000000000000000000000000000000000000000000008ac7230489e80000",
        "confirmations" => "199384"
      }
    ]
  }

  @account_tokentx_example_value_error %{
    "status" => "0",
    "message" => "No token transfers found",
    "result" => []
  }

  @account_tokenbalance_example_value %{
    "status" => "1",
    "message" => "OK",
    "result" => "135499"
  }

  @account_tokenbalance_example_value_error %{
    "status" => "0",
    "message" => "Invalid address format",
    "result" => nil
  }

  @account_tokenlist_example_value %{
    "status" => "1",
    "message" => "OK",
    "result" => [
      %{
        "balance" => "135499",
        "contractAddress" => "0x0000000000000000000000000000000000000000",
        "name" => "Example Token",
        "decimals" => "18",
        "symbol" => "ET",
        "type" => "ERC-20"
      },
      %{
        "balance" => "1",
        "contractAddress" => "0x0000000000000000000000000000000000000001",
        "name" => "Example ERC-721 Token",
        "decimals" => "18",
        "symbol" => "ET7",
        "type" => "ERC-721"
      }
    ]
  }

  @account_getminedblocks_example_value %{
    "status" => "1",
    "message" => "OK",
    "result" => [
      %{
        "blockNumber" => "3462296",
        "timeStamp" => "1491118514",
        "blockReward" => "5194770940000000000"
      }
    ]
  }

  @account_listaccounts_example_value %{
    "status" => "1",
    "message" => "OK",
    "result" => [
      %{
        "address" => "0x0000000000000000000000000000000000000000",
        "balance" => "135499"
      }
    ]
  }

  @account_getminedblocks_example_value_error %{
    "status" => "0",
    "message" => "No blocks found",
    "result" => []
  }

  @logs_getlogs_example_value %{
    "status" => "1",
    "message" => "OK",
    "result" => [
      %{
        "address" => "0x33990122638b9132ca29c723bdf037f1a891a70c",
        "topics" => [
          "0xf63780e752c6a54a94fc52715dbc5518a3b4c3c2833d301a204226548a2a8545",
          "0x72657075746174696f6e00000000000000000000000000000000000000000000",
          "0x000000000000000000000000d9b2f59f3b5c7b3c67047d2f03c3e8052470be92"
        ],
        "data" => "0x",
        "blockNumber" => "0x5c958",
        "timeStamp" => "0x561d688c",
        "gasPrice" => "0xba43b7400",
        "gasUsed" => "0x10682",
        "logIndex" => "0x",
        "transactionHash" => "0x0b03498648ae2da924f961dda00dc6bb0a8df15519262b7e012b7d67f4bb7e83",
        "transactionIndex" => "0x"
      }
    ]
  }

  @logs_getlogs_example_value_error %{
    "status" => "0",
    "message" => "Invalid address format",
    "result" => nil
  }

  @token_gettoken_example_value %{
    "status" => "1",
    "message" => "OK",
    "result" => %{
      "cataloged" => true,
      "contractAddress" => "0x0000000000000000000000000000000000000000",
      "decimals" => "18",
      "name" => "Example Token",
      "symbol" => "ET",
      "totalSupply" => "1000000000",
      "type" => "ERC-20"
    }
  }

  @token_gettoken_example_value_error %{
    "status" => "0",
    "message" => "Invalid contract address format",
    "result" => nil
  }

  @token_gettokenholders_example_value %{
    "status" => "1",
    "message" => "OK",
    "result" => [
      %{
        "address" => "0x0000000000000000000000000000000000000000",
        "value" => "965208500001258757122850"
      }
    ]
  }

  @token_gettokenholders_example_value_error %{
    "status" => "0",
    "message" => "Invalid contract address format",
    "result" => nil
  }

  @stats_tokensupply_example_value %{
    "status" => "1",
    "message" => "OK",
    "result" => "21265524714464"
  }

  @stats_ethsupplyexchange_example_value %{
    "status" => "1",
    "message" => "OK",
    "result" => "101959776311500000000000000"
  }

  @stats_ethsupply_example_value %{
    "status" => "1",
    "message" => "OK",
    "result" => "101959776311500000000000000"
  }

  @stats_coinsupply_example_value 101_959_776.3115

  @stats_coinprice_example_value %{
    "status" => "1",
    "message" => "OK",
    "result" => %{
      "coin_btc" => "0.03246",
      "coin_btc_timestamp" => "1537212510",
      "coin_usd" => "204",
      "coin_usd_timestamp" => "1537212513"
    }
  }

  @stats_totalfees_example_value %{
    "status" => "1",
    "message" => "OK",
    "result" => %{
      "total_fees" => "75411956011480008034"
    }
  }

  @stats_totalfees_example_value_error %{
    "status" => "0",
    "message" => "An incorrect input date provided. It should be in ISO 8601 format (yyyy-mm-dd).",
    "result" => nil
  }

  @block_getblockreward_example_value %{
    "status" => "1",
    "message" => "OK",
    "result" => %{
      "blockNumber" => "2165403",
      "timeStamp" => "1472533979",
      "blockMiner" => "0x13a06d3dfe21e0db5c016c03ea7d2509f7f8d1e3",
      "blockReward" => "5314181600000000000",
      "uncles" => nil,
      "uncleInclusionReward" => nil
    }
  }

  @block_getblockreward_example_value_error %{
    "status" => "0",
    "message" => "Invalid block number",
    "result" => nil
  }

  @block_getblocknobytime_example_value %{
    "status" => "1",
    "message" => "OK",
    "result" => %{
      "blockNumber" => "2165403"
    }
  }

  @block_getblocknobytime_example_value_error %{
    "status" => "0",
    "message" => "Invalid params",
    "result" => nil
  }

  @block_eth_block_number_example_value %{
    "jsonrpc" => "2.0",
    "result" => "0xb33bf1",
    "id" => 1
  }

  @contract_listcontracts_example_value %{
    "status" => "1",
    "message" => "OK",
    "result" => [
      %{
        "SourceCode" => """
        pragma solidity >0.4.24;

        contract Test {
        constructor() public { b = hex"12345678901234567890123456789012"; }
        event Event(uint indexed a, bytes32 b);
        event Event2(uint indexed a, bytes32 b);
        function foo(uint a) public { emit Event(a, b); }
        bytes32 b;
        }
        """,
        "ABI" => """
        [{
        "type":"event",
        "inputs": [{"name":"a","type":"uint256","indexed":true},{"name":"b","type":"bytes32","indexed":false}],
        "name":"Event"
        }, {
        "type":"event",
        "inputs": [{"name":"a","type":"uint256","indexed":true},{"name":"b","type":"bytes32","indexed":false}],
        "name":"Event2"
        }, {
        "type":"function",
        "inputs": [{"name":"a","type":"uint256"}],
        "name":"foo",
        "outputs": []
        }]
        """,
        "ContractName" => "Test",
        "CompilerVersion" => "v0.2.1-2016-01-30-91a6b35",
        "OptimizationUsed" => "1"
      }
    ]
  }

  @contract_getabi_example_value %{
    "status" => "1",
    "message" => "OK",
    "result" =>
      ~s([{"constant":false,"inputs":[{"name":"voucher_token","type":"bytes32"}],"name":"burn","outputs":[{"name":"success","type":"bool"}],"payable":false,"stateMutability":"nonpayable","type":"function"},{"constant":true,"inputs":[{"name":"voucher_token","type":"bytes32"}],"name":"is_expired","outputs":[{"name":"","type":"bool"}],"payable":false,"stateMutability":"view","type":"function"},{"constant":false,"inputs":[{"name":"voucher_token","type":"bytes32"}],"name":"is_burnt","outputs":[{"name":"","type":"bool"}],"payable":false,"stateMutability":"nonpayable","type":"function"},{"inputs":[{"name":"voucher_token","type":"bytes32"},{"name":"_lifetime","type":"uint256"}],"payable":false,"stateMutability":"nonpayable","type":"constructor"}])
  }

  @contract_getabi_example_value_error %{
    "status" => "0",
    "message" => "Contract source code not verified",
    "result" => nil
  }

  @contract_verify_example_value %{
    "status" => "1",
    "message" => "OK",
    "result" => %{
      "SourceCode" => """
      pragma solidity >0.4.24;

      contract Test {
      constructor() public { b = hex"12345678901234567890123456789012"; }
      event Event(uint indexed a, bytes32 b);
      event Event2(uint indexed a, bytes32 b);
      function foo(uint a) public { emit Event(a, b); }
      bytes32 b;
      }
      """,
      "ABI" => """
      [{
      "type":"event",
      "inputs": [{"name":"a","type":"uint256","indexed":true},{"name":"b","type":"bytes32","indexed":false}],
      "name":"Event"
      }, {
      "type":"event",
      "inputs": [{"name":"a","type":"uint256","indexed":true},{"name":"b","type":"bytes32","indexed":false}],
      "name":"Event2"
      }, {
      "type":"function",
      "inputs": [{"name":"a","type":"uint256"}],
      "name":"foo",
      "outputs": []
      }]
      """,
      "ContractName" => "Test",
      "CompilerVersion" => "v0.2.1-2016-01-30-91a6b35",
      "OptimizationUsed" => "1"
    }
  }

  @contract_verify_example_value_error %{
    "status" => "0",
    "message" => "There was an error verifying the contract.",
    "result" => nil
  }

  @contract_getsourcecode_example_value %{
    "status" => "1",
    "message" => "OK",
    "result" => %{
      "SourceCode" => """
      pragma solidity >0.4.24;

      contract Test {
      constructor() public { b = hex"12345678901234567890123456789012"; }
      event Event(uint indexed a, bytes32 b);
      event Event2(uint indexed a, bytes32 b);
      function foo(uint a) public { emit Event(a, b); }
      bytes32 b;
      }
      """,
      "ABI" => """
      [{
      "type":"event",
      "inputs": [{"name":"a","type":"uint256","indexed":true},{"name":"b","type":"bytes32","indexed":false}],
      "name":"Event"
      }, {
      "type":"event",
      "inputs": [{"name":"a","type":"uint256","indexed":true},{"name":"b","type":"bytes32","indexed":false}],
      "name":"Event2"
      }, {
      "type":"function",
      "inputs": [{"name":"a","type":"uint256"}],
      "name":"foo",
      "outputs": []
      }]
      """,
      "ContractName" => "Test",
      "CompilerVersion" => "v0.2.1-2016-01-30-91a6b35",
      "OptimizationUsed" => "1",
      "FileName" => "{sourcify path or empty}"
    }
  }

  @contract_getsourcecode_example_value_error %{
    "status" => "0",
    "message" => "Invalid address hash",
    "result" => nil
  }

  @transaction_gettxinfo_example_value %{
    "status" => "1",
    "result" => %{
      "blockNumber" => "3",
      "confirmations" => "0",
      "from" => "0x000000000000000000000000000000000000000c",
      "gasLimit" => "91966",
      "gasUsed" => "95123",
      "gasPrice" => "100000",
      "hash" => "0x0000000000000000000000000000000000000000000000000000000000000004",
      "input" => "0x04",
      "logs" => [
        %{
          "address" => "0x000000000000000000000000000000000000000e",
          "data" => "0x00",
          "topics" => ["First Topic", "Second Topic", "Third Topic", "Fourth Topic"]
        }
      ],
      "success" => true,
      "timeStamp" => "1541018182",
      "to" => "0x000000000000000000000000000000000000000d",
      "value" => "67612",
      revertReason: "No credit of that type"
    }
  }

  @transaction_gettxreceiptstatus_example_value %{
    "status" => "1",
    "message" => "OK",
    "result" => %{
      "status" => "1"
    }
  }

  @transaction_gettxreceiptstatus_example_value_error %{
    "status" => "0",
    "message" => "Query parameter txhash is required",
    "result" => nil
  }

  @transaction_getstatus_example_value %{
    "status" => "1",
    "message" => "OK",
    "result" => %{
      "isError" => "1",
      "errDescription" => "Out of gas"
    }
  }

  @transaction_getstatus_example_value_error %{
    "status" => "0",
    "message" => "Query parameter txhash is required",
    "result" => nil
  }

  @status_type %{
    type: "status",
    enum: ~s(["0", "1"]),
    enum_interpretation: %{"0" => "error", "1" => "ok"}
  }

  @jsonrpc_version_type %{
    type: "string",
    example: ~s("2.0")
  }

  @message_type %{
    type: "string",
    example: ~s("OK")
  }

  @hex_number_type %{
    type: "string",
    example: ~s("767969")
  }

  @id_type %{
    type: "string",
    example: ~s("1")
  }

  @wei_type %{
    type: "wei",
    definition: &__MODULE__.wei_type_definition/1,
    example: ~s("663046792267785498951364")
  }

  @gas_type %{
    type: "gas",
    definition: "A nonnegative number roughly equivalent to computational steps.",
    example: ~s("122261")
  }

  @address_hash_type %{
    type: "address hash",
    definition: "A 160-bit code used for identifying accounts or contracts.",
    example: ~s("0x95426f2bc716022fcf1def006dbc4bb81f5b5164")
  }

  @stale_type %{
    type: "boolean",
    definition:
      "Represents whether or not the balance has not been checked in the last 24 hours, and will be rechecked.",
    example: true
  }

  @transaction_hash_type %{
    type: "transaction hash",
    definition:
      "Either a 20-byte address hash or, in the case of being a contract creation transaction, it is the RLP empty byte sequence. Used for identifying transactions.",
    example: ~s("0x9c81f44c29ff0226f835cd0a8a2f2a7eca6db52a711f8211b566fd15d3e0e8d4")
  }

  @block_number_type %{
    type: "block number",
    definition: "A nonnegative number used to identify blocks.",
    example: ~s("34092")
  }

  @input_type %{
    type: "input",
    definition: "Data sent along with the transaction. A variable-byte-length binary.",
    example: ~s("0x797af627d02e23b68e085092cd0d47d6cfb54be025f37b5989c0264398f534c08af7dea9")
  }

  @confirmation_type %{
    type: "confirmations",
    definition: "A number equal to the current block height minus the transaction's block-number.",
    example: ~s("6005998")
  }

  @transaction_index_type %{
    type: "transaction index",
    definition: "Index of the transaction in it's block.",
    example: ~s("0")
  }

  @token_name_type %{
    type: "string",
    definition: "Name of the token.",
    example: ~s("Some Token Name")
  }

  @token_id_type %{
    type: "integer",
    definition: "id of token",
    example: ~s("0")
  }

  @token_symbol_type %{
    type: "string",
    definition: "Trading symbol of the token.",
    example: ~s("SYMBOL")
  }

  @token_decimal_type %{
    type: "integer",
    definition: "Number of decimal places the token can be subdivided to.",
    example: ~s("18")
  }

  @revert_reason_type %{
    type: "revert_reason",
    definition: "Revert reason of transaction.",
    example: ~s("No credit of that type")
  }

  @logs_details %{
    name: "Log Detail",
    fields: %{
      address: @address_hash_type,
      topics: %{
        type: "topics",
        definition: "An array including the topics for the log.",
        example: ~s(["0xf63780e752c6a54a94fc52715dbc5518a3b4c3c2833d301a204226548a2a8545"])
      },
      data: %{
        type: "data",
        definition: "Non-indexed log parameters.",
        example: ~s("0x")
      },
      blockNumber: %{
        type: "block number",
        definition: "A nonnegative number used to identify blocks.",
        example: ~s("0x5c958")
      },
      index: %{
        type: "log index",
        definition: "A nonnegative number used to identify logs.",
        example: ~s("1")
      }
    }
  }

  @token_holder_details %{
    name: "Token holder Detail",
    fields: %{
      address: @address_hash_type,
      value: %{
        type: "value",
        definition: "A nonnegative number used to identify the balance of the target token.",
        example: ~s("1000000000000000000")
      }
    }
  }

  @address_balance %{
    name: "AddressBalance",
    fields: %{
      address: @address_hash_type,
      balance: @wei_type,
      stale: @stale_type
    }
  }

  @transaction %{
    name: "Transaction",
    fields: %{
      blockNumber: @block_number_type,
      timeStamp: %{
        type: "timestamp",
        definition: "The transaction's block-timestamp.",
        example: ~s("1439232889")
      },
      hash: @transaction_hash_type,
      nonce: %{
        type: "nonce",
        definition: "A scalar value equal to the number of transactions sent by the sender prior to this transaction.",
        example: ~s("0")
      },
      blockHash: %{
        type: "block hash",
        definition: "A 32-byte hash used for identifying blocks.",
        example: ~s("0xd3cabad6adab0b52eb632c386ea194036805713682c62cb589b5abcd76de2159")
      },
      transactionIndex: @transaction_index_type,
      from: @address_hash_type,
      to: @address_hash_type,
      value: @wei_type,
      gas: @gas_type,
      gasPrice: @wei_type,
      isError: %{
        type: "error",
        enum: ~s(["0", "1"]),
        enum_interpretation: %{"0" => "ok", "1" => "error"}
      },
      txreceipt_status: @status_type,
      input: @input_type,
      contractAddress: @address_hash_type,
      cumulativeGasUsed: @gas_type,
      gasUsed: @gas_type,
      confirmations: @confirmation_type
    }
  }

  @internal_transaction %{
    name: "InternalTransaction",
    fields: %{
      blockNumber: @block_number_type,
      timeStamp: %{
        type: "timestamp",
        definition: "The transaction's block-timestamp.",
        example: ~s("1439232889")
      },
      from: @address_hash_type,
      to: @address_hash_type,
      value: @wei_type,
      contractAddress: @address_hash_type,
      input: @input_type,
      type: %{
        type: "type",
        definition: ~s(Possible values: "create", "call", "reward", or "selfdestruct"),
        example: ~s("create")
      },
      gas: @gas_type,
      gasUsed: @gas_type,
      isError: %{
        type: "error",
        enum: ~s(["0", "1"]),
        enum_interpretation: %{"0" => "ok", "1" => "rejected/cancelled"}
      },
      errCode: %{
        type: "string",
        definition: "Error message when call type error.",
        example: ~s("Out of gas")
      }
    }
  }

  @block_model %{
    name: "Block",
    fields: %{
      blockNumber: @block_number_type,
      timeStamp: %{
        type: "timestamp",
        definition: "When the block was collated.",
        example: ~s("1480072029")
      }
    }
  }

  @token_transfer_model %{
    name: "TokenTransfer",
    fields: %{
      blockNumber: @block_number_type,
      timeStamp: %{
        type: "timestamp",
        definition: "The transaction's block-timestamp.",
        example: ~s("1439232889")
      },
      hash: @transaction_hash_type,
      nonce: %{
        type: "nonce",
        definition: "A scalar value equal to the number of transactions sent by the sender prior to this transaction.",
        example: ~s("0")
      },
      blockHash: %{
        type: "block hash",
        definition: "A 32-byte hash used for identifying blocks.",
        example: ~s("0xd3cabad6adab0b52eb632c386ea194036805713682c62cb589b5abcd76de2159")
      },
      from: @address_hash_type,
      contractAddress: @address_hash_type,
      to: @address_hash_type,
      value: %{
        type: "integer",
        definition: "The transferred amount.",
        example: ~s("663046792267785498951364")
      },
      tokenName: @token_name_type,
      tokenID: @token_id_type,
      tokenSymbol: @token_symbol_type,
      tokenDecimal: @token_decimal_type,
      transactionIndex: @transaction_index_type,
      gas: @gas_type,
      gasPrice: @wei_type,
      gasUsed: @gas_type,
      cumulativeGasUsed: @gas_type,
      input: @input_type,
      confirmations: @confirmation_type
    }
  }

  @log %{
    name: "Log",
    fields: %{
      address: @address_hash_type,
      topics: %{
        type: "topics",
        definition: "An array including the topics for the log.",
        example: ~s(["0xf63780e752c6a54a94fc52715dbc5518a3b4c3c2833d301a204226548a2a8545"])
      },
      data: %{
        type: "data",
        definition: "Non-indexed log parameters.",
        example: ~s("0x")
      },
      blockNumber: %{
        type: "block number",
        definition: "A nonnegative number used to identify blocks.",
        example: ~s("0x5c958")
      },
      timeStamp: %{
        type: "timestamp",
        definition: "The transaction's block-timestamp.",
        example: ~s("0x561d688c")
      },
      gasPrice: %{
        type: "wei",
        definition: &__MODULE__.wei_type_definition/1,
        example: ~s("0xba43b7400")
      },
      gasUsed: %{
        type: "gas",
        definition: "A nonnegative number roughly equivalent to computational steps.",
        example: ~s("0x10682")
      },
      logIndex: %{
        type: "hexadecimal",
        example: ~s("0x")
      },
      transactionHash: @transaction_hash_type,
      transactionIndex: %{
        type: "hexadecimal",
        example: ~s("0x")
      }
    }
  }

  @token_model %{
    name: "Token",
    fields: %{
      name: @token_name_type,
      symbol: @token_symbol_type,
      totalSupply: %{
        type: "integer",
        definition: "The total supply of the token.",
        example: ~s("1000000000")
      },
      decimals: @token_decimal_type,
      type: %{
        type: "token type",
        enum: ~s(["ERC-20", "ERC-721"]),
        enum_interpretation: %{"ERC-20" => "ERC-20 token standard", "ERC-721" => "ERC-721 token standard"}
      },
      cataloged: %{
        type: "boolean",
        definition: "Flag for if token information has been cataloged.",
        example: ~s(true)
      },
      contractAddress: @address_hash_type
    }
  }

  @token_balance_model %{
    name: "TokenBalance",
    fields: %{
      balance: %{
        type: "integer",
        definition: "The token account balance.",
        example: ~s("135499")
      },
      name: @token_name_type,
      symbol: @token_symbol_type,
      decimals: @token_decimal_type,
      contractAddress: @address_hash_type
    }
  }

  @block_reward_model %{
    name: "BlockReward",
    fields: %{
      blockNumber: @block_number_type,
      timeStamp: %{
        type: "timestamp",
        definition: "When the block was collated.",
        example: ~s("1480072029")
      },
      blockMiner: @address_hash_type,
      blockReward: %{
        type: "block reward",
        definition: "The reward given to the miner of a block.",
        example: ~s("5003251945421042780")
      },
      uncles: %{type: "null"},
      uncleInclusionReward: %{type: "null"}
    }
  }

  @block_no_model %{
    name: "BlockNo",
    fields: %{
      blockNumber: @block_number_type
    }
  }

  @account_model %{
    name: "Account",
    fields: %{
      "address" => @address_hash_type,
      "balance" => @wei_type
    }
  }

  @contract_model %{
    name: "Contract",
    fields: %{
      "Address" => @address_hash_type,
      "ABI" => %{
        type: "ABI",
        definition: "JSON string for the contract's Application Binary Interface (ABI)",
        example: """
        "[{
        \\"type\\":\\"event\\",
        \\"inputs\\": [{\\"name\\":\\"a\\",\\"type\\":\\"uint256\\",\\"indexed\\":true},{\\"name\\":\\"b\\",\\"type\\":\\"bytes32\\",\\"indexed\\":false}],
        \\"name\\":\\"Event\\"
        }, {
        \\"type\\":\\"event\\",
        \\"inputs\\": [{\\"name\\":\\"a\\",\\"type\\":\\"uint256\\",\\"indexed\\":true},{\\"name\\":\\"b\\",\\"type\\":\\"bytes32\\",\\"indexed\\":false}],
        \\"name\\":\\"Event2\\"
        }, {
        \\"type\\":\\"function\\",
        \\"inputs\\": [{\\"name\\":\\"a\\",\\"type\\":\\"uint256\\"}],
        \\"name\\":\\"foo\\",
        \\"outputs\\": []
        }]"
        """
      },
      "ContractName" => %{
        type: "string",
        example: ~S("Some name")
      },
      "OptimizationUsed" => %{
        type: "optimization used",
        enum: ~s(["0", "1"]),
        enum_interpretation: %{"0" => "false", "1" => "true"}
      }
    }
  }

  @contract_source_code_type %{
    type: "contract source code",
    definition: "The contract's source code.",
    example: """
    "pragma solidity >0.4.24;

    contract Test {
      constructor() public { b = hex"12345678901234567890123456789012"; }
      event Event(uint indexed a, bytes32 b);
      event Event2(uint indexed a, bytes32 b);
      function foo(uint a) public { emit Event(a, b); }
      bytes32 b;
    }"
    """
  }

  @contract_decompiled_source_code_type %{
    type: "contract decompiled source code",
    definition: "The contract's decompiled source code.",
    example: """
    const name() = 'CryptoKitties'
    const GEN0_STARTING_PRICE() = 10^16
    const GEN0_AUCTION_DURATION() = 86400
    const GEN0_CREATION_LIMIT() = 45000
    const symbol() = 'CK'
    const PROMO_CREATION_LIMIT() = 5000
    def storage:
      ceoAddress is addr # mask(160, 0) at storage #0
      cfoAddress is addr # mask(160, 0) at storage #1
      stor1.768 is uint16 => uint256 # mask(256, 768) at storage #1
      cooAddress is addr # mask(160, 0) at storage #2
      stor2.0 is uint256 => uint256 # mask(256, 0) at storage #2
      paused is uint8 # mask(8, 160) at storage #2
      stor2.256 is uint256 => uint256 # mask(256, 256) at storage #2
      stor3 is uint32 #
    ...<continues>
    """
  }

  @contract_decompiler_version_type %{
    type: "decompiler version",
    definition: "When decompiled source code is present, the decompiler version with which it was generated.",
    example: "decompiler.version"
  }

  @contract_with_sourcecode_model @contract_model
                                  |> put_in([:fields, "SourceCode"], @contract_source_code_type)
                                  |> put_in([:fields, "DecompiledSourceCode"], @contract_decompiled_source_code_type)
                                  |> put_in([:fields, "DecompilerVersion"], @contract_decompiler_version_type)

  @transaction_receipt_status_model %{
    name: "TransactionReceiptStatus",
    fields: %{
      status: %{
        type: "status",
        enum: ~s(["0", "1"]),
        enum_interpretation: %{"0" => "fail", "1" => "pass"}
      }
    }
  }

  @transaction_info_model %{
    name: "TransactionInfo",
    fields: %{
      hash: @transaction_hash_type,
      timeStamp: %{
        type: "timestamp",
        definition: "The transaction's block-timestamp.",
        example: ~s("1439232889")
      },
      blockNumber: @block_number_type,
      confirmations: @confirmation_type,
      success: %{
        type: "boolean",
        definition: "Flag for success during tx execution",
        example: ~s(true)
      },
      from: @address_hash_type,
      to: @address_hash_type,
      value: @wei_type,
      input: @input_type,
      gasLimit: @wei_type,
      gasUsed: @gas_type,
      gasPrice: @wei_type,
      logs: %{
        type: "array",
        array_type: @logs_details
      },
      revertReason: @revert_reason_type
    }
  }

  @transaction_status_model %{
    name: "TransactionStatus",
    fields: %{
      isError: %{
        type: "isError",
        enum: ~s(["0", "1"]),
        enum_interpretation: %{"0" => "pass", "1" => "error"}
      },
      errDescription: %{
        type: "string",
        example: ~s("Out of gas")
      }
    }
  }

  @coin_price_model %{
    name: "CoinPrice",
    fields: %{
      coin_btc: %{
        type: "coin_btc",
        definition: &__MODULE__.coin_btc_type_definition/1,
        example: ~s("0.03161")
      },
      coin_btc_timestamp: %{
        type: "timestamp",
        definition: "Last updated timestamp.",
        example: ~s("1537234460")
      },
      coin_usd: %{
        type: "coin_usd",
        definition: &__MODULE__.coin_usd_type_definition/1,
        example: ~s("197.57")
      },
      coin_usd_timestamp: %{
        type: "timestamp",
        definition: "Last updated timestamp.",
        example: ~s("1537234460")
      }
    }
  }

  @total_fees_model %{
    name: "TotalFees",
    fields: %{
      total_fees: %{
        type: "total_fees",
        definition: "Total transaction fees in Wei are paid by users to validators per day.",
        example: ~s("75411956011480008034")
      }
    }
  }

  @account_eth_get_balance_action %{
    name: "eth_get_balance",
    description:
      "Mimics Ethereum JSON RPC's eth_getBalance. Returns the balance as of the provided block (defaults to latest)",
    required_params: [
      %{
        key: "address",
        placeholder: "addressHash",
        type: "string",
        description: "The address of the account."
      }
    ],
    optional_params: [
      %{
        key: "block",
        placeholder: "block",
        type: "string",
        description: """
        Either the block number as a string, or one of latest, earliest or pending

        latest will be the latest balance in a *consensus* block.
        earliest will be the first recorded balance for the address.
        pending will be the latest balance in consensus *or* nonconcensus blocks.
        """
      }
    ],
    responses: [
      %{
        code: "200",
        description: "successful operation",
        example_value: Jason.encode!(@account_eth_get_balance_example_value),
        model: %{
          name: "Result",
          fields: %{
            jsonrpc: @jsonrpc_version_type,
            id: @id_type,
            result: @hex_number_type
          }
        }
      }
    ]
  }

  @account_balance_action %{
    name: "balance",
    description: """
        Get balance for address. Also available through a GraphQL 'addresses' query.

        If the balance hasn't been updated in a long time, we will double check
        with the node to fetch the absolute latest balance. This will not be
        reflected in the current request, but once it is updated, subsequent requests
        will show the updated balance. If you want to know whether or not we are checking
        for another balance, use the `balancemulti` action. That contains a property
        called `stale` that will let you know to recheck that balance in the near future.
    """,
    required_params: [
      %{
        key: "address",
        placeholder: "addressHash",
        type: "string",
        description: "A 160-bit code used for identifying Accounts."
      }
    ],
    optional_params: [],
    responses: [
      %{
        code: "200",
        description: "successful operation",
        example_value: Jason.encode!(@account_balance_example_value),
        model: %{
          name: "Result",
          fields: %{
            status: @status_type,
            message: @message_type,
            result: @wei_type
          }
        }
      },
      %{
        code: "200",
        description: "error",
        example_value: Jason.encode!(@account_balance_example_value_error)
      }
    ]
  }

  @account_balancemulti_action %{
    name: "balancemulti",
    description: """
        Get balance for multiple addresses. Also available through a GraphQL 'addresses' query.

        If the balance hasn't been updated in a long time, we will double check
        with the node to fetch the absolute latest balance. This will not be
        reflected in the current request, but once it is updated, subsequent requests
        will show the updated balance. You can know that this is taking place via
        the `stale` attribute, which is set to `true` if a new balance is being fetched.
    """,
    required_params: [
      %{
        key: "address",
        placeholder: "addressHash1,addressHash2,addressHash3",
        type: "string",
        description:
          "A 160-bit code used for identifying Accounts. Separate addresses by comma. Maximum of 20 addresses."
      }
    ],
    optional_params: [],
    responses: [
      %{
        code: "200",
        description: "successful operation",
        example_value: Jason.encode!(@account_balancemulti_example_value),
        model: %{
          name: "Result",
          fields: %{
            status: @status_type,
            message: @message_type,
            result: %{
              type: "array",
              array_type: @address_balance
            }
          }
        }
      },
      %{
        code: "200",
        description: "error",
        example_value: Jason.encode!(@account_balance_example_value_error)
      }
    ]
  }

  @account_pendingtxlist_action %{
    name: "pendingtxlist",
    description: "Get pending transactions by address.",
    required_params: [
      %{
        key: "address",
        placeholder: "addressHash",
        type: "string",
        description: "A 160-bit code used for identifying Accounts."
      }
    ],
    optional_params: [
      %{
        key: "page",
        type: "integer",
        description:
          "A nonnegative integer that represents the page number to be used for pagination. 'offset' must be provided in conjunction."
      },
      %{
        key: "offset",
        type: "integer",
        description:
          "A nonnegative integer that represents the maximum number of records to return when paginating. 'page' must be provided in conjunction."
      }
    ],
    responses: [
      %{
        code: "200",
        description: "successful operation",
        example_value: Jason.encode!(@account_pendingtxlist_example_value),
        model: %{
          name: "Result",
          fields: %{
            status: @status_type,
            message: @message_type,
            result: %{
              type: "array",
              array_type: @transaction
            }
          }
        }
      },
      %{
        code: "200",
        description: "error",
        example_value: Jason.encode!(@account_txlist_example_value_error)
      }
    ]
  }

  @account_txlist_action %{
    name: "txlist",
    description:
      "Get transactions by address. Up to a maximum of 10,000 transactions. Also available through a GraphQL 'address' query.",
    required_params: [
      %{
        key: "address",
        placeholder: "addressHash",
        type: "string",
        description: "A 160-bit code used for identifying Accounts."
      }
    ],
    optional_params: [
      %{
        key: "sort",
        type: "string",
        description:
          "A string representing the order by block number direction. Defaults to descending order. Available values: asc, desc"
      },
      %{
        key: "startblock",
        type: "integer",
        description: "A nonnegative integer that represents the starting block number."
      },
      %{
        key: "endblock",
        type: "integer",
        description: "A nonnegative integer that represents the ending block number."
      },
      %{
        key: "page",
        type: "integer",
        description:
          "A nonnegative integer that represents the page number to be used for pagination. 'offset' must be provided in conjunction."
      },
      %{
        key: "offset",
        type: "integer",
        description:
          "A nonnegative integer that represents the maximum number of records to return when paginating. 'page' must be provided in conjunction."
      },
      %{
        key: "filterby",
        type: "string",
        description: """
        A string representing the field to filter by. If none is given
        it returns transactions that match to, from, or contract address.
        Available values: to, from
        """
      },
      %{
        key: "starttimestamp",
        type: "unix timestamp",
        description: "Represents the starting block timestamp."
      },
      %{
        key: "endtimestamp",
        type: "unix timestamp",
        description: "Represents the ending block timestamp."
      }
    ],
    responses: [
      %{
        code: "200",
        description: "successful operation",
        example_value: Jason.encode!(@account_txlist_example_value),
        model: %{
          name: "Result",
          fields: %{
            status: @status_type,
            message: @message_type,
            result: %{
              type: "array",
              array_type: @transaction
            }
          }
        }
      },
      %{
        code: "200",
        description: "error",
        example_value: Jason.encode!(@account_txlist_example_value_error)
      }
    ]
  }

  @account_txlistinternal_action %{
    name: "txlistinternal",
    description:
      "Get internal transactions by transaction or address hash. Up to a maximum of 10,000 internal transactions. Also available through a GraphQL 'transaction' query.",
    required_params: [
      %{
        key: "txhash",
        placeholder: "transactionHash",
        type: "string",
        description:
          "Transaction hash. Hash of contents of the transaction. A transcation hash or address hash is required."
      }
    ],
    optional_params: [
      %{
        key: "address",
        placeholder: "addressHash",
        type: "string",
        description: "A 160-bit code used for identifying accounts. An address hash or transaction hash is required."
      },
      %{
        key: "sort",
        type: "string",
        description:
          "A string representing the order by block number direction. Defaults to ascending order. Available values: asc, desc. WARNING: Only available if 'address' is provided."
      },
      %{
        key: "startblock",
        type: "integer",
        description:
          "A nonnegative integer that represents the starting block number. WARNING: Only available if 'address' is provided."
      },
      %{
        key: "endblock",
        type: "integer",
        description:
          "A nonnegative integer that represents the ending block number. WARNING: Only available if 'address' is provided."
      },
      %{
        key: "page",
        type: "integer",
        description:
          "A nonnegative integer that represents the page number to be used for pagination. 'offset' must be provided in conjunction. WARNING: Only available if 'address' is provided."
      },
      %{
        key: "offset",
        type: "integer",
        description:
          "A nonnegative integer that represents the maximum number of records to return when paginating. 'page' must be provided in conjunction. WARNING: Only available if 'address' is provided."
      }
    ],
    responses: [
      %{
        code: "200",
        description: "successful operation",
        example_value: Jason.encode!(@account_txlistinternal_example_value),
        model: %{
          name: "Result",
          fields: %{
            status: @status_type,
            message: @message_type,
            result: %{
              type: "array",
              array_type: @internal_transaction
            }
          }
        }
      },
      %{
        code: "200",
        description: "error",
        example_value: Jason.encode!(@account_txlistinternal_example_value_error)
      }
    ]
  }

  @account_tokentx_action %{
    name: "tokentx",
    description:
      "Get token transfer events by address. Up to a maximum of 10,000 token transfer events. Also available through a GraphQL 'token_transfers' query.",
    required_params: [
      %{
        key: "address",
        placeholder: "addressHash",
        type: "string",
        description: "A 160-bit code used for identifying accounts."
      }
    ],
    optional_params: [
      %{
        key: "contractaddress",
        placeholder: "contractAddressHash",
        type: "string",
        description: "A 160-bit code used for identifying contracts."
      },
      %{
        key: "sort",
        type: "string",
        description:
          "A string representing the order by block number direction. Defaults to ascending order. Available values: asc, desc"
      },
      %{
        key: "startblock",
        type: "integer",
        description: "A nonnegative integer that represents the starting block number."
      },
      %{
        key: "endblock",
        type: "integer",
        description: "A nonnegative integer that represents the ending block number."
      },
      %{
        key: "page",
        type: "integer",
        description:
          "A nonnegative integer that represents the page number to be used for pagination. 'offset' must be provided in conjunction."
      },
      %{
        key: "offset",
        type: "integer",
        description:
          "A nonnegative integer that represents the maximum number of records to return when paginating. 'page' must be provided in conjunction."
      }
    ],
    responses: [
      %{
        code: "200",
        description: "successful operation",
        example_value: Jason.encode!(@account_tokentx_example_value),
        model: %{
          name: "Result",
          fields: %{
            status: @status_type,
            message: @message_type,
            result: %{
              type: "array",
              array_type: @token_transfer_model
            }
          }
        }
      },
      %{
        code: "200",
        description: "error",
        example_value: Jason.encode!(@account_tokentx_example_value_error)
      }
    ]
  }

  @account_tokenbalance_action %{
    name: "tokenbalance",
    description: "Get token account balance for token contract address.",
    required_params: [
      %{
        key: "contractaddress",
        placeholder: "contractAddressHash",
        type: "string",
        description: "A 160-bit code used for identifying contracts."
      },
      %{
        key: "address",
        placeholder: "addressHash",
        type: "string",
        description: "A 160-bit code used for identifying accounts."
      }
    ],
    optional_params: [],
    responses: [
      %{
        code: "200",
        description: "successful operation",
        example_value: Jason.encode!(@account_tokenbalance_example_value),
        model: %{
          name: "Result",
          fields: %{
            status: @status_type,
            message: @message_type,
            result: %{
              type: "integer",
              definition: "The token account balance for the contract address.",
              example: ~s("135499")
            }
          }
        }
      },
      %{
        code: "200",
        description: "error",
        example_value: Jason.encode!(@account_tokenbalance_example_value_error)
      }
    ]
  }

  @account_tokenlist_action %{
    name: "tokenlist",
    description: "Get list of tokens owned by address.",
    required_params: [
      %{
        key: "address",
        placeholder: "addressHash",
        type: "string",
        description: "A 160-bit code used for identifying accounts."
      }
    ],
    optional_params: [],
    responses: [
      %{
        code: "200",
        description: "successful operation",
        example_value: Jason.encode!(@account_tokenlist_example_value),
        model: %{
          name: "Result",
          fields: %{
            status: @status_type,
            message: @message_type,
            result: %{
              type: "array",
              array_type: @token_balance_model
            }
          }
        }
      },
      %{
        code: "200",
        description: "error",
        example_value: Jason.encode!(@account_tokenbalance_example_value_error)
      }
    ]
  }

  @account_getminedblocks_action %{
    name: "getminedblocks",
    description: "Get list of blocks mined by address.",
    required_params: [
      %{
        key: "address",
        placeholder: "addressHash",
        type: "string",
        description: "A 160-bit code used for identifying accounts."
      }
    ],
    optional_params: [
      %{
        key: "page",
        type: "integer",
        description:
          "A nonnegative integer that represents the page number to be used for pagination. 'offset' must be provided in conjunction."
      },
      %{
        key: "offset",
        type: "integer",
        description:
          "A nonnegative integer that represents the maximum number of records to return when paginating. 'page' must be provided in conjunction."
      }
    ],
    responses: [
      %{
        code: "200",
        description: "successful operation",
        example_value: Jason.encode!(@account_getminedblocks_example_value),
        model: %{
          name: "Result",
          fields: %{
            status: @status_type,
            message: @message_type,
            result: %{
              type: "array",
              array_type: @block_model
            }
          }
        }
      },
      %{
        code: "200",
        description: "error",
        example_value: Jason.encode!(@account_getminedblocks_example_value_error)
      }
    ]
  }

  @account_listaccounts_action %{
    name: "listaccounts",
    description:
      "Get a list of accounts and their balances, sorted ascending by the time they were first seen by the explorer.",
    required_params: [],
    optional_params: [
      %{
        key: "page",
        type: "integer",
        description:
          "A nonnegative integer that represents the page number to be used for pagination. 'offset' must be provided in conjunction."
      },
      %{
        key: "offset",
        type: "integer",
        description:
          "A nonnegative integer that represents the maximum number of records to return when paginating. 'page' must be provided in conjunction."
      }
    ],
    responses: [
      %{
        code: "200",
        description: "successful operation",
        example_value: Jason.encode!(@account_listaccounts_example_value),
        model: %{
          name: "Result",
          fields: %{
            status: @status_type,
            message: @message_type,
            result: %{
              type: "array",
              array_type: @account_model
            }
          }
        }
      }
    ]
  }

  @logs_getlogs_action %{
    name: "getLogs",
    description: "Get event logs for an address and/or topics. Up to a maximum of 1,000 event logs.",
    required_params: [
      %{
        key: "fromBlock",
        placeholder: "blockNumber",
        type: "integer",
        description:
          "A nonnegative integer that represents the starting block number. The use of 'latest' is also supported."
      },
      %{
        key: "toBlock",
        placeholder: "blockNumber",
        type: "integer",
        description:
          "A nonnegative integer that represents the ending block number. The use of 'latest' is also supported."
      },
      %{
        key: "address",
        placeholder: "addressHash",
        type: "string",
        description: "A 160-bit code used for identifying contracts. An address and/or topic{x} is required."
      },
      %{
        key: "topic0",
        placeholder: "firstTopic",
        type: "string",
        description: "A string equal to the first topic. A topic{x} and/or address is required."
      }
    ],
    optional_params: [
      %{
        key: "topic1",
        type: "string",
        description: "A string equal to the second topic. A topic{x} and/or address is required."
      },
      %{
        key: "topic2",
        type: "string",
        description: "A string equal to the third topic. A topic{x} and/or address is required."
      },
      %{
        key: "topic3",
        type: "string",
        description: "A string equal to the fourth topic. A topic{x} and/or address is required."
      },
      %{
        key: "topic0_1_opr",
        type: "string",
        description:
          "A string representing the and|or operator for topic0 and topic1. " <>
            "Required if topic0 and topic1 is used. Available values: and, or"
      },
      %{
        key: "topic0_2_opr",
        type: "string",
        description:
          "A string representing the and|or operator for topic0 and topic2. " <>
            "Required if topic0 and topic2 is used. Available values: and, or"
      },
      %{
        key: "topic0_3_opr",
        type: "string",
        description:
          "A string representing the and|or operator for topic0 and topic3. " <>
            "Required if topic0 and topic3 is used. Available values: and, or"
      },
      %{
        key: "topic1_2_opr",
        type: "string",
        description:
          "A string representing the and|or operator for topic1 and topic2. " <>
            "Required if topic1 and topic2 is used. Available values: and, or"
      },
      %{
        key: "topic1_3_opr",
        type: "string",
        description:
          "A string representing the and|or operator for topic1 and topic3. " <>
            "Required if topic1 and topic3 is used. Available values: and, or"
      },
      %{
        key: "topic2_3_opr",
        type: "string",
        description:
          "A string representing the and|or operator for topic2 and topic3. " <>
            "Required if topic2 and topic3 is used. Available values: and, or"
      }
    ],
    responses: [
      %{
        code: "200",
        description: "successful operation",
        example_value: Jason.encode!(@logs_getlogs_example_value),
        model: %{
          name: "Result",
          fields: %{
            status: @status_type,
            message: @message_type,
            result: %{
              type: "array",
              array_type: @log
            }
          }
        }
      },
      %{
        code: "200",
        description: "error",
        example_value: Jason.encode!(@logs_getlogs_example_value_error)
      }
    ]
  }

  @token_gettoken_action %{
    name: "getToken",
    description:
      "Get <a href='https://github.com/ethereum/EIPs/issues/20'>ERC-20</a> " <>
        "or <a href='https://github.com/ethereum/EIPs/issues/721'>ERC-721</a> token by contract address.",
    required_params: [
      %{
        key: "contractaddress",
        placeholder: "contractAddressHash",
        type: "string",
        description: "A 160-bit code used for identifying contracts."
      }
    ],
    optional_params: [],
    responses: [
      %{
        code: "200",
        description: "successful operation",
        example_value: Jason.encode!(@token_gettoken_example_value),
        model: %{
          name: "Result",
          fields: %{
            status: @status_type,
            message: @message_type,
            result: %{
              type: "model",
              model: @token_model
            }
          }
        }
      },
      %{
        code: "200",
        description: "error",
        example_value: Jason.encode!(@token_gettoken_example_value_error)
      }
    ]
  }

  @token_gettokenholders_action %{
    name: "getTokenHolders",
    description: "Get token holders by contract address.",
    required_params: [
      %{
        key: "contractaddress",
        placeholder: "contractAddressHash",
        type: "string",
        description: "A 160-bit code used for identifying contracts."
      }
    ],
    optional_params: [
      %{
        key: "page",
        type: "integer",
        description:
          "A nonnegative integer that represents the page number to be used for pagination. 'offset' must be provided in conjunction."
      },
      %{
        key: "offset",
        type: "integer",
        description:
          "A nonnegative integer that represents the maximum number of records to return when paginating. 'page' must be provided in conjunction."
      }
    ],
    responses: [
      %{
        code: "200",
        description: "successful operation",
        example_value: Jason.encode!(@token_gettokenholders_example_value),
        model: %{
          name: "Result",
          fields: %{
            status: @status_type,
            message: @message_type,
            result: %{
              type: "array",
              array_type: @token_holder_details
            }
          }
        }
      },
      %{
        code: "200",
        description: "error",
        example_value: Jason.encode!(@token_gettokenholders_example_value_error)
      }
    ]
  }

  @stats_tokensupply_action %{
    name: "tokensupply",
    description:
      "Get <a href='https://github.com/ethereum/EIPs/issues/20'>ERC-20</a> or " <>
        "<a href='https://github.com/ethereum/EIPs/issues/721'>ERC-721</a> " <>
        " token total supply by contract address.",
    required_params: [
      %{
        key: "contractaddress",
        placeholder: "contractAddressHash",
        type: "string",
        description: "A 160-bit code used for identifying contracts."
      }
    ],
    optional_params: [],
    responses: [
      %{
        code: "200",
        description: "successful operation",
        example_value: Jason.encode!(@stats_tokensupply_example_value),
        model: %{
          name: "Result",
          fields: %{
            status: @status_type,
            message: @message_type,
            result: %{
              type: "integer",
              definition: "The total supply of the token.",
              example: ~s("1000000000")
            }
          }
        }
      },
      %{
        code: "200",
        description: "error",
        example_value: Jason.encode!(@token_gettoken_example_value_error)
      }
    ]
  }

  @stats_ethsupplyexchange_action %{
    name: "ethsupplyexchange",
    description: "Get total supply in Wei from exchange.",
    required_params: [],
    optional_params: [],
    responses: [
      %{
        code: "200",
        description: "successful operation",
        example_value: Jason.encode!(@stats_ethsupplyexchange_example_value),
        model: %{
          name: "Result",
          fields: %{
            status: @status_type,
            message: @message_type,
            result: %{
              type: "integer",
              description: "The total supply.",
              example: ~s("101959776311500000000000000")
            }
          }
        }
      }
    ]
  }

  @stats_ethsupply_action %{
    name: "ethsupply",
    description: "Get total supply in Wei from DB.",
    required_params: [],
    optional_params: [],
    responses: [
      %{
        code: "200",
        description: "successful operation",
        example_value: Jason.encode!(@stats_ethsupply_example_value),
        model: %{
          name: "Result",
          fields: %{
            status: @status_type,
            message: @message_type,
            result: %{
              type: "integer",
              description: "The total supply in Wei from DB.",
              example: ~s("101959776311500000000000000")
            }
          }
        }
      }
    ]
  }

  @stats_coinsupply_action %{
    name: "coinsupply",
    description: "Get total coin supply from DB minus burnt number.",
    required_params: [],
    optional_params: [],
    responses: [
      %{
        code: "200",
        description: "successful operation",
        example_value: Jason.encode!(@stats_coinsupply_example_value),
        model: %{
          name: "Result",
          fields: %{
            result: %{
              type: "integer",
              description: "The total supply from DB minus burnt number in coin dimension.",
              example: 101_959_776.3115
            }
          }
        }
      }
    ]
  }

  @stats_coinprice_action %{
    name: "coinprice",
    description: "Get latest price of native coin in USD and BTC.",
    required_params: [],
    optional_params: [],
    responses: [
      %{
        code: "200",
        description: "successful operation",
        example_value: Jason.encode!(@stats_coinprice_example_value),
        model: %{
          name: "Result",
          fields: %{
            status: @status_type,
            message: @message_type,
            result: %{
              type: "model",
              model: @coin_price_model
            }
          }
        }
      }
    ]
  }

  @stats_totalfees_action %{
    name: "totalfees",
    description: "Gets total transaction fees in Wei are paid by users to validators per day.",
    required_params: [
      %{
        key: "date",
        placeholder: "date",
        type: "string",
        description: "day in ISO 8601 format (yyyy-mm-dd)"
      }
    ],
    optional_params: [],
    responses: [
      %{
        code: "200",
        description: "successful operation",
        example_value: Jason.encode!(@stats_totalfees_example_value),
        model: %{
          name: "Result",
          fields: %{
            status: @status_type,
            message: @message_type,
            result: %{
              type: "model",
              model: @total_fees_model
            }
          }
        }
      },
      %{
        code: "200",
        description: "error",
        example_value: Jason.encode!(@stats_totalfees_example_value_error)
      }
    ]
  }

  @block_eth_block_number_action %{
    name: "eth_block_number",
    description: "Mimics Ethereum JSON RPC's eth_blockNumber. Returns the lastest block number",
    required_params: [],
    optional_params: [
      %{
        key: "id",
        placeholder: "request id",
        type: "integer",
        description: "A nonnegative integer that represents the json rpc request id."
      }
    ],
    responses: [
      %{
        code: "200",
        description: "successful request",
        example_value: Jason.encode!(@block_eth_block_number_example_value),
        model: %{
          name: "Result",
          fields: %{
            jsonrpc: @jsonrpc_version_type,
            id: @id_type,
            result: @hex_number_type
          }
        }
      }
    ]
  }

  @block_getblockreward_action %{
    name: "getblockreward",
    description: "Get block reward by block number.",
    required_params: [
      %{
        key: "blockno",
        placeholder: "blockNumber",
        type: "integer",
        description: "A nonnegative integer that represents the block number."
      }
    ],
    optional_params: [],
    responses: [
      %{
        code: "200",
        description: "successful operation",
        example_value: Jason.encode!(@block_getblockreward_example_value),
        model: %{
          name: "Result",
          fields: %{
            status: @status_type,
            message: @message_type,
            result: %{
              type: "model",
              model: @block_reward_model
            }
          }
        }
      },
      %{
        code: "200",
        description: "error",
        example_value: Jason.encode!(@block_getblockreward_example_value_error)
      }
    ]
  }

  @block_getblocknobytime_action %{
    name: "getblocknobytime",
    description: "Get Block Number by Timestamp.",
    required_params: [
      %{
        key: "timestamp",
        placeholder: "blockTimestamp",
        type: "integer",
        description: "A nonnegative integer that represents the block timestamp (Unix timestamp in seconds)."
      },
      %{
        key: "closest",
        placeholder: "before/after",
        type: "string",
        description: "Direction to find the closest block number to given timestamp. Available values: before/after."
      }
    ],
    optional_params: [],
    responses: [
      %{
        code: "200",
        description: "successful operation",
        example_value: Jason.encode!(@block_getblocknobytime_example_value),
        model: %{
          name: "Result",
          fields: %{
            status: @status_type,
            message: @message_type,
            result: %{
              type: "model",
              model: @block_no_model
            }
          }
        }
      },
      %{
        code: "200",
        description: "error",
        example_value: Jason.encode!(@block_getblocknobytime_example_value_error)
      }
    ]
  }

  @contract_listcontracts_action %{
    name: "listcontracts",
    description: """
    Get a list of contracts, sorted ascending by the time they were first seen by the explorer.

    If you provide the filters `not_decompiled`(`4`) or `not_verified(4)` the results will not
    be sorted for performance reasons.
    """,
    required_params: [],
    optional_params: [
      %{
        key: "page",
        type: "integer",
        description:
          "A nonnegative integer that represents the page number to be used for pagination. 'offset' must be provided in conjunction."
      },
      %{
        key: "offset",
        type: "integer",
        description:
          "A nonnegative integer that represents the maximum number of records to return when paginating. 'page' must be provided in conjunction."
      },
      %{
        key: "filter",
        type: "string",
        description:
          "verified|decompiled|unverified|not_decompiled|empty, or 1|2|3|4|5 respectively. This requests only contracts with that status."
      },
      %{
        key: "not_decompiled_with_version",
        type: "string",
        description:
          "Ensures that none of the returned contracts were decompiled with the provided version. Ignored unless filtering for decompiled contracts."
      }
    ],
    responses: [
      %{
        code: "200",
        description: "successful operation",
        example_value: Jason.encode!(@contract_listcontracts_example_value),
        model: %{
          name: "Result",
          fields: %{
            status: @status_type,
            message: @message_type,
            result: %{
              type: "array",
              array_type: @contract_model
            }
          }
        }
      }
    ]
  }

  @contract_verify_action %{
    name: "verify",
    description: """
    Verify a contract with its source code and contract creation information.
    <br/>
    <br/>
    <p class="api-doc-list-item-text">curl POST example:</p>
    <br/>
    <div class='tab-content'>
    <div class='tab-pane fade show active'>
    <div class="tile tile-muted p-1">
    <div class="m-2">
    curl -d '{"addressHash":"0xc63BB6555C90846afACaC08A0F0Aa5caFCB382a1","compilerVersion":"v0.5.4+commit.9549d8ff",
    "contractSourceCode":"pragma solidity ^0.5.4; \ncontract Test {\n}","name":"Test","optimization":false}'
    -H "Content-Type: application/json" -X POST  "https://blockscout.com/poa/sokol/api?module=contract&action=verify"
    </pre>
    </div>
    </div>
    </div>
    """,
    required_params: [
      %{
        key: "addressHash",
        placeholder: "addressHash",
        type: "string",
        description: "The address of the contract."
      },
      %{
        key: "name",
        placeholder: "name",
        type: "string",
        description: "The name of the contract."
      },
      %{
        key: "compilerVersion",
        placeholder: "compilerVersion",
        type: "string",
        description: "The compiler version for the contract."
      },
      %{
        key: "optimization",
        placeholder: false,
        type: "boolean",
        description: "Whether or not compiler optimizations were enabled."
      },
      %{
        key: "contractSourceCode",
        placeholder: "contractSourceCode",
        type: "string",
        description: "The source code of the contract."
      }
    ],
    optional_params: [
      %{
        key: "constructorArguments",
        type: "string",
        description: "The constructor argument data provided."
      },
      %{
        key: "autodetectConstructorArguments",
        placeholder: false,
        type: "boolean",
        description: "Whether or not automatically detect constructor argument."
      },
      %{
        key: "evmVersion",
        placeholder: "evmVersion",
        type: "string",
        description: "The EVM version for the contract."
      },
      %{
        key: "optimizationRuns",
        placeholder: "optimizationRuns",
        type: "integer",
        description: "The number of optimization runs used during compilation"
      },
      %{
        key: "library1Name",
        type: "string",
        description: "The name of the first library used."
      },
      %{
        key: "library1Address",
        type: "string",
        description: "The address of the first library used."
      },
      %{
        key: "library2Name",
        type: "string",
        description: "The name of the second library used."
      },
      %{
        key: "library2Address",
        type: "string",
        description: "The address of the second library used."
      },
      %{
        key: "library3Name",
        type: "string",
        description: "The name of the third library used."
      },
      %{
        key: "library3Address",
        type: "string",
        description: "The address of the third library used."
      },
      %{
        key: "library4Name",
        type: "string",
        description: "The name of the fourth library used."
      },
      %{
        key: "library4Address",
        type: "string",
        description: "The address of the fourth library used."
      },
      %{
        key: "library5Name",
        type: "string",
        description: "The name of the fourth library used."
      },
      %{
        key: "library5Address",
        type: "string",
        description: "The address of the fourth library used."
      }
    ],
    responses: [
      %{
        code: "200",
        description: "successful operation",
        example_value: Jason.encode!(@contract_verify_example_value),
        type: "model",
        model: @contract_model
      },
      %{
        code: "200",
        description: "error",
        example_value: Jason.encode!(@contract_verify_example_value_error)
      }
    ]
  }

  @contract_verify_via_sourcify_action %{
    name: "verify_via_sourcify",
    description: """
    Verify a contract through <a href="https://sourcify.dev">Sourcify</a>.<br/>
    a) if smart-contract already verified on Sourcify, it will automatically fetch the data from the <a href="https://repo.sourcify.dev">repo</a><br/>
    b) otherwise you have to upload source files and JSON metadata file(s).
    <br/>
    <br/>
    <p class="api-doc-list-item-text">POST body example:</p>
    <br/>
    <div class='tab-content'>
    <div class='tab-pane fade show active'>
    <div class="tile tile-muted p-1">
    <div class="m-2">
    --6e1e4c11657c62dc1e4349d024de9e28<br/>
    Content-Disposition: form-data; name="addressHash"<br/>
    <br/>
    0xb77b7443e0F32F1FEBf0BE0fBd7124D135d0a525<br/>
    <br/>
    --6e1e4c11657c62dc1e4349d024de9e28<br/>
    Content-Disposition: form-data; name="files[0]"; filename="contract.sol"<br/>
    Content-Type: application/json<br/>
    <br/>
    ...Source code...<br/>
    <br/>
    --6e1e4c11657c62dc1e4349d024de9e28<br/>
    Content-Disposition: form-data; name="files[1]"; filename="metadata.json"<br/>
    Content-Type: application/json<br/>
    <br/>
    ...JSON metadata...<br/>
    <br/>
    --6e1e4c11657c62dc1e4349d024de9e28--<br/>
    </pre>
    </div>
    </div>
    </div>
    """,
    required_params: [
      %{
        key: "addressHash",
        placeholder: "addressHash",
        type: "string",
        description: "The address of the contract."
      }
    ],
    optional_params: [
      %{
        key: "files",
        type: "file[]",
        description: "Array with sources and metadata files"
      }
    ],
    responses: [
      %{
        code: "200",
        description: "successful operation",
        example_value: Jason.encode!(@contract_verify_example_value),
        type: "model",
        model: @contract_model
      },
      %{
        code: "200",
        description: "error",
        example_value: Jason.encode!(@contract_verify_example_value_error)
      }
    ]
  }

  @contract_verify_vyper_contract_action %{
    name: "verify_vyper_contract",
    description: """
    Verify a vyper contract with its source code and contract creation information.
    <br/>
    <br/>
    <p class="api-doc-list-item-text">curl POST example:</p>
    <br/>
    <div class='tab-content'>
    <div class='tab-pane fade show active'>
    <div class="tile tile-muted p-1">
    <div class="m-2">
    curl --location --request POST 'http://localhost:4000/api?module=contract&action=verify_vyper_contract' \
    --form 'contractSourceCode="SOURCE_CODE"' \
    --form 'name="Vyper_contract"' \
    --form 'addressHash="0xE60B1B8bD493569a3E945be50A6c89d29a560Fa1"' \
    --form 'compilerVersion="v0.2.12"'
    </pre>
    </div>
    </div>
    </div>
    """,
    required_params: [
      %{
        key: "addressHash",
        placeholder: "addressHash",
        type: "string",
        description: "The address of the contract."
      },
      %{
        key: "name",
        placeholder: "name",
        type: "string",
        description: "The name of the contract."
      },
      %{
        key: "compilerVersion",
        placeholder: "compilerVersion",
        type: "string",
        description: "The compiler version for the contract."
      },
      %{
        key: "contractSourceCode",
        placeholder: "contractSourceCode",
        type: "string",
        description: "The source code of the contract."
      }
    ],
    optional_params: [
      %{
        key: "constructorArguments",
        type: "string",
        description: "The constructor argument data provided."
      }
    ],
    responses: [
      %{
        code: "200",
        description: "successful operation",
        example_value: Jason.encode!(@contract_verify_example_value),
        type: "model",
        model: @contract_model
      },
      %{
        code: "200",
        description: "error",
        example_value: Jason.encode!(@contract_verify_example_value_error)
      }
    ]
  }

  @contract_verifysourcecode_action %{
    name: "verifysourcecode",
    description: """
    Verify a contract with its source code and contract creation information.
    <br/>
    <br/>
    <p class="api-doc-list-item-text">curl POST example:</p>
    <br/>
    <div class='tab-content'>
    <div class='tab-pane fade show active'>
    <div class="tile tile-muted p-1">
    <div class="m-2">
    curl -d '{"addressHash":"0xc63BB6555C90846afACaC08A0F0Aa5caFCB382a1","compilerVersion":"v0.5.4+commit.9549d8ff",
    "contractSourceCode":"pragma solidity ^0.5.4; \ncontract Test {\n}","name":"Test","optimization":false}'
    -H "Content-Type: application/json" -X POST  "https://blockscout.com/poa/sokol/api?module=contract&action=verifysourcecode"
    </pre>
    </div>
    </div>
    </div>
    """,
    required_params: [
      %{
        name: "solidity-standard-json-input",
        key: "codeformat",
        placeholder: "solidity-standard-json-input",
        type: "string",
        description: "Format of sourceCode(supported only \"solidity-standard-json-input\")"
      },
      %{
        key: "contractaddress",
        placeholder: "contractaddress",
        type: "string",
        description: "The address of the contract."
      },
      %{
        key: "contractname",
        placeholder: "contractname",
        type: "string",
        description:
          "The name of the contract. It could be empty string(\"\"), just contract name(\"ContractName\"), or filename and contract name(\"contracts/contract_1.sol:ContractName\")"
      },
      %{
        key: "compilerversion",
        placeholder: "compilerversion",
        type: "string",
        description: "The compiler version for the contract."
      },
      %{
        key: "sourceCode",
        placeholder: "sourceCode",
        type: "string",
<<<<<<< HEAD
        description: "Standard input json file"
=======
        description: "Standard input json"
>>>>>>> 657c5ac8
      }
    ],
    optional_params: [
      %{
        key: "constructorArguements",
        type: "string",
        description: "The constructor argument data provided."
      },
      %{
        key: "autodetectConstructorArguments",
        placeholder: false,
        type: "boolean",
        description: "Whether or not automatically detect constructor argument."
      }
    ],
    responses: [
      %{
        code: "200",
        description: "successful operation",
        example_value: Jason.encode!(@contract_verify_example_value),
        type: "model",
        model: @contract_model
      },
      %{
        code: "200",
        description: "error",
        example_value: Jason.encode!(@contract_verify_example_value_error)
      }
    ]
  }

  @contract_getabi_action %{
    name: "getabi",
    description: "Get ABI for verified contract. Also available through a GraphQL 'addresses' query.",
    required_params: [
      %{
        key: "address",
        placeholder: "addressHash",
        type: "string",
        description: "A 160-bit code used for identifying contracts."
      }
    ],
    optional_params: [],
    responses: [
      %{
        code: "200",
        description: "successful operation",
        example_value: Jason.encode!(@contract_getabi_example_value),
        model: %{
          name: "Result",
          fields: %{
            status: @status_type,
            message: @message_type,
            result: %{
              type: "abi",
              definition: "JSON string for the Application Binary Interface (ABI)"
            }
          }
        }
      },
      %{
        code: "200",
        description: "error",
        example_value: Jason.encode!(@contract_getabi_example_value_error)
      }
    ]
  }

  @contract_getsourcecode_action %{
    name: "getsourcecode",
    description: "Get contract source code for verified contract. Also available through a GraphQL 'addresses' query.",
    required_params: [
      %{
        key: "address",
        placeholder: "addressHash",
        type: "string",
        description: "A 160-bit code used for identifying contracts."
      }
    ],
    optional_params: [],
    responses: [
      %{
        code: "200",
        description: "successful operation",
        example_value: Jason.encode!(@contract_getsourcecode_example_value),
        model: %{
          name: "Result",
          fields: %{
            status: @status_type,
            message: @message_type,
            result: %{
              type: "array",
              array_type: @contract_with_sourcecode_model
            }
          }
        }
      },
      %{
        code: "200",
        description: "error",
        example_value: Jason.encode!(@contract_getsourcecode_example_value_error)
      }
    ]
  }

  @transaction_gettxinfo_action %{
    name: "gettxinfo",
    description: "Get transaction info.",
    required_params: [
      %{
        key: "txhash",
        placeholder: "transactionHash",
        type: "string",
        description: "Transaction hash. Hash of contents of the transaction."
      }
    ],
    optional_params: [
      %{
        key: "index",
        type: "integer",
        description: "A nonnegative integer that represents the log index to be used for pagination."
      }
    ],
    responses: [
      %{
        code: "200",
        description: "successful operation",
        example_value: Jason.encode!(@transaction_gettxinfo_example_value),
        model: %{
          name: "Result",
          fields: %{
            status: @status_type,
            message: @message_type,
            result: %{
              type: "model",
              model: @transaction_info_model
            }
          }
        }
      },
      %{
        code: "200",
        description: "error",
        example_value: Jason.encode!(@transaction_gettxreceiptstatus_example_value_error)
      }
    ]
  }

  @transaction_gettxreceiptstatus_action %{
    name: "gettxreceiptstatus",
    description: "Get transaction receipt status. Also available through a GraphQL 'transaction' query.",
    required_params: [
      %{
        key: "txhash",
        placeholder: "transactionHash",
        type: "string",
        description: "Transaction hash. Hash of contents of the transaction."
      }
    ],
    optional_params: [],
    responses: [
      %{
        code: "200",
        description: "successful operation",
        example_value: Jason.encode!(@transaction_gettxreceiptstatus_example_value),
        model: %{
          name: "Result",
          fields: %{
            status: @status_type,
            message: @message_type,
            result: %{
              type: "model",
              model: @transaction_receipt_status_model
            }
          }
        }
      },
      %{
        code: "200",
        description: "error",
        example_value: Jason.encode!(@transaction_gettxreceiptstatus_example_value_error)
      }
    ]
  }

  @transaction_getstatus_action %{
    name: "getstatus",
    description: "Get error status and error message. Also available through a GraphQL 'transaction' query.",
    required_params: [
      %{
        key: "txhash",
        placeholder: "transactionHash",
        type: "string",
        description: "Transaction hash. Hash of contents of the transaction."
      }
    ],
    optional_params: [],
    responses: [
      %{
        code: "200",
        description: "successful operation",
        example_value: Jason.encode!(@transaction_getstatus_example_value),
        model: %{
          name: "Result",
          fields: %{
            status: @status_type,
            message: @message_type,
            result: %{
              type: "model",
              model: @transaction_status_model
            }
          }
        }
      },
      %{
        code: "200",
        description: "error",
        example_value: Jason.encode!(@transaction_getstatus_example_value_error)
      }
    ]
  }

  @account_module %{
    name: "account",
    actions: [
      @account_eth_get_balance_action,
      @account_balance_action,
      @account_balancemulti_action,
      @account_pendingtxlist_action,
      @account_txlist_action,
      @account_txlistinternal_action,
      @account_tokentx_action,
      @account_tokenbalance_action,
      @account_tokenlist_action,
      @account_getminedblocks_action,
      @account_listaccounts_action
    ]
  }

  @logs_module %{
    name: "logs",
    actions: [@logs_getlogs_action]
  }

  @token_module %{
    name: "token",
    actions: [
      @token_gettoken_action,
      @token_gettokenholders_action
    ]
  }

  @stats_module %{
    name: "stats",
    actions: [
      @stats_tokensupply_action,
      @stats_ethsupplyexchange_action,
      @stats_ethsupply_action,
      @stats_coinsupply_action,
      @stats_coinprice_action,
      @stats_totalfees_action
    ]
  }

  @block_module %{
    name: "block",
    actions: [@block_getblockreward_action, @block_getblocknobytime_action, @block_eth_block_number_action]
  }

  @contract_module %{
    name: "contract",
    actions: [
      @contract_listcontracts_action,
      @contract_getabi_action,
      @contract_getsourcecode_action,
      @contract_verify_action,
      @contract_verify_via_sourcify_action,
      @contract_verify_vyper_contract_action,
      @contract_verifysourcecode_action
    ]
  }

  @transaction_module %{
    name: "transaction",
    actions: [
      @transaction_gettxinfo_action,
      @transaction_gettxreceiptstatus_action,
      @transaction_getstatus_action
    ]
  }

  @documentation [
    @account_module,
    @logs_module,
    @token_module,
    @stats_module,
    @block_module,
    @contract_module,
    @transaction_module
  ]

  def get_documentation do
    @documentation
  end

  def wei_type_definition(coin) do
    "The smallest subdenomination of #{coin}, " <>
      "and thus the one in which all integer values of the currency are counted, is the Wei. " <>
      "One #{coin} is defined as being 10<sup>18</sup> Wei."
  end

  def coin_btc_type_definition(coin) do
    "#{coin} price in Bitcoin."
  end

  def coin_usd_type_definition(coin) do
    "#{coin} price in US dollars."
  end
end<|MERGE_RESOLUTION|>--- conflicted
+++ resolved
@@ -2627,11 +2627,7 @@
         key: "sourceCode",
         placeholder: "sourceCode",
         type: "string",
-<<<<<<< HEAD
-        description: "Standard input json file"
-=======
         description: "Standard input json"
->>>>>>> 657c5ac8
       }
     ],
     optional_params: [
