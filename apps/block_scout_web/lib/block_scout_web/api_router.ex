--- conflicted
+++ resolved
@@ -21,21 +21,14 @@
   scope "/v1", as: :api_v1 do
     pipe_through(:api)
     alias BlockScoutWeb.API.{EthRPC, RPC, V1}
-    alias BlockScoutWeb.API.V1.HealthController
+    alias BlockScoutWeb.API.V1.{GasPriceOracleController, HealthController}
 
     get("/health", HealthController, :health)
-
-<<<<<<< HEAD
     get("/gas-price-oracle", GasPriceOracleController, :gas_price_oracle)
 
-    if Application.get_env(:block_scout_web, __MODULE__)[:writing_enabled] do
-      post("/decompiled_smart_contract", DecompiledSmartContractController, :create)
-      post("/verified_smart_contracts", VerifiedSmartContractController, :create)
-=======
     if Application.get_env(:block_scout_web, __MODULE__)[:reading_enabled] do
       get("/supply", V1.SupplyController, :supply)
       post("/eth-rpc", EthRPC.EthController, :eth_request)
->>>>>>> 98b0b69c
     end
 
     if Application.get_env(:block_scout_web, __MODULE__)[:writing_enabled] do
