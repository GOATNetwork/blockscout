defmodule BlockScoutWeb.AddressTokenBalanceView do
  use BlockScoutWeb, :view

  alias BlockScoutWeb.AccessHelpers
  alias Explorer.Chain
  alias Explorer.Chain.Address
  alias Explorer.Counters.AddressTokenUsdSum

  def tokens_count_title(token_balances) do
    ngettext("%{count} token", "%{count} tokens", Enum.count(token_balances))
  end

  def filter_by_type(token_balances, type) do
<<<<<<< HEAD
    Enum.filter(token_balances, fn {token_balance, _, _} -> token_balance.token.type == type end)
=======
    Enum.filter(token_balances, fn {_token_balance, token} -> token.type == type end)
>>>>>>> d8d272f7
  end

  @doc """
  Sorts the given list of tokens in alphabetically order considering nil values in the bottom of
  the list.
  """
  def sort_by_name(token_balances) do
    {unnamed, named} = Enum.split_with(token_balances, &is_nil(&1.token.name))
    Enum.sort_by(named, &String.downcase(&1.token.name)) ++ unnamed
  end

  @doc """
  Sorts the given list of tokens by usd_value of token in descending order and alphabetically order considering nil values in the bottom of
  the list.
  """
  def sort_by_usd_value_and_name(token_balances) do
    token_balances
<<<<<<< HEAD
    |> Enum.sort(fn {token_balance1, _, token1}, {token_balance2, _, token2} ->
      usd_value1 = token_balance1.token.usd_value
      usd_value2 = token_balance2.token.usd_value
=======
    |> Enum.sort(fn {token_balance1, token1}, {token_balance2, token2} ->
      usd_value1 = token1.usd_value
      usd_value2 = token2.usd_value
>>>>>>> d8d272f7

      token_name1 = token1.name
      token_name2 = token2.name

      sort_by_name = sort_2_tokens_by_name(token_name1, token_name2)

      sort_2_tokens_by_value_desc_and_name(
        token_balance1,
        token_balance2,
        usd_value1,
        usd_value2,
        sort_by_name,
        token1,
        token2
      )
    end)
  end

  defp sort_2_tokens_by_name(token_name1, token_name2) do
    cond do
      token_name1 && token_name2 ->
        String.downcase(token_name1) <= String.downcase(token_name2)

      token_name1 && is_nil(token_name2) ->
        true

      is_nil(token_name1) && token_name2 ->
        false

      true ->
        true
    end
  end

  defp sort_2_tokens_by_value_desc_and_name(
         token_balance1,
         token_balance2,
         usd_value1,
         usd_value2,
         sort_by_name,
         token1,
         token2
       )
       when not is_nil(usd_value1) and not is_nil(usd_value2) do
    case Decimal.compare(Chain.balance_in_usd(token_balance1, token1), Chain.balance_in_usd(token_balance2, token2)) do
      :gt ->
        true

      :eq ->
        sort_by_name

      :lt ->
        false
    end
  end

  defp sort_2_tokens_by_value_desc_and_name(
         _token_balance1,
         _token_balance2,
         usd_value1,
         usd_value2,
         _sort_by_name,
         _token1,
         _token2
       )
       when not is_nil(usd_value1) and is_nil(usd_value2) do
    true
  end

  defp sort_2_tokens_by_value_desc_and_name(
         _token_balance1,
         _token_balance2,
         usd_value1,
         usd_value2,
         _sort_by_name,
         _token1,
         _token2
       )
       when is_nil(usd_value1) and not is_nil(usd_value2) do
    false
  end

  defp sort_2_tokens_by_value_desc_and_name(
         _token_balance1,
         _token_balance2,
         usd_value1,
         usd_value2,
         sort_by_name,
         _token1,
         _token2
       )
       when is_nil(usd_value1) and is_nil(usd_value2) do
    sort_by_name
  end

  def address_tokens_usd_sum_cache(address, token_balances) do
    AddressTokenUsdSum.fetch(address, token_balances)
  end
end<|MERGE_RESOLUTION|>--- conflicted
+++ resolved
@@ -11,11 +11,7 @@
   end
 
   def filter_by_type(token_balances, type) do
-<<<<<<< HEAD
-    Enum.filter(token_balances, fn {token_balance, _, _} -> token_balance.token.type == type end)
-=======
-    Enum.filter(token_balances, fn {_token_balance, token} -> token.type == type end)
->>>>>>> d8d272f7
+    Enum.filter(token_balances, fn {_token_balance, _, token} -> token.type == type end)
   end
 
   @doc """
@@ -33,15 +29,9 @@
   """
   def sort_by_usd_value_and_name(token_balances) do
     token_balances
-<<<<<<< HEAD
     |> Enum.sort(fn {token_balance1, _, token1}, {token_balance2, _, token2} ->
-      usd_value1 = token_balance1.token.usd_value
-      usd_value2 = token_balance2.token.usd_value
-=======
-    |> Enum.sort(fn {token_balance1, token1}, {token_balance2, token2} ->
       usd_value1 = token1.usd_value
       usd_value2 = token2.usd_value
->>>>>>> d8d272f7
 
       token_name1 = token1.name
       token_name2 = token2.name
