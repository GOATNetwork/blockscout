--- conflicted
+++ resolved
@@ -64,13 +64,13 @@
     apply(Helpers, path, full_args)
   end
 
-<<<<<<< HEAD
   def gas_tracker_restricted_access?(params) do
     key = if params && Map.has_key?(params, "key"), do: Map.get(params, "key"), else: nil
     correct_key = key && key == Application.get_env(:block_scout_web, :gas_tracker)[:access_token]
 
     if correct_key, do: {:ok, false}, else: {:restricted_access, true}
-=======
+  end
+
   def handle_rate_limit_deny(conn) do
     APILogger.message("API rate limit reached")
 
@@ -93,6 +93,5 @@
           :rate_limit_reached
       end
     end
->>>>>>> b811b17e
   end
 end