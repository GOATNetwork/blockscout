defmodule BlockScoutWeb.NFTHelper do
  @moduledoc """
    Module with functions for NFT view
  """
  @ipfs_protocol "ipfs://"

  def get_media_src(nil, _), do: nil

  def get_media_src(metadata, high_quality_media?) do
    result =
      cond do
        metadata["animation_url"] && high_quality_media? ->
          retrieve_image(metadata["animation_url"])

        metadata["image_url"] ->
          retrieve_image(metadata["image_url"])

        metadata["image"] ->
          retrieve_image(metadata["image"])

        metadata["properties"]["image"]["description"] ->
          metadata["properties"]["image"]["description"]

        true ->
          nil
      end

    if result && String.trim(result) == "", do: nil, else: result
  end

  def external_url(nil), do: nil

  def external_url(instance) do
    result =
      if instance.metadata && instance.metadata["external_url"] do
        instance.metadata["external_url"]
      else
        external_url(nil)
      end

    if !result || (result && String.trim(result)) == "", do: external_url(nil), else: result
  end

  def retrieve_image(image) when is_nil(image), do: nil

  def retrieve_image(image) when is_map(image) do
    image["description"]
  end

  def retrieve_image(image) when is_list(image) do
    image_url = image |> Enum.at(0)
    retrieve_image(image_url)
  end

  def retrieve_image(image_url) do
    image_url
    |> URI.encode()
    |> compose_ipfs_url()
  end

  def compose_ipfs_url(nil), do: nil

  def compose_ipfs_url(image_url) do
    image_url_downcase =
      image_url
      |> String.downcase()

    cond do
      image_url_downcase =~ ~r/^ipfs:\/\/ipfs/ ->
        prefix = @ipfs_protocol <> "ipfs/"
        ipfs_link(image_url, prefix)

      image_url_downcase =~ ~r/^ipfs:\/\// ->
        prefix = @ipfs_protocol
        ipfs_link(image_url, prefix)

      true ->
        image_url
    end
  end

  defp ipfs_link(image_url, prefix) do
    ipfs_uid = String.slice(image_url, String.length(prefix)..-1)

<<<<<<< HEAD
    ipfs_gateway_url =
      :indexer
      |> Application.get_env(:ipfs_gateway_url)
      |> String.trim_trailing("/")

    ipfs_gateway_url <> "/" <> ipfs_uid
=======
    "https://ipfs.io/ipfs/" <> ipfs_uid
>>>>>>> 45178dc7
  end
end<|MERGE_RESOLUTION|>--- conflicted
+++ resolved
@@ -82,15 +82,6 @@
   defp ipfs_link(image_url, prefix) do
     ipfs_uid = String.slice(image_url, String.length(prefix)..-1)
 
-<<<<<<< HEAD
-    ipfs_gateway_url =
-      :indexer
-      |> Application.get_env(:ipfs_gateway_url)
-      |> String.trim_trailing("/")
-
-    ipfs_gateway_url <> "/" <> ipfs_uid
-=======
     "https://ipfs.io/ipfs/" <> ipfs_uid
->>>>>>> 45178dc7
   end
 end