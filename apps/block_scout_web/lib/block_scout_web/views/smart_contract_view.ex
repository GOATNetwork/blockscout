defmodule BlockScoutWeb.SmartContractView do
  use BlockScoutWeb, :view

  alias Explorer.Chain
  alias Explorer.Chain.Hash.Address

  def queryable?(inputs) when not is_nil(inputs), do: Enum.any?(inputs)

  def queryable?(inputs) when is_nil(inputs), do: false

  def writable?(function) when not is_nil(function),
    do:
      !constructor?(function) && !event?(function) &&
        (payable?(function) || nonpayable?(function))

  def writable?(function) when is_nil(function), do: false

  def outputs?(outputs) when not is_nil(outputs), do: Enum.any?(outputs)

  def outputs?(outputs) when is_nil(outputs), do: false

  defp event?(function), do: function["type"] == "event"

  defp constructor?(function), do: function["type"] == "constructor"

  def payable?(function), do: function["stateMutability"] == "payable" || function["payable"]

  def nonpayable?(function) do
    if function["type"] do
      function["stateMutability"] == "nonpayable" ||
        (!function["payable"] && !function["constant"] && !function["stateMutability"])
    else
      false
    end
  end

  def address?(type), do: type in ["address", "address payable"]
  def int?(type), do: String.contains?(type, "int") && !String.contains?(type, "[")

  def named_argument?(%{"name" => ""}), do: false
  def named_argument?(%{"name" => nil}), do: false
  def named_argument?(%{"name" => _}), do: true
  def named_argument?(_), do: false

  def values_with_type(value, type, components \\ nil)

  def values_with_type(value, type, components) when is_list(value) do
    cond do
      String.starts_with?(type, "tuple") ->
        tuple_types =
          type
          |> String.slice(0..-3)
          |> supplement_type_with_components(components)

        values =
          value
          |> tuple_array_to_array(tuple_types)
          |> Enum.join(", ")

        render_array_type_value(type, values)

      String.starts_with?(type, "address") ->
        values =
          value
          |> Enum.map(&binary_to_utf_string(&1))
          |> Enum.join(", ")

        render_array_type_value(type, values)

      String.starts_with?(type, "bytes") ->
        values =
          value
          |> Enum.map(&binary_to_utf_string(&1))
          |> Enum.join(", ")

        render_array_type_value(type, values)

      true ->
        values =
          value
          |> Enum.join(", ")

        render_array_type_value(type, values)
    end
  end

  def values_with_type(value, type, _components) when is_tuple(value) do
    values =
      value
      |> tuple_to_array(type)
      |> Enum.join(", ")

    render_type_value(type, values)
  end

  def values_with_type(value, type, _components) when type in ["address", "address payable"] do
    {:ok, address} = Address.cast(value)
    render_type_value("address", to_string(address))
  end

  def values_with_type(value, "string", _components), do: render_type_value("string", value)

  def values_with_type(value, "bool", _components), do: to_string(value)

  def values_with_type(value, type, _components), do: render_type_value(type, binary_to_utf_string(value))

  def values_only(value, type, components) when is_list(value) do
    cond do
      String.starts_with?(type, "tuple") ->
        tuple_types =
          type
          |> String.slice(0..-3)
          |> supplement_type_with_components(components)

        values =
          value
          |> tuple_array_to_array(tuple_types)
          |> Enum.join(", ")

        render_array_value(values)

      String.starts_with?(type, "address") ->
        values =
          value
          |> Enum.map(&binary_to_utf_string(&1))
          |> Enum.join(", ")

        render_array_value(values)

      String.starts_with?(type, "bytes") ->
        values =
          value
          |> Enum.map(&binary_to_utf_string(&1))
          |> Enum.join(", ")

        render_array_value(values)

      true ->
        values =
          value
          |> Enum.join(", ")

        render_array_value(values)
    end
  end

  def values_only(value, type, _components) when is_tuple(value) do
    values =
      value
      |> tuple_to_array(type)
      |> Enum.join(", ")

    values
  end

  def values_only(value, type, _components) when type in ["address", "address payable"] do
    {:ok, address} = Address.cast(value)
    to_string(address)
  end

  def values_only(value, "string", _components), do: value

  def values_only(value, "bool", _components), do: to_string(value)

  def values_only(value, _type, _components), do: binary_to_utf_string(value)

  defp tuple_array_to_array(value, type) do
    value
    |> Enum.map(fn item ->
      tuple_to_array(item, type)
    end)
  end

  defp tuple_to_array(value, type) do
    types_string =
      type
      |> String.slice(6..-2)

    types =
      if String.trim(types_string) == "" do
        []
      else
        types_string
        |> String.split(",")
      end

    {tuple_types, _} =
      types
      |> Enum.reduce({[], nil}, fn val, acc ->
        {arr, to_merge} = acc

        if to_merge do
          if count_string_symbols(val)["]"] > count_string_symbols(val)["["] do
            updated_arr = update_last_list_item(arr, val)
            {updated_arr, !to_merge}
          else
            updated_arr = update_last_list_item(arr, val)
            {updated_arr, to_merge}
          end
        else
          if count_string_symbols(val)["["] > count_string_symbols(val)["]"] do
            # credo:disable-for-next-line
            {arr ++ [val], !to_merge}
          else
            # credo:disable-for-next-line
            {arr ++ [val], to_merge}
          end
        end
      end)

    values_list =
      value
      |> Tuple.to_list()

    values_types_list = Enum.zip(tuple_types, values_list)

    values_types_list
    |> Enum.map(fn {type, value} ->
      values_with_type(value, type)
    end)
  end

  defp update_last_list_item(arr, new_val) do
    arr
    |> Enum.with_index()
    |> Enum.map(fn {item, index} ->
      if index == Enum.count(arr) - 1 do
        item <> "," <> new_val
      else
        item
      end
    end)
  end

  defp count_string_symbols(str) do
    str
    |> String.graphemes()
    |> Enum.reduce(%{"[" => 0, "]" => 0}, fn char, acc ->
      Map.update(acc, char, 1, &(&1 + 1))
    end)
  end

  defp binary_to_utf_string(item) do
    if is_binary(item) do
      if String.starts_with?(item, "0x") do
        item
      else
        "0x" <> Base.encode16(item, case: :lower)
      end
    else
      item
    end
<<<<<<< HEAD
  end

  defp render_type_value(type, value) do
    "<div style=\"padding-left: 20px\">(#{type}) : #{value}</div>"
  end

  defp render_array_type_value(type, values) do
    value_to_display = "[" <> values <> "]"

    render_type_value(type, value_to_display)
  end

  defp render_array_value(values) do
    value_to_display = "[" <> values <> "]"

    value_to_display
  end

  defp supplement_type_with_components(type, components) do
    if type == "tuple" && components do
      types =
        components
        |> Enum.map(fn component ->
          Map.get(component, "type")
        end)
        |> Enum.join(",")

      "tuple[" <> types <> "]"
    else
      type
    end
=======
>>>>>>> 3893df91
  end

  defp render_type_value(type, value) do
    "<div style=\"padding-left: 20px\">(#{type}) : #{value}</div>"
  end

  defp render_array_type_value(type, values) do
    value_to_display = "[" <> values <> "]"

    render_type_value(type, value_to_display)
  end

  defp render_array_value(values) do
    value_to_display = "[" <> values <> "]"

    value_to_display
  end

  defp supplement_type_with_components(type, components) do
    if type == "tuple" && components do
      types =
        components
        |> Enum.map(fn component ->
          Map.get(component, "type")
        end)
        |> Enum.join(",")

      "tuple[" <> types <> "]"
    else
      type
    end
  end
end<|MERGE_RESOLUTION|>--- conflicted
+++ resolved
@@ -250,7 +250,6 @@
     else
       item
     end
-<<<<<<< HEAD
   end
 
   defp render_type_value(type, value) do
@@ -282,38 +281,5 @@
     else
       type
     end
-=======
->>>>>>> 3893df91
-  end
-
-  defp render_type_value(type, value) do
-    "<div style=\"padding-left: 20px\">(#{type}) : #{value}</div>"
-  end
-
-  defp render_array_type_value(type, values) do
-    value_to_display = "[" <> values <> "]"
-
-    render_type_value(type, value_to_display)
-  end
-
-  defp render_array_value(values) do
-    value_to_display = "[" <> values <> "]"
-
-    value_to_display
-  end
-
-  defp supplement_type_with_components(type, components) do
-    if type == "tuple" && components do
-      types =
-        components
-        |> Enum.map(fn component ->
-          Map.get(component, "type")
-        end)
-        |> Enum.join(",")
-
-      "tuple[" <> types <> "]"
-    else
-      type
-    end
   end
 end