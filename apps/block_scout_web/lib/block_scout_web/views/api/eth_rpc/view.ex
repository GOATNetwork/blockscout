--- conflicted
+++ resolved
@@ -66,19 +66,6 @@
   @spec sanitize_error(any(), :jason | :poison) :: String.t()
   def sanitize_error(error, json_encoder) do
     case json_encoder do
-<<<<<<< HEAD
-      :jason -> if is_map(error), do: Jason.encode!(error), else: "#{error}"
-      :poison -> if is_map(error), do: Poison.encode!(error), else: "#{error}"
-    end
-  end
-
-  @doc """
-  Pass "jsonrpc":"2.0" to use in Poison.Encoder and Jason.Encoder below
-  """
-  @spec jsonrpc_2_0() :: String.t()
-  def jsonrpc_2_0, do: @jsonrpc_2_0
-
-=======
       :jason -> if is_map(error), do: Jason.encode!(error), else: "\"#{error}\""
       :poison -> if is_map(error), do: Poison.encode!(error), else: "\"#{error}\""
     end
@@ -90,7 +77,6 @@
   @spec jsonrpc_2_0() :: String.t()
   def jsonrpc_2_0, do: @jsonrpc_2_0
 
->>>>>>> dd6b1c9d
   defimpl Poison.Encoder, for: BlockScoutWeb.API.EthRPC.View do
     alias BlockScoutWeb.API.EthRPC.View
 
@@ -112,21 +98,6 @@
   defimpl Jason.Encoder, for: BlockScoutWeb.API.EthRPC.View do
     # credo:disable-for-next-line
     alias BlockScoutWeb.API.EthRPC.View
-<<<<<<< HEAD
-
-    def encode(%View{result: result, id: id, error: error}, _options) when is_nil(error) do
-      result = Jason.encode!(result)
-
-      """
-      {#{View.jsonrpc_2_0()},"result": #{result},"id": #{View.sanitize_id(id)}}
-      """
-    end
-
-    def encode(%View{id: id, error: error}, _options) do
-      error = Jason.encode!(error)
-
-      """
-=======
 
     def encode(%View{result: result, id: id, error: error}, _options) when is_nil(error) do
       result = Jason.encode!(result)
@@ -138,7 +109,6 @@
 
     def encode(%View{id: id, error: error}, _options) do
       """
->>>>>>> dd6b1c9d
       {#{View.jsonrpc_2_0()},"error": #{View.sanitize_error(error, :jason)},"id": #{View.sanitize_id(id)}}
       """
     end
