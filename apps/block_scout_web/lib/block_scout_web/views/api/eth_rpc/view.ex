defmodule BlockScoutWeb.API.EthRPC.View do
  @moduledoc """
  Views for /eth-rpc API endpoints
  """
  use BlockScoutWeb, :view

  @jsonrpc_2_0 ~s("jsonrpc":"2.0")

  defstruct [:result, :id, :error]

  def render("show.json", %{result: result, id: id}) do
    %__MODULE__{
      result: result,
      id: id
    }
  end

  def render("error.json", %{error: message, id: id}) do
    %__MODULE__{
      error: message,
      id: id
    }
  end

  def render("response.json", %{response: %{error: error, id: id}}) do
    %__MODULE__{
      error: error,
      id: id
    }
  end

  def render("response.json", %{response: %{result: result, id: id}}) do
    %__MODULE__{
      result: result,
      id: id
    }
  end

  def render("responses.json", %{responses: responses}) do
    Enum.map(responses, fn
      %{error: error, id: id} ->
        %__MODULE__{
          error: error,
          id: id
        }

      %{result: result, id: id} ->
        %__MODULE__{
          result: result,
          id: id
        }
    end)
  end

  @doc """
  Encodes id into JSON string
  """
  @spec sanitize_id(any()) :: non_neg_integer() | String.t()
  def sanitize_id(id) do
    if is_integer(id), do: id, else: "\"#{id}\""
  end

  @doc """
  Encodes error into JSON string
  """
  @spec sanitize_error(any(), :jason | :poison) :: String.t()
  def sanitize_error(error, json_encoder) do
    case json_encoder do
<<<<<<< HEAD
      :jason -> if is_map(error), do: Jason.encode!(error), else: "\"#{error}\""
      :poison -> if is_map(error), do: Poison.encode!(error), else: "\"#{error}\""
=======
      :jason -> if is_map(error), do: Jason.encode!(error), else: "#{error}"
      :poison -> if is_map(error), do: Poison.encode!(error), else: "#{error}"
>>>>>>> bbf4d2a3
    end
  end

  @doc """
  Pass "jsonrpc":"2.0" to use in Poison.Encoder and Jason.Encoder below
  """
  @spec jsonrpc_2_0() :: String.t()
  def jsonrpc_2_0, do: @jsonrpc_2_0

  defimpl Poison.Encoder, for: BlockScoutWeb.API.EthRPC.View do
    alias BlockScoutWeb.API.EthRPC.View

    def encode(%View{result: result, id: id, error: error}, _options) when is_nil(error) do
      result = Poison.encode!(result)

      """
      {#{View.jsonrpc_2_0()},"result": #{result},"id": #{View.sanitize_id(id)}}
      """
    end

    def encode(%View{id: id, error: error}, _options) do
      """
      {#{View.jsonrpc_2_0()},"error": #{View.sanitize_error(error, :poison)},"id": #{View.sanitize_id(id)}}
      """
    end
  end

  defimpl Jason.Encoder, for: BlockScoutWeb.API.EthRPC.View do
    # credo:disable-for-next-line
    alias BlockScoutWeb.API.EthRPC.View

    def encode(%View{result: result, id: id, error: error}, _options) when is_nil(error) do
      result = Jason.encode!(result)

      """
      {#{View.jsonrpc_2_0()},"result": #{result},"id": #{View.sanitize_id(id)}}
      """
    end

<<<<<<< HEAD
    def encode(%View{id: id, error: error}, _options) when is_map(error) do
=======
    def encode(%View{id: id, error: error}, _options) do
>>>>>>> bbf4d2a3
      error = Jason.encode!(error)

      """
      {#{View.jsonrpc_2_0()},"error": #{View.sanitize_error(error, :jason)},"id": #{View.sanitize_id(id)}}
      """
    end
  end
end<|MERGE_RESOLUTION|>--- conflicted
+++ resolved
@@ -66,13 +66,8 @@
   @spec sanitize_error(any(), :jason | :poison) :: String.t()
   def sanitize_error(error, json_encoder) do
     case json_encoder do
-<<<<<<< HEAD
-      :jason -> if is_map(error), do: Jason.encode!(error), else: "\"#{error}\""
-      :poison -> if is_map(error), do: Poison.encode!(error), else: "\"#{error}\""
-=======
       :jason -> if is_map(error), do: Jason.encode!(error), else: "#{error}"
       :poison -> if is_map(error), do: Poison.encode!(error), else: "#{error}"
->>>>>>> bbf4d2a3
     end
   end
 
@@ -112,11 +107,7 @@
       """
     end
 
-<<<<<<< HEAD
-    def encode(%View{id: id, error: error}, _options) when is_map(error) do
-=======
     def encode(%View{id: id, error: error}, _options) do
->>>>>>> bbf4d2a3
       error = Jason.encode!(error)
 
       """
