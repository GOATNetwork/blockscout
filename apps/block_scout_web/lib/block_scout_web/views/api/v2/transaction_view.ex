defmodule BlockScoutWeb.API.V2.TransactionView do
  use BlockScoutWeb, :view

  alias BlockScoutWeb.API.V2.{ApiView, Helper, TokenTransferView, TokenView}

  alias BlockScoutWeb.{ABIEncodedValueView, TransactionView}
  alias BlockScoutWeb.Models.GetTransactionTags
  alias BlockScoutWeb.TransactionStateView
  alias Ecto.Association.NotLoaded
  alias Explorer.{Chain, Market}
  alias Explorer.Chain.{Address, Block, Log, SignedAuthorization, Token, Transaction, Wei}
  alias Explorer.Chain.Block.Reward
  alias Explorer.Chain.Transaction.StateChange
  alias Explorer.Counters.AverageBlockTime
  alias Timex.Duration

  import BlockScoutWeb.Account.AuthController, only: [current_user: 1]

  @api_true [api?: true]

  def render("message.json", assigns) do
    ApiView.render("message.json", assigns)
  end

  def render("transactions_watchlist.json", %{
        transactions: transactions,
        next_page_params: next_page_params,
        conn: conn,
        watchlist_names: watchlist_names
      }) do
    block_height = Chain.block_height(@api_true)
    decoded_transactions = Transaction.decode_transactions(transactions, true, @api_true)

    %{
      "items" =>
        transactions
        |> chain_type_transformations()
        |> Enum.zip(decoded_transactions)
        |> Enum.map(fn {tx, decoded_input} ->
          prepare_transaction(tx, conn, false, block_height, watchlist_names, decoded_input)
        end),
      "next_page_params" => next_page_params
    }
  end

  def render("transactions_watchlist.json", %{
        transactions: transactions,
        conn: conn,
        watchlist_names: watchlist_names
      }) do
    block_height = Chain.block_height(@api_true)
    decoded_transactions = Transaction.decode_transactions(transactions, true, @api_true)

    transactions
    |> chain_type_transformations()
    |> Enum.zip(decoded_transactions)
    |> Enum.map(fn {tx, decoded_input} ->
      prepare_transaction(tx, conn, false, block_height, watchlist_names, decoded_input)
    end)
  end

  def render("transactions.json", %{transactions: transactions, next_page_params: next_page_params, conn: conn}) do
    block_height = Chain.block_height(@api_true)
    decoded_transactions = Transaction.decode_transactions(transactions, true, @api_true)

    %{
      "items" =>
        transactions
        |> chain_type_transformations()
        |> Enum.zip(decoded_transactions)
        |> Enum.map(fn {tx, decoded_input} -> prepare_transaction(tx, conn, false, block_height, decoded_input) end),
      "next_page_params" => next_page_params
    }
  end

  def render("transactions.json", %{transactions: transactions, items: true, conn: conn}) do
    %{
      "items" => render("transactions.json", %{transactions: transactions, conn: conn})
    }
  end

  def render("transactions.json", %{transactions: transactions, conn: conn}) do
    block_height = Chain.block_height(@api_true)
    decoded_transactions = Transaction.decode_transactions(transactions, true, @api_true)

    transactions
    |> chain_type_transformations()
    |> Enum.zip(decoded_transactions)
    |> Enum.map(fn {tx, decoded_input} -> prepare_transaction(tx, conn, false, block_height, decoded_input) end)
  end

  def render("transaction.json", %{transaction: transaction, conn: conn}) do
    block_height = Chain.block_height(@api_true)
    [decoded_input] = Transaction.decode_transactions([transaction], false, @api_true)

    transaction
    |> chain_type_transformations()
    |> prepare_transaction(conn, true, block_height, decoded_input)
  end

  def render("raw_trace.json", %{raw_traces: raw_traces}) do
    raw_traces
  end

  def render("decoded_log_input.json", %{method_id: method_id, text: text, mapping: mapping}) do
    %{"method_id" => method_id, "method_call" => text, "parameters" => prepare_log_mapping(mapping)}
  end

  def render("decoded_input.json", %{method_id: method_id, text: text, mapping: mapping, error?: _error}) do
    %{"method_id" => method_id, "method_call" => text, "parameters" => prepare_method_mapping(mapping)}
  end

  def render("revert_reason.json", %{raw: raw}) do
    %{"raw" => raw}
  end

  def render("token_transfers.json", %{token_transfers: token_transfers, next_page_params: next_page_params, conn: conn}) do
    decoded_transactions =
      Transaction.decode_transactions(Enum.map(token_transfers, fn tt -> tt.transaction end), true, @api_true)

    %{
      "items" =>
        token_transfers
        |> Enum.zip(decoded_transactions)
        |> Enum.map(fn {tt, decoded_input} -> TokenTransferView.prepare_token_transfer(tt, conn, decoded_input) end),
      "next_page_params" => next_page_params
    }
  end

  def render("token_transfers.json", %{token_transfers: token_transfers, conn: conn}) do
    decoded_transactions =
      Transaction.decode_transactions(Enum.map(token_transfers, fn tt -> tt.transaction end), true, @api_true)

    token_transfers
    |> Enum.zip(decoded_transactions)
    |> Enum.map(fn {tt, decoded_input} -> TokenTransferView.prepare_token_transfer(tt, conn, decoded_input) end)
  end

  def render("token_transfer.json", %{token_transfer: token_transfer, conn: conn}) do
<<<<<<< HEAD
    [decoded_transaction] = Transaction.decode_transactions([token_transfer.transaction], true, @api_true)
    prepare_token_transfer(token_transfer, conn, decoded_transaction)
=======
    {[decoded_transaction], _, _} = Transaction.decode_transactions([token_transfer.transaction], true, @api_true)
    TokenTransferView.prepare_token_transfer(token_transfer, conn, decoded_transaction)
>>>>>>> 898e3e38
  end

  def render("transaction_actions.json", %{actions: actions}) do
    Enum.map(actions, &prepare_transaction_action(&1))
  end

  def render("internal_transactions.json", %{
        internal_transactions: internal_transactions,
        next_page_params: next_page_params,
        block: block
      }) do
    %{
      "items" => Enum.map(internal_transactions, &prepare_internal_transaction(&1, block)),
      "next_page_params" => next_page_params
    }
  end

  def render("internal_transactions.json", %{
        internal_transactions: internal_transactions,
        next_page_params: next_page_params
      }) do
    %{
      "items" => Enum.map(internal_transactions, &prepare_internal_transaction(&1)),
      "next_page_params" => next_page_params
    }
  end

  def render("logs.json", %{logs: logs, next_page_params: next_page_params, tx_hash: tx_hash}) do
    decoded_logs = decode_logs(logs, false)

    %{
      "items" =>
        logs |> Enum.zip(decoded_logs) |> Enum.map(fn {log, decoded_log} -> prepare_log(log, tx_hash, decoded_log) end),
      "next_page_params" => next_page_params
    }
  end

  def render("logs.json", %{logs: logs, next_page_params: next_page_params}) do
    decoded_logs = decode_logs(logs, false)

    %{
      "items" =>
        logs
        |> Enum.zip(decoded_logs)
        |> Enum.map(fn {log, decoded_log} -> prepare_log(log, log.transaction, decoded_log) end),
      "next_page_params" => next_page_params
    }
  end

  def render("state_changes.json", %{state_changes: state_changes, next_page_params: next_page_params}) do
    %{
      "items" => Enum.map(state_changes, &prepare_state_change(&1)),
      "next_page_params" => next_page_params
    }
  end

  def render("stats.json", %{
        transactions_count_24h: transactions_count,
        pending_transactions_count: pending_transactions_count,
        transaction_fees_sum_24h: transaction_fees_sum,
        transaction_fees_avg_24h: transaction_fees_avg
      }) do
    %{
      "transactions_count_24h" => transactions_count,
      "pending_transactions_count" => pending_transactions_count,
      "transaction_fees_sum_24h" => transaction_fees_sum,
      "transaction_fees_avg_24h" => transaction_fees_avg
    }
  end

  def render("authorization_list.json", %{signed_authorizations: signed_authorizations}) do
    signed_authorizations
    |> Enum.sort_by(& &1.index, :asc)
    |> Enum.map(&prepare_signed_authorization/1)
  end

  @doc """
    Decodes list of logs
  """
  @spec decode_logs([Log.t()], boolean) :: [tuple]
  def decode_logs(logs, skip_sig_provider?) do
    {result, _, _} =
      Enum.reduce(logs, {[], %{}, %{}}, fn log, {results, contracts_acc, events_acc} ->
        {result, contracts_acc, events_acc} =
          Log.decode(
            log,
            %Transaction{hash: log.transaction_hash},
            @api_true,
            skip_sig_provider?,
            contracts_acc,
            events_acc
          )

        {[format_decoded_log_input(result) | results], contracts_acc, events_acc}
      end)

    Enum.reverse(result)
  end

  def prepare_transaction_action(action) do
    %{
      "protocol" => action.protocol,
      "type" => action.type,
      "data" => action.data
    }
  end

  def prepare_internal_transaction(internal_transaction, block \\ nil) do
    %{
      "error" => internal_transaction.error,
      "success" => is_nil(internal_transaction.error),
      "type" => internal_transaction.call_type || internal_transaction.type,
      "transaction_hash" => internal_transaction.transaction_hash,
      "from" =>
        Helper.address_with_info(nil, internal_transaction.from_address, internal_transaction.from_address_hash, false),
      "to" =>
        Helper.address_with_info(nil, internal_transaction.to_address, internal_transaction.to_address_hash, false),
      "created_contract" =>
        Helper.address_with_info(
          nil,
          internal_transaction.created_contract_address,
          internal_transaction.created_contract_address_hash,
          false
        ),
      "value" => internal_transaction.value,
      "block" => internal_transaction.block_number,
      "timestamp" => (block && block.timestamp) || internal_transaction.block.timestamp,
      "index" => internal_transaction.index,
      "gas_limit" => internal_transaction.gas,
      "block_index" => internal_transaction.block_index
    }
  end

  def prepare_log(log, transaction_or_hash, decoded_log, tags_for_address_needed? \\ false) do
    decoded = process_decoded_log(decoded_log)

    %{
      "tx_hash" => get_tx_hash(transaction_or_hash),
      "address" => Helper.address_with_info(nil, log.address, log.address_hash, tags_for_address_needed?),
      "topics" => [
        log.first_topic,
        log.second_topic,
        log.third_topic,
        log.fourth_topic
      ],
      "data" => log.data,
      "index" => log.index,
      "decoded" => decoded,
      "smart_contract" => smart_contract_info(transaction_or_hash),
      "block_number" => log.block_number,
      "block_hash" => log.block_hash
    }
  end

  @doc """
    Extracts the necessary fields from the signed authorization for the API response.

    ## Parameters
    - `signed_authorization`: A `SignedAuthorization.t()` struct containing the signed authorization data.

    ## Returns
    - A map with the necessary fields for the API response.
  """
  @spec prepare_signed_authorization(SignedAuthorization.t()) :: map()
  def prepare_signed_authorization(signed_authorization) do
    %{
      "address" => Address.checksum(signed_authorization.address),
      "chain_id" => signed_authorization.chain_id,
      "nonce" => signed_authorization.nonce,
      "r" => signed_authorization.r,
      "s" => signed_authorization.s,
      "v" => signed_authorization.v,
      "authority" => Address.checksum(signed_authorization.authority)
    }
  end

  defp get_tx_hash(%Transaction{} = tx), do: to_string(tx.hash)
  defp get_tx_hash(hash), do: to_string(hash)

  defp smart_contract_info(%Transaction{} = tx),
    do: Helper.address_with_info(nil, tx.to_address, tx.to_address_hash, false)

  defp smart_contract_info(_), do: nil

  defp process_decoded_log(decoded_log) do
    case decoded_log do
      {:ok, method_id, text, mapping} ->
        render(__MODULE__, "decoded_log_input.json", method_id: method_id, text: text, mapping: mapping)

      _ ->
        nil
    end
  end

  defp prepare_transaction(tx, conn, single_tx?, block_height, watchlist_names \\ nil, decoded_input)

  defp prepare_transaction(
         {%Reward{} = emission_reward, %Reward{} = validator_reward},
         conn,
         single_tx?,
         _block_height,
         _watchlist_names,
         _decoded_input
       ) do
    %{
      "emission_reward" => emission_reward.reward,
      "block_hash" => validator_reward.block_hash,
      "from" =>
        Helper.address_with_info(single_tx? && conn, emission_reward.address, emission_reward.address_hash, single_tx?),
      "to" =>
        Helper.address_with_info(
          single_tx? && conn,
          validator_reward.address,
          validator_reward.address_hash,
          single_tx?
        ),
      "types" => [:reward]
    }
  end

  defp prepare_transaction(%Transaction{} = transaction, conn, single_tx?, block_height, watchlist_names, decoded_input) do
    base_fee_per_gas = transaction.block && transaction.block.base_fee_per_gas
    max_priority_fee_per_gas = transaction.max_priority_fee_per_gas
    max_fee_per_gas = transaction.max_fee_per_gas

    priority_fee_per_gas = Transaction.priority_fee_per_gas(max_priority_fee_per_gas, base_fee_per_gas, max_fee_per_gas)

    burnt_fees = burnt_fees(transaction, max_fee_per_gas, base_fee_per_gas)

    status = transaction |> Chain.transaction_to_status() |> format_status()

    revert_reason = revert_reason(status, transaction)

    decoded_input_data = decoded_input(decoded_input)

    result = %{
      "hash" => transaction.hash,
      "result" => status,
      "status" => transaction.status,
      "block" => transaction.block_number,
      "timestamp" => block_timestamp(transaction),
      "from" =>
        Helper.address_with_info(
          single_tx? && conn,
          transaction.from_address,
          transaction.from_address_hash,
          single_tx?,
          watchlist_names
        ),
      "to" =>
        Helper.address_with_info(
          single_tx? && conn,
          transaction.to_address,
          transaction.to_address_hash,
          single_tx?,
          watchlist_names
        ),
      "created_contract" =>
        Helper.address_with_info(
          single_tx? && conn,
          transaction.created_contract_address,
          transaction.created_contract_address_hash,
          single_tx?,
          watchlist_names
        ),
      "confirmations" => transaction.block |> Chain.confirmations(block_height: block_height) |> format_confirmations(),
      "confirmation_duration" => processing_time_duration(transaction),
      "value" => transaction.value,
      "fee" => transaction |> Transaction.fee(:wei) |> format_fee(),
      "gas_price" => transaction.gas_price || Transaction.effective_gas_price(transaction),
      "type" => transaction.type,
      "gas_used" => transaction.gas_used,
      "gas_limit" => transaction.gas,
      "max_fee_per_gas" => transaction.max_fee_per_gas,
      "max_priority_fee_per_gas" => transaction.max_priority_fee_per_gas,
      "base_fee_per_gas" => base_fee_per_gas,
      "priority_fee" => priority_fee_per_gas && Wei.mult(priority_fee_per_gas, transaction.gas_used),
      "tx_burnt_fee" => burnt_fees,
      "nonce" => transaction.nonce,
      "position" => transaction.index,
      "revert_reason" => revert_reason,
      "raw_input" => transaction.input,
      "decoded_input" => decoded_input_data,
      "token_transfers" => token_transfers(transaction.token_transfers, conn, single_tx?),
      "token_transfers_overflow" => token_transfers_overflow(transaction.token_transfers, single_tx?),
      "actions" => transaction_actions(transaction.transaction_actions),
      "exchange_rate" => Market.get_coin_exchange_rate().usd_value,
      "method" => Transaction.method_name(transaction, decoded_input),
      "tx_types" => tx_types(transaction),
      "tx_tag" => GetTransactionTags.get_transaction_tags(transaction.hash, current_user(single_tx? && conn)),
      "has_error_in_internal_txs" => transaction.has_error_in_internal_txs,
      "authorization_list" => authorization_list(transaction.signed_authorizations)
    }

    result
    |> chain_type_fields(transaction, single_tx?, conn, watchlist_names)
  end

  def token_transfers(_, _conn, false), do: nil
  def token_transfers(%NotLoaded{}, _conn, _), do: nil

  def token_transfers(token_transfers, conn, _) do
    render("token_transfers.json", %{
      token_transfers: Enum.take(token_transfers, Chain.get_token_transfers_per_transaction_preview_count()),
      conn: conn
    })
  end

  def token_transfers_overflow(_, false), do: nil
  def token_transfers_overflow(%NotLoaded{}, _), do: false

  def token_transfers_overflow(token_transfers, _),
    do: Enum.count(token_transfers) > Chain.get_token_transfers_per_transaction_preview_count()

  def transaction_actions(%NotLoaded{}), do: []

  @doc """
    Renders transaction actions
  """
  def transaction_actions(actions) do
    render("transaction_actions.json", %{actions: actions})
  end

  @doc """
    Renders the authorization list for a transaction.

    ## Parameters
    - `signed_authorizations`: A list of `SignedAuthorization.t()` structs.

    ## Returns
    - A list of maps with the necessary fields for the API response.
  """
  @spec authorization_list(nil | NotLoaded.t() | [SignedAuthorization.t()]) :: [map()]
  def authorization_list(nil), do: []
  def authorization_list(%NotLoaded{}), do: []

  def authorization_list(signed_authorizations) do
    render("authorization_list.json", %{signed_authorizations: signed_authorizations})
  end

  defp burnt_fees(transaction, max_fee_per_gas, base_fee_per_gas) do
    if !is_nil(max_fee_per_gas) and !is_nil(transaction.gas_used) and !is_nil(base_fee_per_gas) do
      if Decimal.compare(max_fee_per_gas.value, 0) == :eq do
        %Wei{value: Decimal.new(0)}
      else
        Wei.mult(base_fee_per_gas, transaction.gas_used)
      end
    else
      nil
    end
  end

  defp revert_reason(status, transaction) do
    if is_binary(status) && status |> String.downcase() |> String.contains?("reverted") do
      case TransactionView.transaction_revert_reason(transaction, @api_true) do
        {:error, _contract_not_verified, candidates} when candidates != [] ->
          {:ok, method_id, text, mapping} = Enum.at(candidates, 0)
          render(__MODULE__, "decoded_input.json", method_id: method_id, text: text, mapping: mapping, error?: true)

        {:ok, method_id, text, mapping} ->
          render(__MODULE__, "decoded_input.json", method_id: method_id, text: text, mapping: mapping, error?: true)

        _ ->
          hex = TransactionView.get_pure_transaction_revert_reason(transaction)
          render(__MODULE__, "revert_reason.json", raw: hex)
      end
    end
  rescue
    _ ->
      nil
  end

  @doc """
    Prepares decoded tx info
  """
  @spec decoded_input(any()) :: map() | nil
  def decoded_input(decoded_input) do
    case decoded_input do
      {:ok, method_id, text, mapping} ->
        render(__MODULE__, "decoded_input.json", method_id: method_id, text: text, mapping: mapping, error?: false)

      _ ->
        nil
    end
  end

  def prepare_method_mapping(mapping) do
    Enum.map(mapping, fn {name, type, value} ->
      %{"name" => name, "type" => type, "value" => ABIEncodedValueView.value_json(type, value)}
    end)
  end

  def prepare_log_mapping(mapping) do
    Enum.map(mapping, fn {name, type, indexed?, value} ->
      %{"name" => name, "type" => type, "indexed" => indexed?, "value" => ABIEncodedValueView.value_json(type, value)}
    end)
  end

  defp format_status({:error, reason}), do: reason
  defp format_status(status), do: status

  defp format_decoded_log_input({:error, :could_not_decode}), do: nil
  defp format_decoded_log_input({:ok, _method_id, _text, _mapping} = decoded), do: decoded
  defp format_decoded_log_input({:error, _, candidates}), do: Enum.at(candidates, 0)

  def format_confirmations({:ok, confirmations}), do: confirmations
  def format_confirmations(_), do: 0

  def format_fee({type, value}), do: %{"type" => type, "value" => value}

  def processing_time_duration(%Transaction{block: nil}) do
    []
  end

  def processing_time_duration(%Transaction{earliest_processing_start: nil}) do
    avg_time = AverageBlockTime.average_block_time()

    if avg_time == {:error, :disabled} do
      []
    else
      [
        0,
        avg_time
        |> Duration.to_milliseconds()
      ]
    end
  end

  def processing_time_duration(%Transaction{
        block: %Block{timestamp: end_time},
        earliest_processing_start: earliest_processing_start,
        inserted_at: inserted_at
      }) do
    long_interval = abs(diff(earliest_processing_start, end_time))
    short_interval = abs(diff(inserted_at, end_time))
    merge_intervals(short_interval, long_interval)
  end

  def merge_intervals(short, long) when short == long, do: [short]

  def merge_intervals(short, long) do
    [short, long]
  end

  def diff(left, right) do
    left
    |> Timex.diff(right, :milliseconds)
  end

  @doc """
    Returns array of token types for tx.
  """
  @spec tx_types(
          Explorer.Chain.Transaction.t(),
          [tx_type],
          tx_type
        ) :: [tx_type]
        when tx_type:
               :coin_transfer
               | :contract_call
               | :contract_creation
               | :rootstock_bridge
               | :rootstock_remasc
               | :token_creation
               | :token_transfer
               | :blob_transaction
               | :set_code_transaction
  def tx_types(tx, types \\ [], stage \\ :set_code_transaction)

  def tx_types(%Transaction{type: type} = tx, types, :set_code_transaction) do
    # EIP-7702 set code transaction type
    types =
      if type == 4 do
        [:set_code_transaction | types]
      else
        types
      end

    tx_types(tx, types, :blob_transaction)
  end

  def tx_types(%Transaction{type: type} = tx, types, :blob_transaction) do
    # EIP-2718 blob transaction type
    types =
      if type == 3 do
        [:blob_transaction | types]
      else
        types
      end

    tx_types(tx, types, :token_transfer)
  end

  def tx_types(%Transaction{token_transfers: token_transfers} = tx, types, :token_transfer) do
    types =
      if (!is_nil(token_transfers) && token_transfers != [] && !match?(%NotLoaded{}, token_transfers)) ||
           tx.has_token_transfers do
        [:token_transfer | types]
      else
        types
      end

    tx_types(tx, types, :token_creation)
  end

  def tx_types(%Transaction{created_contract_address: created_contract_address} = tx, types, :token_creation) do
    types =
      if match?(%Address{}, created_contract_address) && match?(%Token{}, created_contract_address.token) do
        [:token_creation | types]
      else
        types
      end

    tx_types(tx, types, :contract_creation)
  end

  def tx_types(
        %Transaction{to_address_hash: to_address_hash} = tx,
        types,
        :contract_creation
      ) do
    types =
      if is_nil(to_address_hash) do
        [:contract_creation | types]
      else
        types
      end

    tx_types(tx, types, :contract_call)
  end

  def tx_types(%Transaction{to_address: to_address} = tx, types, :contract_call) do
    types =
      if Address.smart_contract?(to_address) do
        [:contract_call | types]
      else
        types
      end

    tx_types(tx, types, :coin_transfer)
  end

  def tx_types(%Transaction{value: value} = tx, types, :coin_transfer) do
    types =
      if Decimal.compare(value.value, 0) == :gt do
        [:coin_transfer | types]
      else
        types
      end

    tx_types(tx, types, :rootstock_remasc)
  end

  def tx_types(tx, types, :rootstock_remasc) do
    types =
      if Transaction.rootstock_remasc_transaction?(tx) do
        [:rootstock_remasc | types]
      else
        types
      end

    tx_types(tx, types, :rootstock_bridge)
  end

  def tx_types(tx, types, :rootstock_bridge) do
    if Transaction.rootstock_bridge_transaction?(tx) do
      [:rootstock_bridge | types]
    else
      types
    end
  end

  @doc """
  Returns block's timestamp from Block/Transaction
  """
  @spec block_timestamp(any()) :: :utc_datetime_usec | nil
  def block_timestamp(%Transaction{block_timestamp: block_ts}) when not is_nil(block_ts), do: block_ts
  def block_timestamp(%Transaction{block: %Block{} = block}), do: block.timestamp
  def block_timestamp(%Block{} = block), do: block.timestamp
  def block_timestamp(_), do: nil

  defp prepare_state_change(%StateChange{} = state_change) do
    coin_or_transfer =
      if state_change.coin_or_token_transfers == :coin,
        do: :coin,
        else: elem(List.first(state_change.coin_or_token_transfers), 1)

    type = if coin_or_transfer == :coin, do: "coin", else: "token"

    %{
      "address" =>
        Helper.address_with_info(nil, state_change.address, state_change.address && state_change.address.hash, false),
      "is_miner" => state_change.miner?,
      "type" => type,
      "token" => if(type == "token", do: TokenView.render("token.json", %{token: coin_or_transfer.token})),
      "token_id" => state_change.token_id
    }
    |> append_balances(state_change.balance_before, state_change.balance_after)
    |> append_balance_change(state_change, coin_or_transfer)
  end

  defp append_balances(map, balance_before, balance_after) do
    balances =
      if TransactionStateView.not_negative?(balance_before) and TransactionStateView.not_negative?(balance_after) do
        %{
          "balance_before" => balance_before,
          "balance_after" => balance_after
        }
      else
        %{
          "balance_before" => nil,
          "balance_after" => nil
        }
      end

    Map.merge(map, balances)
  end

  defp append_balance_change(map, state_change, coin_or_transfer) do
    change =
      if is_list(state_change.coin_or_token_transfers) and coin_or_transfer.token.type == "ERC-721" do
        for {direction, token_transfer} <- state_change.coin_or_token_transfers do
          %{"total" => TokenTransferView.prepare_token_transfer_total(token_transfer), "direction" => direction}
        end
      else
        state_change.balance_diff
      end

    Map.merge(map, %{"change" => change})
  end

  case Application.compile_env(:explorer, :chain_type) do
    :polygon_edge ->
      defp chain_type_transformations(transactions) do
        transactions
      end

      defp chain_type_fields(result, transaction, single_tx?, conn, _watchlist_names) do
        if single_tx? do
          # credo:disable-for-next-line Credo.Check.Design.AliasUsage
          BlockScoutWeb.API.V2.PolygonEdgeView.extend_transaction_json_response(result, transaction.hash, conn)
        else
          result
        end
      end

    :polygon_zkevm ->
      defp chain_type_transformations(transactions) do
        transactions
      end

      defp chain_type_fields(result, transaction, single_tx?, _conn, _watchlist_names) do
        if single_tx? do
          # credo:disable-for-next-line Credo.Check.Design.AliasUsage
          BlockScoutWeb.API.V2.PolygonZkevmView.extend_transaction_json_response(result, transaction)
        else
          result
        end
      end

    :zksync ->
      defp chain_type_transformations(transactions) do
        transactions
      end

      defp chain_type_fields(result, transaction, single_tx?, _conn, _watchlist_names) do
        if single_tx? do
          # credo:disable-for-next-line Credo.Check.Design.AliasUsage
          BlockScoutWeb.API.V2.ZkSyncView.extend_transaction_json_response(result, transaction)
        else
          result
        end
      end

    :arbitrum ->
      defp chain_type_transformations(transactions) do
        transactions
      end

      defp chain_type_fields(result, transaction, single_tx?, _conn, _watchlist_names) do
        if single_tx? do
          # credo:disable-for-next-line Credo.Check.Design.AliasUsage
          BlockScoutWeb.API.V2.ArbitrumView.extend_transaction_json_response(result, transaction)
        else
          result
        end
      end

    :optimism ->
      defp chain_type_transformations(transactions) do
        transactions
      end

      defp chain_type_fields(result, transaction, single_tx?, _conn, _watchlist_names) do
        if single_tx? do
          # credo:disable-for-next-line Credo.Check.Design.AliasUsage
          BlockScoutWeb.API.V2.OptimismView.extend_transaction_json_response(result, transaction)
        else
          result
        end
      end

    :suave ->
      defp chain_type_transformations(transactions) do
        transactions
      end

      defp chain_type_fields(result, transaction, single_tx?, conn, watchlist_names) do
        if single_tx? do
          # credo:disable-for-next-line Credo.Check.Design.AliasUsage
          BlockScoutWeb.API.V2.SuaveView.extend_transaction_json_response(
            transaction,
            result,
            single_tx?,
            conn,
            watchlist_names
          )
        else
          result
        end
      end

    :stability ->
      defp chain_type_transformations(transactions) do
        # credo:disable-for-next-line Credo.Check.Design.AliasUsage
        BlockScoutWeb.API.V2.StabilityView.transform_transactions(transactions)
      end

      defp chain_type_fields(result, transaction, _single_tx?, _conn, _watchlist_names) do
        # credo:disable-for-next-line Credo.Check.Design.AliasUsage
        BlockScoutWeb.API.V2.StabilityView.extend_transaction_json_response(result, transaction)
      end

    :ethereum ->
      defp chain_type_transformations(transactions) do
        transactions
      end

      defp chain_type_fields(result, transaction, _single_tx?, _conn, _watchlist_names) do
        # credo:disable-for-next-line Credo.Check.Design.AliasUsage
        BlockScoutWeb.API.V2.EthereumView.extend_transaction_json_response(result, transaction)
      end

    :celo ->
      defp chain_type_transformations(transactions) do
        transactions
      end

      defp chain_type_fields(result, transaction, _single_tx?, _conn, _watchlist_names) do
        # credo:disable-for-next-line Credo.Check.Design.AliasUsage
        BlockScoutWeb.API.V2.CeloView.extend_transaction_json_response(result, transaction)
      end

    _ ->
      defp chain_type_transformations(transactions) do
        transactions
      end

      defp chain_type_fields(result, _transaction, _single_tx?, _conn, _watchlist_names) do
        result
      end
  end
end<|MERGE_RESOLUTION|>--- conflicted
+++ resolved
@@ -137,13 +137,8 @@
   end
 
   def render("token_transfer.json", %{token_transfer: token_transfer, conn: conn}) do
-<<<<<<< HEAD
     [decoded_transaction] = Transaction.decode_transactions([token_transfer.transaction], true, @api_true)
-    prepare_token_transfer(token_transfer, conn, decoded_transaction)
-=======
-    {[decoded_transaction], _, _} = Transaction.decode_transactions([token_transfer.transaction], true, @api_true)
     TokenTransferView.prepare_token_transfer(token_transfer, conn, decoded_transaction)
->>>>>>> 898e3e38
   end
 
   def render("transaction_actions.json", %{actions: actions}) do
