defmodule BlockScoutWeb.Application do
  @moduledoc """
  Supervises `BlockScoutWeb.Endpoint` in order to serve Web UI.
  """

  use Application

  alias BlockScoutWeb.API.APILogger
  alias BlockScoutWeb.Counters.{BlocksIndexedCounter, InternalTransactionsIndexedCounter}
  alias BlockScoutWeb.{Endpoint, Prometheus}
  alias BlockScoutWeb.{RealtimeEventHandler, StakingEventHandler}

  def start(_type, _args) do
    import Supervisor

    Prometheus.Instrumenter.setup()
    Prometheus.Exporter.setup()

    APILogger.message(
      "Current global API rate limit #{inspect(Application.get_env(:block_scout_web, :api_rate_limit)[:global_limit])} reqs/sec"
    )

    APILogger.message(
      "Current API rate limit by key #{inspect(Application.get_env(:block_scout_web, :api_rate_limit)[:limit_by_key])} reqs/sec"
    )

    APILogger.message(
      "Current API rate limit by IP #{inspect(Application.get_env(:block_scout_web, :api_rate_limit)[:limit_by_ip])} reqs/sec"
    )

    # Define workers and child supervisors to be supervised
    children = [
      # Start the endpoint when the application starts
      {Phoenix.PubSub, name: BlockScoutWeb.PubSub},
      child_spec(Endpoint, []),
      {Absinthe.Subscription, Endpoint},
      {RealtimeEventHandler, name: RealtimeEventHandler},
<<<<<<< HEAD
      {StakingEventHandler, name: StakingEventHandler},
      {BlocksIndexedCounter, name: BlocksIndexedCounter}
=======
      {BlocksIndexedCounter, name: BlocksIndexedCounter},
      {InternalTransactionsIndexedCounter, name: InternalTransactionsIndexedCounter}
>>>>>>> 2a297994
    ]

    opts = [strategy: :one_for_one, name: BlockScoutWeb.Supervisor, max_restarts: 1_000]
    Supervisor.start_link(children, opts)
  end

  # Tell Phoenix to update the endpoint configuration
  # whenever the application is updated.
  def config_change(changed, _new, removed) do
    Endpoint.config_change(changed, removed)
    :ok
  end
end<|MERGE_RESOLUTION|>--- conflicted
+++ resolved
@@ -35,13 +35,9 @@
       child_spec(Endpoint, []),
       {Absinthe.Subscription, Endpoint},
       {RealtimeEventHandler, name: RealtimeEventHandler},
-<<<<<<< HEAD
       {StakingEventHandler, name: StakingEventHandler},
-      {BlocksIndexedCounter, name: BlocksIndexedCounter}
-=======
       {BlocksIndexedCounter, name: BlocksIndexedCounter},
       {InternalTransactionsIndexedCounter, name: InternalTransactionsIndexedCounter}
->>>>>>> 2a297994
     ]
 
     opts = [strategy: :one_for_one, name: BlockScoutWeb.Supervisor, max_restarts: 1_000]
