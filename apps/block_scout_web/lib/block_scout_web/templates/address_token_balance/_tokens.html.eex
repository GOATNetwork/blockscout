--- conflicted
+++ resolved
@@ -37,21 +37,15 @@
             <%= "(" <> bridged_token.custom_metadata <> ")" %>
           <% end %>
           </p>
-<<<<<<< HEAD
           <%= if bridged_token && bridged_token.lp_token && bridged_token.custom_cap do %>
             <% lp_token_balance_usd = token_balance.value |> Decimal.div(token.total_supply) |> Decimal.mult(bridged_token.custom_cap) |> Decimal.round(4) %>
             <p class="mb-0 col-md-6 text-right usd-total">
               <span data-selector="token-balance-usd" data-usd-value="<%= lp_token_balance_usd %>"></span>
-=======
-          <%= if token.usd_value do %>
-            <p class="mb-0 col-md-6 text-right usd-total">
-              <span data-selector="token-balance-usd" data-usd-value="<%= Chain.balance_in_usd(token_balance, token) %>"></span>
->>>>>>> d8d272f7
             </p>
           <% else %>
             <%= if token_balance.token.usd_value do %>
               <p class="mb-0 col-md-6 text-right usd-total">
-                <span data-selector="token-balance-usd" data-usd-value="<%= Chain.balance_in_usd(token_balance) %>"></span>
+                <span data-selector="token-balance-usd" data-usd-value="<%= Chain.balance_in_usd(token_balance, token) %>"></span>
               </p>
             <% end %>
           <% end %>
