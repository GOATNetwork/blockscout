--- conflicted
+++ resolved
@@ -52,11 +52,7 @@
           end
         %>
         <%= render BlockScoutWeb.SmartContractView, "_pending_contract_write.html" %>
-<<<<<<< HEAD
-        <form class="form-inline" data-function-form data-action="<%= if writable?(function), do: :write, else: :read %>" data-type="<%= @contract_type %>" data-url="<%= smart_contract_path(@conn, :show, @address.hash) %>" data-contract-address="<%= @address.hash %>" data-contract-abi="<%= @contract_abi %>" data-implementation-abi="<%= @implementation_abi  %>" data-chain-id="61">
-=======
         <form class="form-inline" data-function-form data-action="<%= if writable?(function), do: :write, else: :read %>" data-type="<%= @contract_type %>" data-url="<%= smart_contract_path(@conn, :show, Address.checksum(@address.hash)) %>" data-contract-address="<%= @address.hash %>" data-contract-abi="<%= @contract_abi %>" data-implementation-abi="<%= @implementation_abi  %>" data-chain-id="<%= Explorer.Chain.Cache.NetVersion.get_version() %>">
->>>>>>> b9c58017
           <input type="hidden" name="function_name" value='<%= function["name"] %>' />
           <input type="hidden" name="method_id" value='<%= function["method_id"] %>' />
 
