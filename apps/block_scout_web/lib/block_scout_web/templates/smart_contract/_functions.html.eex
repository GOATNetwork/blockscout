<% minimal_proxy_template = if assigns[:custom_abi], do: nil, else: Chain.get_minimal_proxy_template(@address.hash) %>
<% metadata_for_verification = if assigns[:custom_abi], do: nil, else: minimal_proxy_template || Chain.get_address_verified_twin_contract(@address.hash).verified_contract %>
<% smart_contract_verified = if assigns[:custom_abi], do: false, else: BlockScoutWeb.AddressView.smart_contract_verified?(@address) %>
<%= unless smart_contract_verified do %>
  <%= if metadata_for_verification do %>
    <%= if minimal_proxy_template do %>
      <%= render BlockScoutWeb.CommonComponentsView, "_minimal_proxy_pattern.html", address_hash: metadata_for_verification.address_hash, conn: @conn %>
    <% else %>
      <% path = address_verify_contract_path(@conn, :new, @address.hash) %>
      <div class="mb-4">
        <%= render BlockScoutWeb.CommonComponentsView, "_info.html" %><span> <%= gettext("Contract is not verified. However, we found a verified contract with the same bytecode in Blockscout DB") %> <%= link(
  metadata_for_verification.address_hash,
  to: address_contract_path(@conn, :index, metadata_for_verification.address_hash)) %>.<br/> <%= gettext("All functions displayed below are from ABI of that contract. In order to verify current contract, proceed with") %> <%= link(
        gettext("Verify & Publish"),
        to: path
      ) %> <%= gettext("page") %></span>
      </div>
    <% end %>
  <% end %>
<% end %>
<%= if smart_contract_verified && @address.smart_contract.is_changed_bytecode do %>
  <%= render BlockScoutWeb.CommonComponentsView, "_changed_bytecode_warning.html" %>
<% end %>
<%= if @contract_type == "proxy" do %>
<div class="implementation-container">
    <h2 class="implementation-title">Implementation address: </h2><h3  class="implementation-value"><%= link(
                  @implementation_address,
                  to: address_path(@conn, :show, @implementation_address)
                ) %></h3>
</div>
<% end %>
<%= for {function, counter} <- Enum.with_index(@read_only_functions ++ @read_functions_required_wallet, 1) do %>
  <div class="d-flex py-2 border-bottom" data-function<%= if assigns[:custom_abi], do: "-custom" %>>
    <div class="py-2 pr-2 text-nowrap">
      <%= counter %>.
      <%= case function["type"] do %>
        <% "fallback" -> %>
          <%= gettext "fallback" %><%= render BlockScoutWeb.CommonComponentsView, "_i_tooltip_2.html", text: gettext("The fallback function is executed on a call to the contract if none of the other functions match the given function signature, or if no data was supplied at all and there is no receive Ether function. The fallback function always receives data, but in order to also receive Ether it must be marked payable.") %>
        <% "receive" -> %>
          <%= gettext "receive" %><%= render BlockScoutWeb.CommonComponentsView, "_i_tooltip_2.html", text: gettext("The receive function is executed on a call to the contract with empty calldata. This is the function that is executed on plain Ether transfers (e.g. via .send() or .transfer()). If no such function exists, but a payable fallback function exists, the fallback function will be called on a plain Ether transfer. If neither a receive Ether nor a payable fallback function is present, the contract cannot receive Ether through regular transactions and throws an exception.") %>
        <% _ -> %>
          <%= function["name"] %>
      <% end %>
      &#8594;
    </div>

    <%= if queryable?(function["inputs"]) || writable?(function) || Helper.read_with_wallet_method?(function) do %>
      <div style="width: 100%; overflow: hidden;">
<<<<<<< HEAD
        <%=
          for status <- ["error", "warning", "success", "question"] do
            render BlockScoutWeb.CommonComponentsView, "_modal_status.html", status: status
          end
        %>
        <%= render BlockScoutWeb.SmartContractView, "_pending_contract_write.html" %>
        <form class="form-inline" data-function-form data-action="<%= if @action == "write", do: :write, else: :read %>" data-type="<%= @contract_type %>" data-url="<%= smart_contract_path(@conn, :show, Address.checksum(@address.hash)) %>" data-contract-address="<%= @address.hash %>" data-contract-abi="<%= @contract_abi %>" data-implementation-abi="<%= @implementation_abi  %>" data-chain-id="<%= System.get_env("CHAIN_ID") %>">
=======
        <% function_abi = 
                    case Jason.encode([function]) do 
                      {:ok, abi_string} ->
                        abi_string
                      _ ->
                        if @contract_type == "proxy" do
                          @implementation_abi
                        else
                          @contract_abi
                        end 
                    end %>
        <form class="form-inline" data-function-form data-action="<%= if @action == "write", do: :write, else: :read %>" data-type="<%= @contract_type %>" data-url="<%= smart_contract_path(@conn, :show, Address.checksum(@address.hash)) %>" data-contract-address="<%= @address.hash %>" data-contract-abi="<%= function_abi %>" data-implementation-abi="<%= function_abi %>" data-chain-id="<%= Explorer.Chain.Cache.NetVersion.get_version() %>" data-custom-abi="<%= if assigns[:custom_abi], do: true, else: false %>">
>>>>>>> 8885075f
          <input type="hidden" name="function_name" value='<%= function["name"] %>' />
          <input type="hidden" name="method_id" value='<%= function["method_id"] %>' />

          <%= if queryable?(function["inputs"]) do %>
            <%= for input <- function["inputs"] do %>
              <div class="form-group pr-3 d-flex" style="margin: 0.5rem 0 !important;">
                <%= if int?(input["type"]) do %>
                  <input type="number" name="function_input" class="form-control form-control-sm address-input-sm"
                  placeholder='<%= input["name"] %>(<%= input["type"] %>)'
                  style="width: <%= (String.length(input["name"]) + String.length(input["type"]) + 2) * 10 %>px;"/>
                  <span data-dropdown-toggle="" data-toggle="dropdown">
                    <span class="button btn-line button-xs contract-plus-btn-container ml-1">
                      <i class="fa fa-plus contract-plus-btn"></i>
                    </span>
                    <div class="dropdown-menu exponention-dropdown">  
                      <div class="dropdown-item contract-exponentiation-btn" data-power=6>10<sup>6</sup></div>
                      <div class="dropdown-item contract-exponentiation-btn" data-power=8>10<sup>8</sup></div>
                      <div class="dropdown-item contract-exponentiation-btn" data-power=18>10<sup>18</sup></div>
                      <div class="dropdown-item contract-exponentiation-btn" data-power><input type="number" name="custom_power" class="form-control form-control-sm address-input-sm ml-1 custom-power-input" />10</div> 
                    </div>
                  </span>

                <% else %>
                  <input type="text" name="function_input" class="form-control form-control-sm address-input-sm" 
                  placeholder='<%= input["name"] %>(<%= input["type"] %>)' 
                  size="<%= String.length(input["name"]) + String.length(input["type"]) + 2 %>" />
                <% end %>
              </div>
            <% end %>
          <% end %>

          <%= if Helper.payable?(function) do %>
            <div class="form-group pr-3 d-flex">
              <input type="number" name="function_input" tx-value
              data-toggle="tooltip" title='Amount in native token <<%= Explorer.coin_name() %>>' class="form-control form-control-sm address-input-sm" placeholder='value(<%= Explorer.coin_name() %>)' min="0" step="1e-18" />
            </div>
          <% end %>

          <div>
            <input type="submit" value='<%= if @action == "write", do: gettext("Write"), else: gettext("Query")%>' class="button btn-line button-xs py-0 write-contract-btn" />
          </div>
        </form>

        <div class="alert alert-danger py-2 word-break-all" style="margin-bottom: 0; display: none;" input-parse-error-container></div>
        <%= if outputs?(function["outputs"]) do %>
          <div class='p-2 text-muted <%= if (queryable?(function["inputs"]) == true), do: "w-100" %>'>
            <%= if (queryable?(function["inputs"])), do: raw "&#8627;" %>

            <%= for output <- function["outputs"] do %>
              <%= if output["name"] && output["name"] !== "", do: "#{output["name"]}(#{output["type"]})", else: output["type"] %>
            <% end %>
          </div>
        <% end %>
        <div data-function-response></div>
      </div>
    <% else %>
      <%= cond do %>
        <% outputs?(function["outputs"]) -> %>
          <div class="align-self-center">
            <% length = Enum.count(function["outputs"]) %>
            <%= for {output, index} <- Enum.with_index(function["outputs"]) do %>
              <%= if address?(output["type"]) do %>
                <div class="py-2 word-break-all">
                  <%= link(
                    output["value"],
                    to: address_path(@conn, :show, output["value"])) %><%= if not_last_element?(length, index) do %>,&#160;<% end %>
                </div>
              <% else %>
                <%= if output["type"] == "uint256" do %>
                  <div class="py-2 word-break-all">
                    <div data-wei-ether-converter>
                      <i>(uint256):</i>
                      <span data-conversion-unit data-original-value="<%= output["value"] %>"><%= output["value"] %></span>
                      <span class="py-2 px-2">
                        <input class="wei-ether" type="checkbox" autocomplete="off">
                        <span class="d-inline-block" data-conversion-text-wei><%= gettext("WEI")%></span>
                        <span class="d-none" data-conversion-text-eth><%= Explorer.coin_name() %></span>
                      </span>
                    </div>
                  </div> 
                <% else %>
                  <div class="align-self-center function-output word-break-all <%= if not_last_element?(length, index), do: "mb-1" %>"><%= raw(values_with_type(output["value"], output["type"], [output["name"]], 0, output["components"])) %></div>
                <% end %>
              <% end %>
            <% end %>
          </div>
        <% error?(function["outputs"]) -> %>
          <% {:error, text_error} = function["outputs"] %>
          <div class="alert alert-danger py-2 word-break-all" style="margin-bottom: 0;"><%= text_error %></div>
        <% true -> %>
          <% nil %>
      <% end %>
    <% end %>
  </div>
<% end %><|MERGE_RESOLUTION|>--- conflicted
+++ resolved
@@ -46,15 +46,6 @@
 
     <%= if queryable?(function["inputs"]) || writable?(function) || Helper.read_with_wallet_method?(function) do %>
       <div style="width: 100%; overflow: hidden;">
-<<<<<<< HEAD
-        <%=
-          for status <- ["error", "warning", "success", "question"] do
-            render BlockScoutWeb.CommonComponentsView, "_modal_status.html", status: status
-          end
-        %>
-        <%= render BlockScoutWeb.SmartContractView, "_pending_contract_write.html" %>
-        <form class="form-inline" data-function-form data-action="<%= if @action == "write", do: :write, else: :read %>" data-type="<%= @contract_type %>" data-url="<%= smart_contract_path(@conn, :show, Address.checksum(@address.hash)) %>" data-contract-address="<%= @address.hash %>" data-contract-abi="<%= @contract_abi %>" data-implementation-abi="<%= @implementation_abi  %>" data-chain-id="<%= System.get_env("CHAIN_ID") %>">
-=======
         <% function_abi = 
                     case Jason.encode([function]) do 
                       {:ok, abi_string} ->
@@ -67,7 +58,6 @@
                         end 
                     end %>
         <form class="form-inline" data-function-form data-action="<%= if @action == "write", do: :write, else: :read %>" data-type="<%= @contract_type %>" data-url="<%= smart_contract_path(@conn, :show, Address.checksum(@address.hash)) %>" data-contract-address="<%= @address.hash %>" data-contract-abi="<%= function_abi %>" data-implementation-abi="<%= function_abi %>" data-chain-id="<%= Explorer.Chain.Cache.NetVersion.get_version() %>" data-custom-abi="<%= if assigns[:custom_abi], do: true, else: false %>">
->>>>>>> 8885075f
           <input type="hidden" name="function_name" value='<%= function["name"] %>' />
           <input type="hidden" name="method_id" value='<%= function["method_id"] %>' />
 
