--- conflicted
+++ resolved
@@ -123,21 +123,12 @@
               <% end %>
             </a>
             <div class="dropdown-menu" aria-labeledby="navbarAppsDropdown">
-<<<<<<< HEAD
-              <%= if staking_enabled_in_menu do %>
-                <a class="dropdown-item <%= #{tab_status("validators", @conn.request_path)} %>" href="<%= validators_path(@conn, :index) %>">
-                  <%= gettext("Staking") %>
-                  <span class="bs-label secondary right from-dropdown">New</span>
-                </a>
-              <% end %>
               <%= if Application.get_env(:block_scout_web, :faucet)[:enabled] do %>
                 <a class="dropdown-item <%= #{tab_status("faucet", @conn.request_path)} %>" href="<%= faucet_path(@conn, :index) %>">
                   <%= gettext("Faucet") %>
                   <span class="bs-label secondary right from-dropdown">New</span>
                 </a>
               <% end %>
-=======
->>>>>>> ef43da6d
               <%= if apps_menu == true do %>
                 <%= for %{url: url, title: title} <- external_apps_list() do %> 
                     <a href="<%= url %>" class="dropdown-item" target="_blank"><%= title %>
