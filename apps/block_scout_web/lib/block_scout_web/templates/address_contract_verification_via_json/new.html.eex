<section data-page="contract-verification" class="container new-smart-contract-container">
<<<<<<< HEAD
  <div data-selector="channel-disconnected-message" style="display: none;">
    <div data-selector="reload-button" class="alert alert-danger">
      <a href="#" class="alert-link"><%= gettext "Connection Lost" %></a>
    </div>
  </div>
=======
  <%= render BlockScoutWeb.CommonComponentsView, "_channel_disconnected_message.html", text: gettext("Connection Lost") %>
>>>>>>> 04939730

  <div class="new-smart-contract-form">
      <h1 class="smart-contract-title"><%= gettext "New Smart Contract Verification" %></h1>

      <div class="smart-contract-form-group">
        <div class="smart-contract-form-group-inner-wrapper">
          <label for="smart_contract_address_hash"><%= gettext("Contract Address") %></label>
          <div class="center-column">
            <input aria-describedby="contract-address-help-block" class="form-control border-rounded" id="smart_contract_address_hash" name="smart_contract[address_hash]" type="text" value=<%= @address_hash %> readonly="">
          </div>
          <div class="smart-contract-form-group-tooltip">The 0x address supplied on contract creation.</div>
        </div>
      </div>

      <div class="smart-contract-form-group">
        <div class="smart-contract-form-group-inner-wrapper">
        <label for="smart_contract_metadata_json"><%= gettext("Sources and Metadata JSON") %></label>
          <div class="center-column">
            <%= form_for @changeset,
            address_contract_verification_path(@conn, :create),
            [class: "dropzone-1", style: "display: flex; margin: 0 auto;", id: "metadata-json-dropzone"],
            fn f -> %>
              <div style="text-align: center;">
                <span class="dz-message btn-full-primary"><%= gettext("Drop sources and metadata JSON file or click here") %></span>
                <%= error_tag f, :file, id: "file-help-block", class: "text-danger form-error", style: "max-width: 600px;" %>
              </div>
            <% end %>
          </div>
          <div class="smart-contract-form-group-tooltip">Drop all Solidity contract source files and JSON metadata file(s) created during contract compilation into the drop zone.</div>
        </div>
      </div>
      <div class="smart-contract-form-buttons">
        <button
          class="position-absolute w-118 btn-full-primary d-none mr-2"
          disabled="true"
          id="loading"
          name="button"
          type="button"
        >
          <%= render BlockScoutWeb.CommonComponentsView, "_loading_spinner.html", loading_text: gettext("Loading...") %>
        </button>
        <button id="verify-via-json-submit" class="btn-full-primary mr-2" disabled data-button-loading="animation"><%= gettext("Verify & publish") %></button>
        <%= reset gettext("Reset"), class: "btn-line mr-2 js-smart-contract-form-reset" %>
        <%=
          link(
            gettext("Cancel"),
            class: "btn-no-border",
            to: address_contract_path(@conn, :index, @address_hash)
            )
        %>
      </div>
    </div>
    <script defer data-cfasync="false" src="<%= static_path(@conn, "/js/verification-form.js") %>"></script>
    <script defer data-cfasync="false" src="<%= static_path(@conn, "/js/dropzone.min.js") %>"></script>
    <script defer data-cfasync="false" src="<%= static_path(@conn, "/js/app.js") %>"></script>
</section><|MERGE_RESOLUTION|>--- conflicted
+++ resolved
@@ -1,13 +1,5 @@
 <section data-page="contract-verification" class="container new-smart-contract-container">
-<<<<<<< HEAD
-  <div data-selector="channel-disconnected-message" style="display: none;">
-    <div data-selector="reload-button" class="alert alert-danger">
-      <a href="#" class="alert-link"><%= gettext "Connection Lost" %></a>
-    </div>
-  </div>
-=======
   <%= render BlockScoutWeb.CommonComponentsView, "_channel_disconnected_message.html", text: gettext("Connection Lost") %>
->>>>>>> 04939730
 
   <div class="new-smart-contract-form">
       <h1 class="smart-contract-title"><%= gettext "New Smart Contract Verification" %></h1>
