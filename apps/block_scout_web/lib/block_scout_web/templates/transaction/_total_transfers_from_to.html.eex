<%= with {:ok, from_address} <- Chain.hash_to_address(@transfer.from_address_hash),
{:ok, to_address} <- Chain.hash_to_address(@transfer.to_address_hash) do %>
<<<<<<< HEAD
<%  from_tags = GetAddressTags.get_address_tags(@transfer.from_address_hash, @current_user) %>
<%  to_tags = GetAddressTags.get_address_tags(@transfer.to_address_hash, @current_user) %>
=======
<%  from_tags = BlockScoutWeb.Models.GetAddressTags.get_address_tags(@transfer.from_address_hash, @current_user) %>
<%  to_tags = BlockScoutWeb.Models.GetAddressTags.get_address_tags(@transfer.to_address_hash, @current_user) %>
>>>>>>> 5d3fc0e4
<tr>
  <td style="width: 1%;">
    <b style="margin-right: 15px;">From</b>
  </td>
  <td class="address-mobile" style="word-break: break-all; width: 1%; white-space: nowrap;">
    <%= render BlockScoutWeb.AddressView, "_link.html", address: from_address, contract: BlockScoutWeb.AddressView.contract?(from_address), use_custom_tooltip: false, trimmed: false %>
<<<<<<< HEAD
    <%= render BlockScoutWeb.AddressView, "_labels.html", address_hash: from_address.hash, tags: from_tags %>
=======
    <%= render BlockScoutWeb.AddressView, "_labels.html", tags: from_tags %>
>>>>>>> 5d3fc0e4
  </td>
  <td style="word-break: break-all; white-space: nowrap;">
    <%= render BlockScoutWeb.CommonComponentsView, "_btn_copy_for_table.html",
additional_classes: ["btn-copy-icon-small", "btn-copy-icon-custom", "btn-copy-icon-no-borders", "btn-copy-token-transfer"],
clipboard_text: from_address,
aria_label: gettext("Copy From Address"),
title: gettext("Copy From Address"),
style: "position: relative;" %>
  </td>
</tr>
<tr>
  <td style="width: 1%;">
    <b>To</b>
  </td>
  <td class="address-mobile" style="word-break: break-all; width: 1%; white-space: nowrap;">
    <%= render BlockScoutWeb.AddressView, "_link.html", address: to_address, contract: BlockScoutWeb.AddressView.contract?(to_address), use_custom_tooltip: false, trimmed: false %>
<<<<<<< HEAD
    <%= render BlockScoutWeb.AddressView, "_labels.html", address_hash: to_address.hash, tags: to_tags %>
=======
    <%= render BlockScoutWeb.AddressView, "_labels.html", tags: to_tags %>
>>>>>>> 5d3fc0e4
  </td>
  <td style="word-break: break-all; white-space: nowrap;">
    <%= render BlockScoutWeb.CommonComponentsView, "_btn_copy_for_table.html",
additional_classes: ["btn-copy-icon-small", "btn-copy-icon-custom", "btn-copy-icon-no-borders", "btn-copy-token-transfer"],
clipboard_text: to_address,
aria_label: gettext("Copy To Address"),
title: gettext("Copy To Address"),
style: "position: relative;"%>
  </td>
</tr>
<tr>
  <td valign="top" style="width: 1%;">
    <b>For</b>
  </td>
<% end %>       
<td class="address-mobile" style="word-break: break-all; white-space: nowrap;">
  <%= render BlockScoutWeb.TransactionView, "_total_transfers.html", transfer: @transfer %>
</td>
</tr>
<tr><td style="height: 10px;"></td></tr><|MERGE_RESOLUTION|>--- conflicted
+++ resolved
@@ -1,23 +1,14 @@
 <%= with {:ok, from_address} <- Chain.hash_to_address(@transfer.from_address_hash),
 {:ok, to_address} <- Chain.hash_to_address(@transfer.to_address_hash) do %>
-<<<<<<< HEAD
-<%  from_tags = GetAddressTags.get_address_tags(@transfer.from_address_hash, @current_user) %>
-<%  to_tags = GetAddressTags.get_address_tags(@transfer.to_address_hash, @current_user) %>
-=======
 <%  from_tags = BlockScoutWeb.Models.GetAddressTags.get_address_tags(@transfer.from_address_hash, @current_user) %>
 <%  to_tags = BlockScoutWeb.Models.GetAddressTags.get_address_tags(@transfer.to_address_hash, @current_user) %>
->>>>>>> 5d3fc0e4
 <tr>
   <td style="width: 1%;">
     <b style="margin-right: 15px;">From</b>
   </td>
   <td class="address-mobile" style="word-break: break-all; width: 1%; white-space: nowrap;">
     <%= render BlockScoutWeb.AddressView, "_link.html", address: from_address, contract: BlockScoutWeb.AddressView.contract?(from_address), use_custom_tooltip: false, trimmed: false %>
-<<<<<<< HEAD
     <%= render BlockScoutWeb.AddressView, "_labels.html", address_hash: from_address.hash, tags: from_tags %>
-=======
-    <%= render BlockScoutWeb.AddressView, "_labels.html", tags: from_tags %>
->>>>>>> 5d3fc0e4
   </td>
   <td style="word-break: break-all; white-space: nowrap;">
     <%= render BlockScoutWeb.CommonComponentsView, "_btn_copy_for_table.html",
@@ -34,11 +25,7 @@
   </td>
   <td class="address-mobile" style="word-break: break-all; width: 1%; white-space: nowrap;">
     <%= render BlockScoutWeb.AddressView, "_link.html", address: to_address, contract: BlockScoutWeb.AddressView.contract?(to_address), use_custom_tooltip: false, trimmed: false %>
-<<<<<<< HEAD
     <%= render BlockScoutWeb.AddressView, "_labels.html", address_hash: to_address.hash, tags: to_tags %>
-=======
-    <%= render BlockScoutWeb.AddressView, "_labels.html", tags: to_tags %>
->>>>>>> 5d3fc0e4
   </td>
   <td style="word-break: break-all; white-space: nowrap;">
     <%= render BlockScoutWeb.CommonComponentsView, "_btn_copy_for_table.html",
