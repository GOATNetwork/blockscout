--- conflicted
+++ resolved
@@ -26,9 +26,8 @@
             <% true -> %>
               <%= nil %>
           <% end %>
-<<<<<<< HEAD
-          <h1 class="card-title lg-card-title">
-            <div class="title-with-label"><%= gettext "Address Details" %></div>
+          <h1 class="card-title lg-card-title mb-3">
+            <div class="title-with-label"><%= address_title(@address) %> <%= gettext "Details" %></div>
             <% validator_metadata = primary_validator_metadata(@address) %>
             <%= if contract?(@address) do %>
               <%= render BlockScoutWeb.FormView, "_tag.html", text: "contract", additional_classes: ["contract", "ml-1"] %>
@@ -55,10 +54,6 @@
               <%= render BlockScoutWeb.FormView, "_tag.html", text: "AMB", additional_classes: ["amb", "ml-1"] %>
               <%= render BlockScoutWeb.FormView, "_tag.html", text: "bridge", additional_classes: ["bridge", "ml-1"] %>
             <% end %>
-=======
-          <h1 class="card-title lg-card-title mb-3">
-            <div class="title-with-label"><%= address_title(@address) %> <%= gettext "Details" %></div>
->>>>>>> f2e684e1
             <!-- buttons -->
             <span class="overview-title-buttons float-right">
               <%= render BlockScoutWeb.CommonComponentsView, "_btn_copy.html",
