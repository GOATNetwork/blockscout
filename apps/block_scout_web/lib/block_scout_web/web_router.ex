--- conflicted
+++ resolved
@@ -34,14 +34,11 @@
       singleton: true
     )
 
-<<<<<<< HEAD
     resources("/gas-usage-history-chart", Chain.GasUsageHistoryChartController,
       only: [:show],
       singleton: true
     )
 
-    resources "/blocks", BlockController, only: [:index, :show], param: "hash_or_number" do
-=======
     resources "/block", BlockController, only: [:show], param: "hash_or_number" do
       resources("/transactions", BlockTransactionController, only: [:index], as: :transaction)
     end
@@ -49,7 +46,6 @@
     resources("/blocks", BlockController, as: :blocks, only: [:index])
 
     resources "/blocks", BlockController, as: :block_secondary, only: [:show], param: "hash_or_number" do
->>>>>>> a4c5bfa2
       resources("/transactions", BlockTransactionController, only: [:index], as: :transaction)
     end
 
