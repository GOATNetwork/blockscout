--- conflicted
+++ resolved
@@ -2,11 +2,8 @@
   use BlockScoutWeb, :controller
 
   import BlockScoutWeb.Account.AuthController, only: [current_user: 1]
-<<<<<<< HEAD
-=======
   import GetAddressTags, only: [get_address_tags: 2]
   import GetTransactionTags, only: [get_transaction_tags: 2]
->>>>>>> 901abaa2
 
   alias BlockScoutWeb.{AccessHelpers, TransactionController}
   alias EthereumJSONRPC
@@ -93,8 +90,6 @@
   end
 
   defp render_raw_trace(conn, internal_transactions, transaction, hash) do
-    tags = GetAddressTags.call(transaction.to_address_hash, current_user(conn))
-
     render(
       conn,
       "index.html",
@@ -104,9 +99,6 @@
       current_user: current_user(conn),
       show_token_transfers: Chain.transaction_has_token_transfers?(hash),
       transaction: transaction,
-<<<<<<< HEAD
-      tags: tags
-=======
       from_tags: get_address_tags(transaction.from_address_hash, current_user(conn)),
       to_tags: get_address_tags(transaction.to_address_hash, current_user(conn)),
       personal_tx_tag:
@@ -114,7 +106,6 @@
           transaction.hash,
           current_user(conn)
         )
->>>>>>> 901abaa2
     )
   end
 end