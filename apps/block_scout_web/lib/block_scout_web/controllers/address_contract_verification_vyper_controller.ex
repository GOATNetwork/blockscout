defmodule BlockScoutWeb.AddressContractVerificationVyperController do
  use BlockScoutWeb, :controller

<<<<<<< HEAD
  alias BlockScoutWeb.Controller 
=======
  alias BlockScoutWeb.Controller
>>>>>>> 8e4c73cf
  alias Explorer.Chain
  alias Explorer.Chain.SmartContract
  alias Explorer.SmartContract.{CompilerVersion, Vyper.PublisherWorker}

  def new(conn, %{"address_id" => address_hash_string}) do
    if Chain.smart_contract_fully_verified?(address_hash_string) do
      address_contract_path =
        conn
        |> address_contract_path(:index, address_hash_string)
        |> Controller.full_path()

      redirect(conn, to: address_contract_path)
    else
      changeset =
        SmartContract.changeset(
          %SmartContract{address_hash: address_hash_string},
          %{}
        )

      compiler_versions =
        case CompilerVersion.fetch_versions(:vyper) do
          {:ok, compiler_versions} ->
            compiler_versions

          {:error, _} ->
            []
        end

      render(conn, "new.html",
        changeset: changeset,
        compiler_versions: compiler_versions,
        address_hash: address_hash_string
      )
    end
  end

  def create(
        conn,
        %{
          "smart_contract" => smart_contract
        }
      ) do
    Que.add(PublisherWorker, {smart_contract["address_hash"], smart_contract, conn})

    send_resp(conn, 204, "")
  end

  def parse_optimization_runs(%{"runs" => runs}) do
    case Integer.parse(runs) do
      {integer, ""} -> integer
      _ -> 200
    end
  end
end<|MERGE_RESOLUTION|>--- conflicted
+++ resolved
@@ -1,11 +1,7 @@
 defmodule BlockScoutWeb.AddressContractVerificationVyperController do
   use BlockScoutWeb, :controller
 
-<<<<<<< HEAD
-  alias BlockScoutWeb.Controller 
-=======
   alias BlockScoutWeb.Controller
->>>>>>> 8e4c73cf
   alias Explorer.Chain
   alias Explorer.Chain.SmartContract
   alias Explorer.SmartContract.{CompilerVersion, Vyper.PublisherWorker}
