--- conflicted
+++ resolved
@@ -99,25 +99,6 @@
 
   def search(conn, _), do: not_found(conn)
 
-<<<<<<< HEAD
-  def token_autocomplete(conn, %{"q" => term}) when is_binary(term) do
-    result = search_by(term)
-
-    json(conn, result)
-  end
-
-  def token_autocomplete(conn, _) do
-    json(conn, "{}")
-  end
-
-  def search_by(term) do
-    result_tokens = Chain.search_token(term)
-    result_contracts = Chain.search_contract(term)
-    result_transactions = Chain.search_tx(term)
-    result_addresses = Chain.search_address(term)
-    result_blocks = Chain.search_block(term)
-    result = result_tokens ++ result_contracts ++ result_transactions ++ result_addresses ++ result_blocks
-=======
   def token_autocomplete(conn, %{"q" => term} = params) when is_binary(term) do
     [paging_options: paging_options] = paging_options(params)
     offset = (max(paging_options.page_number, 1) - 1) * paging_options.page_size
@@ -125,9 +106,12 @@
     result =
       paging_options
       |> search_by(offset, term)
->>>>>>> 7aee6920
 
-    result
+    json(conn, result)
+  end
+
+  def token_autocomplete(conn, _) do
+    json(conn, "{}")
   end
 
   def search_by(paging_options, offset, term) do
