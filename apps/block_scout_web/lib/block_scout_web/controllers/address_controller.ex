defmodule BlockScoutWeb.AddressController do
  use BlockScoutWeb, :controller

  import BlockScoutWeb.Chain, only: [paging_options: 1, next_page_params: 3, split_list_by_page: 1]

<<<<<<< HEAD
=======
  alias BlockScoutWeb.AddressView
>>>>>>> ac64f843
  alias Explorer.{Chain, Market}
  alias Explorer.Chain.Address
  alias Explorer.ExchangeRates.Token
  alias Phoenix.View

  def index(conn, %{"type" => "JSON"} = params) do
    addresses =
      params
      |> paging_options()
      |> Chain.list_top_addresses()

    {addresses_page, next_page} = split_list_by_page(addresses)

    next_page_path =
      case next_page_params(next_page, addresses_page, params) do
        nil ->
          nil

        next_page_params ->
          address_path(
            conn,
            :index,
            Map.delete(next_page_params, "type")
          )
      end

    exchange_rate = Market.get_exchange_rate(Explorer.coin()) || Token.null()
    total_supply = Chain.total_supply()

    items =
      addresses_page
      |> Enum.with_index(1)
      |> Enum.map(fn {{address, tx_count}, index} ->
        View.render_to_string(
          AddressView,
          "_tile.html",
          address: address,
          index: index,
          exchange_rate: exchange_rate,
          total_supply: total_supply,
          tx_count: tx_count,
          validation_count: validation_count(address)
        )
      end)

    json(
      conn,
      %{
        items: items,
        next_page_path: next_page_path
      }
    )
  end

  def index(conn, params) do
    addresses =
      params
      |> paging_options()
      |> Chain.list_top_addresses()

    {addresses_page, next_page} = split_list_by_page(addresses)

    cur_page_number =
      cond do
        !params["prev_page_number"] -> 1
        params["next_page"] -> String.to_integer(params["prev_page_number"]) + 1
        params["prev_page"] -> String.to_integer(params["prev_page_number"]) - 1
      end

    next_page_path =
      case next_page_params(next_page, addresses_page, params) do
        nil ->
          nil

        next_page_params ->
          next_params =
            next_page_params
            |> Map.put("prev_page_path", cur_page_path(conn, params))
            |> Map.put("next_page", true)
            |> Map.put("prev_page_number", cur_page_number)

          address_path(
            conn,
            :index,
            next_params
          )
      end

    render(conn, "index.html",
<<<<<<< HEAD
      address_tx_count_pairs: addresses_page,
      page_address_count: Enum.count(addresses_page),
      address_count: Chain.count_addresses_with_balance_from_cache(),
      exchange_rate: Market.get_exchange_rate(Explorer.coin()) || Token.null(),
      total_supply: Chain.total_supply(),
      next_page_path: next_page_path,
      prev_page_path: params["prev_page_path"],
      cur_page_number: cur_page_number
=======
      current_path: current_path(conn),
      address_count: Chain.count_addresses_with_balance_from_cache()
>>>>>>> ac64f843
    )
  end

  def show(conn, %{"id" => id}) do
    redirect(conn, to: address_transaction_path(conn, :index, id))
  end

  def transaction_count(%Address{} = address) do
    Chain.total_transactions_sent_by_address(address)
  end

  def validation_count(%Address{} = address) do
    Chain.address_to_validation_count(address)
  end

  defp cur_page_path(conn, %{"hash" => _hash, "fetched_coin_balance" => _balance} = params) do
    new_params = Map.put(params, "next_page", false)

    address_path(
      conn,
      :index,
      new_params
    )
  end

  defp cur_page_path(conn, _), do: address_path(conn, :index)
end<|MERGE_RESOLUTION|>--- conflicted
+++ resolved
@@ -3,10 +3,7 @@
 
   import BlockScoutWeb.Chain, only: [paging_options: 1, next_page_params: 3, split_list_by_page: 1]
 
-<<<<<<< HEAD
-=======
   alias BlockScoutWeb.AddressView
->>>>>>> ac64f843
   alias Explorer.{Chain, Market}
   alias Explorer.Chain.Address
   alias Explorer.ExchangeRates.Token
@@ -96,19 +93,8 @@
       end
 
     render(conn, "index.html",
-<<<<<<< HEAD
-      address_tx_count_pairs: addresses_page,
-      page_address_count: Enum.count(addresses_page),
-      address_count: Chain.count_addresses_with_balance_from_cache(),
-      exchange_rate: Market.get_exchange_rate(Explorer.coin()) || Token.null(),
-      total_supply: Chain.total_supply(),
-      next_page_path: next_page_path,
-      prev_page_path: params["prev_page_path"],
-      cur_page_number: cur_page_number
-=======
       current_path: current_path(conn),
       address_count: Chain.count_addresses_with_balance_from_cache()
->>>>>>> ac64f843
     )
   end
 
