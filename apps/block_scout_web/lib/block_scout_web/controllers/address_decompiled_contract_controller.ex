defmodule BlockScoutWeb.AddressDecompiledContractController do
  use BlockScoutWeb, :controller

  alias BlockScoutWeb.AccessHelpers
  alias BlockScoutWeb.Account.AuthController
  alias Explorer.{Chain, Market}
  alias Explorer.ExchangeRates.Token
  alias Explorer.Tags.AddressToTag
  alias Indexer.Fetcher.CoinBalanceOnDemand

  def index(conn, %{"address_id" => address_hash_string} = params) do
    with {:ok, address_hash} <- Chain.string_to_address_hash(address_hash_string),
         {:ok, address} <- Chain.find_decompiled_contract_address(address_hash),
         {:ok, false} <- AccessHelpers.restricted_access?(address_hash_string, params) do
<<<<<<< HEAD
      tags = AddressToTag.get_tags_on_address(address_hash)
=======
      current_user = AuthController.current_user(conn)
      private_tags = AddressToTag.get_private_tags_on_address(address_hash, current_user)
>>>>>>> 8497a719

      render(
        conn,
        "index.html",
        address: address,
        coin_balance_status: CoinBalanceOnDemand.trigger_fetch(address),
        exchange_rate: Market.get_exchange_rate(Explorer.coin()) || Token.null(),
        counters_path: address_path(conn, :address_counters, %{"id" => address_hash_string}),
<<<<<<< HEAD
        tags: tags
=======
        private_tags: private_tags
>>>>>>> 8497a719
      )
    else
      {:restricted_access, _} ->
        not_found(conn)

      :error ->
        not_found(conn)

      {:error, :not_found} ->
        not_found(conn)
    end
  end
end<|MERGE_RESOLUTION|>--- conflicted
+++ resolved
@@ -12,12 +12,9 @@
     with {:ok, address_hash} <- Chain.string_to_address_hash(address_hash_string),
          {:ok, address} <- Chain.find_decompiled_contract_address(address_hash),
          {:ok, false} <- AccessHelpers.restricted_access?(address_hash_string, params) do
-<<<<<<< HEAD
       tags = AddressToTag.get_tags_on_address(address_hash)
-=======
       current_user = AuthController.current_user(conn)
       private_tags = AddressToTag.get_private_tags_on_address(address_hash, current_user)
->>>>>>> 8497a719
 
       render(
         conn,
@@ -26,11 +23,8 @@
         coin_balance_status: CoinBalanceOnDemand.trigger_fetch(address),
         exchange_rate: Market.get_exchange_rate(Explorer.coin()) || Token.null(),
         counters_path: address_path(conn, :address_counters, %{"id" => address_hash_string}),
-<<<<<<< HEAD
-        tags: tags
-=======
+        tags: tags,
         private_tags: private_tags
->>>>>>> 8497a719
       )
     else
       {:restricted_access, _} ->
