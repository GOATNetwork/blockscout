defmodule BlockScoutWeb.Chain do
  @moduledoc """
  Converts the `param` to the corresponding resource that uses that format of param.
  """

  import Explorer.Chain,
    only: [
      find_or_insert_address_from_hash: 1,
      hash_to_block: 1,
      hash_to_transaction: 1,
      number_to_block: 1,
      string_to_address_hash: 1,
      string_to_block_hash: 1,
      string_to_transaction_hash: 1,
      token_contract_address_from_token_name: 1
    ]

  alias Explorer.Chain.Block.Reward

  alias Explorer.Chain.{
    Address,
    Address.CoinBalance,
    Address.CurrentTokenBalance,
    Block,
    InternalTransaction,
    Log,
    SmartContract,
    Token,
    Token.Instance,
    TokenTransfer,
    Transaction,
    Wei,
    Withdrawal
  }

  alias Explorer.PagingOptions

  defimpl Poison.Encoder, for: Decimal do
    def encode(value, _opts) do
      # silence the xref warning
      decimal = Decimal

      [?\", decimal.to_string(value), ?\"]
    end
  end

  @page_size 50
  @default_paging_options %PagingOptions{page_size: @page_size + 1}
  @address_hash_len 40
  @tx_block_hash_len 64

  def default_paging_options do
    @default_paging_options
  end

  def current_filter(%{paging_options: paging_options} = params) do
    params
    |> Map.get("filter")
    |> case do
      "to" -> [direction: :to, paging_options: paging_options]
      "from" -> [direction: :from, paging_options: paging_options]
      _ -> [paging_options: paging_options]
    end
  end

  def current_filter(params) do
    params
    |> Map.get("filter")
    |> case do
      "to" -> [direction: :to]
      "from" -> [direction: :from]
      _ -> []
    end
  end

  @spec from_param(String.t()) :: {:ok, Address.t() | Block.t() | Transaction.t()} | {:error, :not_found}
  def from_param(param)

  def from_param("0x" <> number_string = param) when byte_size(number_string) == @address_hash_len,
    do: address_from_param(param)

  def from_param("0x" <> number_string = param) when byte_size(number_string) == @tx_block_hash_len,
    do: block_or_transaction_from_param(param)

  def from_param(param) when byte_size(param) == @address_hash_len,
    do: address_from_param("0x" <> param)

  def from_param(param) when byte_size(param) == @tx_block_hash_len,
    do: block_or_transaction_from_param("0x" <> param)

  def from_param(string) when is_binary(string) do
    case param_to_block_number(string) do
      {:ok, number} -> number_to_block(number)
      _ -> token_address_from_name(string)
    end
  end

  def next_page_params([], _list, _params), do: nil

  def next_page_params(_, list, params) do
    next_page_params = Map.merge(params, paging_params(List.last(list)))
    current_items_count_str = Map.get(next_page_params, "items_count")

    items_count =
      if current_items_count_str do
        {current_items_count, _} = Integer.parse(current_items_count_str)
        current_items_count + Enum.count(list)
      else
        Enum.count(list)
      end

    Map.put(next_page_params, "items_count", items_count)
  end

  def paging_options(%{"hash" => hash, "fetched_coin_balance" => fetched_coin_balance}) do
    with {coin_balance, ""} <- Integer.parse(fetched_coin_balance),
         {:ok, address_hash} <- string_to_address_hash(hash) do
      [paging_options: %{@default_paging_options | key: {%Wei{value: Decimal.new(coin_balance)}, address_hash}}]
    else
      _ ->
        [paging_options: @default_paging_options]
    end
  end

  def paging_options(%{
        "address_hash" => address_hash,
        "tx_hash" => tx_hash,
        "block_hash" => block_hash,
        "holder_count" => holder_count,
        "name" => name,
        "inserted_at" => inserted_at,
        "item_type" => item_type
      }) do
    [
      paging_options: %{
        @default_paging_options
        | key: {address_hash, tx_hash, block_hash, holder_count, name, inserted_at, item_type}
      }
    ]
  end

  def paging_options(%{"holder_count" => holder_count, "name" => token_name}) do
    case Integer.parse(holder_count) do
      {holder_count, ""} ->
        [paging_options: %{@default_paging_options | key: {holder_count, token_name}}]

      _ ->
        [paging_options: @default_paging_options]
    end
  end

  def paging_options(%{
        "block_number" => block_number_string,
        "transaction_index" => transaction_index_string,
        "index" => index_string
      }) do
    with {block_number, ""} <- Integer.parse(block_number_string),
         {transaction_index, ""} <- Integer.parse(transaction_index_string),
         {index, ""} <- Integer.parse(index_string) do
      [paging_options: %{@default_paging_options | key: {block_number, transaction_index, index}}]
    else
      _ ->
        [paging_options: @default_paging_options]
    end
  end

  def paging_options(%{
        "block_number" => block_number_string,
        "index" => index_string,
        "batch_log_index" => batch_log_index_string,
        "batch_block_hash" => batch_block_hash_string,
        "batch_transaction_hash" => batch_transaction_hash_string,
        "index_in_batch" => index_in_batch_string
      }) do
    with {block_number, ""} <- Integer.parse(block_number_string),
         {index, ""} <- Integer.parse(index_string),
         {index_in_batch, ""} <- Integer.parse(index_in_batch_string),
         {:ok, batch_transaction_hash} <- string_to_transaction_hash(batch_transaction_hash_string),
         {:ok, batch_block_hash} <- string_to_block_hash(batch_block_hash_string),
         {batch_log_index, ""} <- Integer.parse(batch_log_index_string) do
      [
        paging_options: %{
          @default_paging_options
          | key: {block_number, index},
            batch_key: {batch_block_hash, batch_transaction_hash, batch_log_index, index_in_batch}
        }
      ]
    else
      _ ->
        [paging_options: @default_paging_options]
    end
  end

  def paging_options(%{
        "batch_log_index" => batch_log_index_string,
        "batch_block_hash" => batch_block_hash_string,
        "batch_transaction_hash" => batch_transaction_hash_string,
        "index_in_batch" => index_in_batch_string
      }) do
    with {index_in_batch, ""} <- Integer.parse(index_in_batch_string),
         {:ok, batch_transaction_hash} <- string_to_transaction_hash(batch_transaction_hash_string),
         {:ok, batch_block_hash} <- string_to_block_hash(batch_block_hash_string),
         {batch_log_index, ""} <- Integer.parse(batch_log_index_string) do
      [
        paging_options: %{
          @default_paging_options
          | batch_key: {batch_block_hash, batch_transaction_hash, batch_log_index, index_in_batch}
        }
      ]
    else
      _ ->
        [paging_options: @default_paging_options]
    end
  end

  def paging_options(%{"block_number" => block_number_string, "index" => index_string}) do
    with {block_number, ""} <- Integer.parse(block_number_string),
         {index, ""} <- Integer.parse(index_string) do
      [paging_options: %{@default_paging_options | key: {block_number, index}}]
    else
      _ ->
        [paging_options: @default_paging_options]
    end
  end

  def paging_options(%{"block_number" => block_number_string}) do
    case Integer.parse(block_number_string) do
      {block_number, ""} ->
        [paging_options: %{@default_paging_options | key: {block_number}}]

      _ ->
        [paging_options: @default_paging_options]
    end
  end

  def paging_options(%{"index" => index_string}) when is_binary(index_string) do
    case Integer.parse(index_string) do
      {index, ""} ->
        [paging_options: %{@default_paging_options | key: {index}}]

      _ ->
        [paging_options: @default_paging_options]
    end
  end

  def paging_options(%{"index" => index}) when is_integer(index) do
    [paging_options: %{@default_paging_options | key: {index}}]
  end

  def paging_options(%{"inserted_at" => inserted_at_string, "hash" => hash_string}) do
    with {:ok, inserted_at, _} <- DateTime.from_iso8601(inserted_at_string),
         {:ok, hash} <- string_to_transaction_hash(hash_string) do
      [paging_options: %{@default_paging_options | key: {inserted_at, hash}, is_pending_tx: true}]
    else
      _ ->
        [paging_options: @default_paging_options]
    end
  end

  def paging_options(%{"token_name" => name, "token_type" => type, "token_inserted_at" => inserted_at}),
    do: [paging_options: %{@default_paging_options | key: {name, type, inserted_at}}]

  def paging_options(%{"value" => value, "address_hash" => address_hash}) do
    [paging_options: %{@default_paging_options | key: {value, address_hash}}]
  end

  def paging_options(%{"token_name" => name, "token_type" => type, "value" => value}) do
    [paging_options: %{@default_paging_options | key: {name, type, value}}]
  end

  def paging_options(%{"smart_contract_id" => id}) do
    [paging_options: %{@default_paging_options | key: {id}}]
  end

  def paging_options(_params), do: [paging_options: @default_paging_options]

  def put_key_value_to_paging_options([paging_options: paging_options], key, value) do
    [paging_options: Map.put(paging_options, key, value)]
  end

  def fetch_page_number(%{"page_number" => page_number_string}) do
    case Integer.parse(page_number_string) do
      {number, ""} ->
        number

      _ ->
        1
    end
  end

  def fetch_page_number(%{"items_count" => item_count_str}) do
    {items_count, _} = Integer.parse(item_count_str)
    div(items_count, @page_size) + 1
  end

  def fetch_page_number(_), do: 1

  def update_page_parameters(new_page_number, new_page_size, %PagingOptions{} = options) do
    %PagingOptions{options | page_number: new_page_number, page_size: new_page_size}
  end

  def param_to_block_number(formatted_number) when is_binary(formatted_number) do
    case Integer.parse(formatted_number) do
      {number, ""} -> {:ok, number}
      _ -> {:error, :invalid}
    end
  end

  def param_to_block_timestamp(timestamp_string) when is_binary(timestamp_string) do
    case Integer.parse(timestamp_string) do
      {timestamp_int, ""} ->
        timestamp =
          timestamp_int
          |> DateTime.from_unix!(:second)

        {:ok, timestamp}

      _ ->
        {:error, :invalid_timestamp}
    end
  end

  def param_to_block_closest(closest) when is_binary(closest) do
    case closest do
      "before" -> {:ok, :before}
      "after" -> {:ok, :after}
      _ -> {:error, :invalid_closest}
    end
  end

  def split_list_by_page(list_plus_one), do: Enum.split(list_plus_one, @page_size)

  defp address_from_param(param) do
    case string_to_address_hash(param) do
      {:ok, hash} ->
        find_or_insert_address_from_hash(hash)

      :error ->
        {:error, :not_found}
    end
  end

  defp token_address_from_name(name) do
    case token_contract_address_from_token_name(name) do
      {:ok, hash} -> find_or_insert_address_from_hash(hash)
      _ -> {:error, :not_found}
    end
  end

  defp paging_params({%Address{hash: hash, fetched_coin_balance: fetched_coin_balance}, _}) do
    %{"hash" => hash, "fetched_coin_balance" => Decimal.to_string(fetched_coin_balance.value)}
  end

  defp paging_params(%Token{holder_count: holder_count, name: token_name}) do
    %{"holder_count" => holder_count, "name" => token_name}
  end

  defp paging_params([%Token{holder_count: holder_count, name: token_name}, _]) do
    %{"holder_count" => holder_count, "name" => token_name}
  end

  defp paging_params({%Reward{block: %{number: number}}, _}) do
    %{"block_number" => number, "index" => 0}
  end

  defp paging_params(%Block{number: number}) do
    %{"block_number" => number}
  end

  defp paging_params(%InternalTransaction{index: index, transaction_hash: transaction_hash}) do
    {:ok, %Transaction{block_number: block_number, index: transaction_index}} = hash_to_transaction(transaction_hash)
    %{"block_number" => block_number, "transaction_index" => transaction_index, "index" => index}
  end

  defp paging_params(%Log{index: index} = log) do
    if Ecto.assoc_loaded?(log.transaction) do
      %{"block_number" => log.transaction.block_number, "transaction_index" => log.transaction.index, "index" => index}
    else
      %{"index" => index}
    end
  end

  defp paging_params(%Transaction{block_number: nil, inserted_at: inserted_at, hash: hash}) do
    %{"inserted_at" => DateTime.to_iso8601(inserted_at), "hash" => hash}
  end

  defp paging_params(%Transaction{block_number: block_number, index: index}) do
    %{"block_number" => block_number, "index" => index}
  end

  defp paging_params(%TokenTransfer{block_number: block_number, log_index: index}) do
    %{"block_number" => block_number, "index" => index}
  end

  defp paging_params(%Address.Token{name: name, type: type, inserted_at: inserted_at}) do
    inserted_at_datetime = DateTime.to_iso8601(inserted_at)

    %{"token_name" => name, "token_type" => type, "token_inserted_at" => inserted_at_datetime}
  end

  defp paging_params(%CurrentTokenBalance{address_hash: address_hash, value: value}) do
    %{"address_hash" => to_string(address_hash), "value" => Decimal.to_integer(value)}
  end

  defp paging_params({%CurrentTokenBalance{value: value}, %Token{name: name, type: type}}) do
    %{"token_name" => name, "token_type" => type, "value" => Decimal.to_integer(value)}
  end

  defp paging_params(%CoinBalance{block_number: block_number}) do
    %{"block_number" => block_number}
  end

  defp paging_params(%SmartContract{} = smart_contract) do
    %{"smart_contract_id" => smart_contract.id}
  end

<<<<<<< HEAD
  defp paging_params(%Withdrawal{index: index}) do
    %{"index" => index}
  end

=======
  # clause for search results pagination
>>>>>>> 96ebc467
  defp paging_params(%{
         address_hash: address_hash,
         tx_hash: tx_hash,
         block_hash: block_hash,
         holder_count: holder_count,
         name: name,
         inserted_at: inserted_at,
         type: type
       }) do
    inserted_at_datetime = DateTime.to_iso8601(inserted_at)

    %{
      "address_hash" => address_hash,
      "tx_hash" => tx_hash,
      "block_hash" => block_hash,
      "holder_count" => holder_count,
      "name" => name,
      "inserted_at" => inserted_at_datetime,
      "item_type" => type
    }
  end

  defp paging_params(%Instance{token_id: token_id}) do
    %{"unique_token" => Decimal.to_integer(token_id)}
  end

  defp block_or_transaction_from_param(param) do
    with {:error, :not_found} <- transaction_from_param(param) do
      hash_string_to_block(param)
    end
  end

  defp transaction_from_param(param) do
    case string_to_transaction_hash(param) do
      {:ok, hash} ->
        hash_to_transaction(hash)

      :error ->
        {:error, :not_found}
    end
  end

  defp hash_string_to_block(hash_string) do
    case string_to_block_hash(hash_string) do
      {:ok, hash} ->
        hash_to_block(hash)

      :error ->
        {:error, :not_found}
    end
  end

  def unique_tokens_paging_options(%{"unique_token" => token_id}),
    do: [paging_options: %{default_paging_options() | key: {token_id}}]

  def unique_tokens_paging_options(_params), do: [paging_options: default_paging_options()]

  def unique_tokens_next_page([], _list, _params), do: nil

  def unique_tokens_next_page(_, list, params) do
    Map.merge(params, paging_params(List.last(list)))
  end

  def token_transfers_next_page_params([], _list, _params), do: nil

  def token_transfers_next_page_params(next_page, list, params) do
    next_token_transfer = List.first(next_page)
    current_token_transfer = List.last(list)

    if next_token_transfer.log_index == current_token_transfer.log_index and
         next_token_transfer.block_hash == current_token_transfer.block_hash and
         next_token_transfer.transaction_hash == current_token_transfer.transaction_hash do
      new_params =
        list
        |> last_token_transfer_before_current(current_token_transfer)
        |> (&if(is_nil(&1), do: %{}, else: paging_params(&1))).()

      params
      |> Map.merge(new_params)
      |> Map.merge(%{
        "batch_log_index" => current_token_transfer.log_index,
        "batch_block_hash" => current_token_transfer.block_hash,
        "batch_transaction_hash" => current_token_transfer.transaction_hash,
        "index_in_batch" => current_token_transfer.index_in_batch
      })
    else
      Map.merge(params, paging_params(List.last(list)))
    end
  end

  defp last_token_transfer_before_current(list, current_token_transfer) do
    Enum.reduce_while(list, nil, fn tt, acc ->
      if tt.log_index == current_token_transfer.log_index and tt.block_hash == current_token_transfer.block_hash and
           tt.transaction_hash == current_token_transfer.transaction_hash do
        {:halt, acc}
      else
        {:cont, tt}
      end
    end)
  end
end<|MERGE_RESOLUTION|>--- conflicted
+++ resolved
@@ -414,14 +414,11 @@
     %{"smart_contract_id" => smart_contract.id}
   end
 
-<<<<<<< HEAD
   defp paging_params(%Withdrawal{index: index}) do
     %{"index" => index}
   end
 
-=======
   # clause for search results pagination
->>>>>>> 96ebc467
   defp paging_params(%{
          address_hash: address_hash,
          tx_hash: tx_hash,
