--- conflicted
+++ resolved
@@ -30,12 +30,8 @@
     "clipboard": "^2.0.9",
     "core-js": "^3.20.3",
     "crypto-browserify": "^3.12.0",
-<<<<<<< HEAD
-    "dropzone": "^5.7.2",
+    "dropzone": "^5.9.3",
     "easy-pie-chart": "^2.1.7",
-=======
-    "dropzone": "^5.9.3",
->>>>>>> 6f78cbe3
     "eth-net-props": "^1.0.33",
     "highlight.js": "^11.4.0",
     "https-browserify": "^1.0.0",
