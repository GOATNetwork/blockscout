import Web3 from 'web3'
import $ from 'jquery'
import { props } from 'eth-net-props'

const connectSelector = '[connect-wallet]'
const connectToSelector = '[connect-to]'
const connectedToSelector = '[connected-to]'
const disconnectSelector = '[disconnect-wallet]'

export function getContractABI ($form) {
  const implementationAbi = $form.data('implementation-abi')
  const parentAbi = $form.data('contract-abi')
  const $parent = $('[data-smart-contract-functions]')
  const contractType = $parent.data('type')
  const contractAbi = contractType === 'proxy' ? implementationAbi : parentAbi
  return contractAbi
}

export function getMethodInputs (contractAbi, functionName) {
  const functionAbi = contractAbi.find(abi =>
    abi.name === functionName
  )
  return functionAbi && functionAbi.inputs
}

export function prepareMethodArgs ($functionInputs, inputs) {
  return $.map($functionInputs, (element, ind) => {
    const inputValue = $(element).val()
    const inputType = inputs[ind] && inputs[ind].type
    const inputComponents = inputs[ind] && inputs[ind].components
    let sanitizedInputValue
    sanitizedInputValue = replaceDoubleQuotes(inputValue, inputType, inputComponents)
    sanitizedInputValue = replaceSpaces(sanitizedInputValue, inputType, inputComponents)

    if (isArrayInputType(inputType) || isTupleInputType(inputType)) {
      if (sanitizedInputValue === '' || sanitizedInputValue === '[]') {
        return [[]]
      } else {
<<<<<<< HEAD
        if (isArrayOfTuple(inputType)) {
          return [JSON.parse(sanitizedInputValue)]
        } else {
          if (sanitizedInputValue.startsWith('[') && sanitizedInputValue.endsWith(']')) {
            sanitizedInputValue = sanitizedInputValue.substring(1, sanitizedInputValue.length - 1)
=======
        if (sanitizedInputValue.startsWith('[') && sanitizedInputValue.endsWith(']')) {
          sanitizedInputValue = sanitizedInputValue.substring(1, sanitizedInputValue.length - 1)
        }
        const inputValueElements = sanitizedInputValue.split(',')
        const sanitizedInputValueElements = inputValueElements.map(elementValue => {
          const elementInputType = inputType.split('[')[0]

          let sanitizedElementValue = replaceDoubleQuotes(elementValue, elementInputType)
          sanitizedElementValue = replaceSpaces(sanitizedElementValue, elementInputType)

          if (isBoolInputType(elementInputType)) {
            sanitizedElementValue = convertToBool(elementValue)
>>>>>>> ef2f6424
          }
          const inputValueElements = sanitizedInputValue.split(',')
          const sanitizedInputValueElements = inputValueElements.map(elementValue => {
            const elementInputType = inputType.split('[')[0]

            var sanitizedElementValue = replaceDoubleQuotes(elementValue, elementInputType)
            sanitizedElementValue = replaceSpaces(sanitizedElementValue, elementInputType)

            if (isBoolInputType(elementInputType)) {
              sanitizedElementValue = convertToBool(elementValue)
            }
            return sanitizedElementValue
          })
          return [sanitizedInputValueElements]
        }
      }
    } else if (isBoolInputType(inputType)) {
      return convertToBool(sanitizedInputValue)
    } else { return sanitizedInputValue }
  })
}

export function compareChainIDs (explorerChainId, walletChainIdHex) {
  if (explorerChainId !== parseInt(walletChainIdHex)) {
    const networkDisplayNameFromWallet = props.getNetworkDisplayName(walletChainIdHex)
    const networkDisplayName = props.getNetworkDisplayName(explorerChainId)
    const errorMsg = `You connected to ${networkDisplayNameFromWallet} chain in the wallet, but the current instance of Blockscout is for ${networkDisplayName} chain`
    return Promise.reject(new Error(errorMsg))
  } else {
    return Promise.resolve()
  }
}

export const formatError = (error) => {
  let { message } = error
  message = message && message.split('Error: ').length > 1 ? message.split('Error: ')[1] : message
  return message
}

export const formatTitleAndError = (error) => {
  let { message } = error
  let title = message && message.split('Error: ').length > 1 ? message.split('Error: ')[1] : message
  title = title && title.split('{').length > 1 ? title.split('{')[0].replace(':', '') : title
  let txHash = ''
  let errorMap = ''
  try {
    errorMap = message && message.indexOf('{') >= 0 ? JSON.parse(message && message.slice(message.indexOf('{'))) : ''
    message = errorMap.error || ''
    txHash = errorMap.transactionHash || ''
  } catch (exception) {
    message = ''
  }
  return { title: title, message: message, txHash: txHash }
}

export const getCurrentAccountPromise = (provider) => {
  return new Promise((resolve, reject) => {
    if (provider && provider.wc) {
      getCurrentAccountFromWCPromise(provider)
        .then(account => resolve(account))
        .catch(err => {
          reject(err)
        })
    } else {
      getCurrentAccountFromMMPromise()
        .then(account => resolve(account))
        .catch(err => {
          reject(err)
        })
    }
  })
}

export const getCurrentAccountFromWCPromise = (provider) => {
  return new Promise((resolve, reject) => {
  // Get a Web3 instance for the wallet
    const web3 = new Web3(provider)

    // Get list of accounts of the connected wallet
    web3.eth.getAccounts()
      .then(accounts => {
        // MetaMask does not give you all accounts, only the selected account
        resolve(accounts[0])
      })
      .catch(err => {
        reject(err)
      })
  })
}

export const getCurrentAccountFromMMPromise = () => {
  return new Promise((resolve, reject) => {
    window.ethereum.request({ method: 'eth_accounts' })
      .then(accounts => {
        const account = accounts[0] ? accounts[0].toLowerCase() : null
        resolve(account)
      })
      .catch(err => {
        reject(err)
      })
  })
}

export function showConnectedToElements (account, provider) {
  document.querySelector(connectToSelector) && document.querySelector(connectToSelector).classList.add('hidden')
  document.querySelector(connectSelector) && document.querySelector(connectSelector).classList.remove('hidden')
  document.querySelector(connectedToSelector) && document.querySelector(connectedToSelector).classList.remove('hidden')
  // Show disconnect button only in case of Wallet Connect
  if (provider && provider.wc) {
    document.querySelector(disconnectSelector) && document.querySelector(disconnectSelector).classList.remove('hidden')
  } else {
    document.querySelector(disconnectSelector) && document.querySelector(disconnectSelector).classList.add('hidden')
  }
  setConnectToAddress(account)
}

export function showConnectElements () {
  document.querySelector(connectToSelector) && document.querySelector(connectToSelector).classList.remove('hidden')
  document.querySelector(connectSelector) && document.querySelector(connectSelector).classList.remove('hidden')
  document.querySelector(connectedToSelector) && document.querySelector(connectedToSelector).classList.add('hidden')
}

export function hideConnectButton () {
  document.querySelector(connectToSelector) && document.querySelector(connectToSelector).classList.remove('hidden')
  document.querySelector(connectSelector) && document.querySelector(connectSelector).classList.add('hidden')
  document.querySelector(connectedToSelector) && document.querySelector(connectedToSelector).classList.add('hidden')
}

function setConnectToAddress (account) {
  if (document.querySelector('[connected-to-address]')) {
    document.querySelector('[connected-to-address]').innerHTML = `<a href='/address/${account}'>${account}</a>`
  }
}

function convertToBool (value) {
  const boolVal = (value === 'true' || value === '1' || value === 1)

  return boolVal
}

function isArrayInputType (inputType) {
  return inputType && inputType.includes('[') && inputType.includes(']')
}

function isTupleInputType (inputType) {
  return inputType && inputType.includes('tuple') && !isArrayInputType(inputType)
}

function isArrayOfTuple (inputType) {
  return inputType && inputType.includes('tuple') && isArrayInputType(inputType)
}

function isAddressInputType (inputType) {
  return inputType && inputType.includes('address') && !isArrayInputType(inputType)
}

function isUintInputType (inputType) {
  return inputType && inputType.includes('int') && !isArrayInputType(inputType)
}

function isStringInputType (inputType) {
  return inputType && inputType.includes('string') && !isArrayInputType(inputType)
}

function isBoolInputType (inputType) {
  return inputType && inputType.includes('bool') && !isArrayInputType(inputType)
}

function isNonSpaceInputType (inputType) {
  return isAddressInputType(inputType) || inputType.includes('int') || inputType.includes('bool')
}

function replaceSpaces (value, type, components) {
  if (isNonSpaceInputType(type)) {
    return value.replace(/\s/g, '')
  } else if (isTupleInputType(type)) {
    return value
      .split(',')
      .map((itemValue, itemIndex) => {
        const itemType = components && components[itemIndex] && components[itemIndex].type

        return replaceSpaces(itemValue, itemType)
      })
      .join(',')
  } else {
    return value.trim()
  }
}

function replaceDoubleQuotes (value, type, components) {
  if (isAddressInputType(type) || isUintInputType(type) || isStringInputType(type)) {
    if (typeof value.replaceAll === 'function') {
      return value.replaceAll('"', '')
    } else {
      return value.replace(/"/g, '')
    }
  } else if (isTupleInputType(type)) {
    return value
      .split(',')
      .map((itemValue, itemIndex) => {
        const itemType = components && components[itemIndex] && components[itemIndex].type

        return replaceDoubleQuotes(itemValue, itemType)
      })
      .join(',')
  } else {
    return value
  }
}<|MERGE_RESOLUTION|>--- conflicted
+++ resolved
@@ -36,26 +36,11 @@
       if (sanitizedInputValue === '' || sanitizedInputValue === '[]') {
         return [[]]
       } else {
-<<<<<<< HEAD
         if (isArrayOfTuple(inputType)) {
           return [JSON.parse(sanitizedInputValue)]
         } else {
           if (sanitizedInputValue.startsWith('[') && sanitizedInputValue.endsWith(']')) {
             sanitizedInputValue = sanitizedInputValue.substring(1, sanitizedInputValue.length - 1)
-=======
-        if (sanitizedInputValue.startsWith('[') && sanitizedInputValue.endsWith(']')) {
-          sanitizedInputValue = sanitizedInputValue.substring(1, sanitizedInputValue.length - 1)
-        }
-        const inputValueElements = sanitizedInputValue.split(',')
-        const sanitizedInputValueElements = inputValueElements.map(elementValue => {
-          const elementInputType = inputType.split('[')[0]
-
-          let sanitizedElementValue = replaceDoubleQuotes(elementValue, elementInputType)
-          sanitizedElementValue = replaceSpaces(sanitizedElementValue, elementInputType)
-
-          if (isBoolInputType(elementInputType)) {
-            sanitizedElementValue = convertToBool(elementValue)
->>>>>>> ef2f6424
           }
           const inputValueElements = sanitizedInputValue.split(',')
           const sanitizedInputValueElements = inputValueElements.map(elementValue => {
