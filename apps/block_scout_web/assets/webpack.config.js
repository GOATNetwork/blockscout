--- conflicted
+++ resolved
@@ -125,15 +125,11 @@
       'try-eth-api': './js/lib/try_eth_api.js',
       'async-listing-load': './js/lib/async_listing_load',
       'non-critical': './css/non-critical.scss',
-<<<<<<< HEAD
       'export-csv': './css/export-csv.scss',
       'datepicker': './js/lib/datepicker.js',
       'faucet': './js/pages/faucet.js',
-      'tokens': './js/pages/token/search.js'
-=======
       'tokens': './js/pages/token/search.js',
       'add-to-mm': './js/pages/token/add_to_mm.js'
->>>>>>> c4dadd69
     },
     output: {
       filename: '[name].js',
