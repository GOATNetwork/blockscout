--- conflicted
+++ resolved
@@ -89,11 +89,7 @@
 }
 
 .wh-sp {
-<<<<<<< HEAD
-  white-space: nowrap;
-=======
   white-space: initial;
->>>>>>> e0481472
 }
 
 .token-wallet-icon {
