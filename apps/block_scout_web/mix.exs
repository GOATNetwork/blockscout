defmodule BlockScoutWeb.Mixfile do
  use Mix.Project

  def project do
    [
      aliases: aliases(),
      app: :block_scout_web,
      build_path: "../../_build",
      config_path: "../../config/config.exs",
      deps: deps(),
      deps_path: "../../deps",
      description: "Web interface for BlockScout.",
      dialyzer: [
        plt_add_deps: :app_tree,
        ignore_warnings: "../../.dialyzer-ignore"
      ],
      elixir: "~> 1.13",
      elixirc_paths: elixirc_paths(Mix.env()),
      lockfile: "../../mix.lock",
      package: package(),
      preferred_cli_env: [
        credo: :test,
        dialyzer: :test
      ],
      start_permanent: Mix.env() == :prod,
<<<<<<< HEAD
      version: "6.2.1",
      xref: [
        exclude: [
          Explorer.Chain.PolygonZkevm.Reader,
          Explorer.Chain.Beacon.Reader,
          Explorer.Chain.Cache.OptimismFinalizationPeriod,
          Explorer.Chain.OptimismOutputRoot,
          Explorer.Chain.OptimismWithdrawalEvent
        ]
      ]
=======
      version: "6.2.2",
      xref: [exclude: [Explorer.Chain.PolygonZkevm.Reader, Explorer.Chain.Beacon.Reader]]
>>>>>>> ee826878
    ]
  end

  # Configuration for the OTP application.
  #
  # Type `mix help compile.app` for more information.
  def application do
    [
      mod: {BlockScoutWeb.Application, []},
      extra_applications: extra_applications()
    ]
  end

  # Specifies which paths to compile per environment.
  defp elixirc_paths(:test), do: ["test/support", "test/block_scout_web/features/pages"] ++ elixirc_paths()
  defp elixirc_paths(_), do: elixirc_paths()
  defp elixirc_paths, do: ["lib"]

  defp extra_applications,
    do: [
      :ueberauth_auth0,
      :logger,
      :runtime_tools
    ]

  # Specifies your project dependencies.
  #
  # Type `mix help deps` for examples and options.
  defp deps do
    [
      # GraphQL toolkit
      {:absinthe, "~> 1.5"},
      # Integrates Absinthe subscriptions with Phoenix
      {:absinthe_phoenix, "~> 2.0.0"},
      # Plug support for Absinthe
      {:absinthe_plug, git: "https://github.com/blockscout/absinthe_plug.git", tag: "1.5.3", override: true},
      # Absinthe support for the Relay framework
      {:absinthe_relay, "~> 1.5"},
      {:bypass, "~> 2.1", only: :test},
      # To add (CORS)(https://www.w3.org/TR/cors/)
      {:cors_plug, "~> 3.0"},
      {:credo, "~> 1.5", only: :test, runtime: false},
      # For Absinthe to load data in batches
      {:dataloader, "~> 1.0.0"},
      {:dialyxir, "~> 1.1", only: [:dev, :test], runtime: false},
      # Need until https://github.com/absinthe-graphql/absinthe_relay/pull/125 is released, then can be removed
      # The current `absinthe_relay` is compatible though as shown from that PR
      {:ecto, "~> 3.3", override: true},
      {:ex_cldr, "~> 2.7"},
      {:ex_cldr_numbers, "~> 2.6"},
      {:ex_cldr_units, "~> 3.13"},
      {:cldr_utils, "~> 2.3"},
      {:ex_machina, "~> 2.1", only: [:test]},
      {:explorer, in_umbrella: true},
      {:exvcr, "~> 0.10", only: :test},
      {:file_info, "~> 0.0.4"},
      # HTML CSS selectors for Phoenix controller tests
      {:floki, "~> 0.31"},
      {:flow, "~> 1.2"},
      {:gettext, "~> 0.24.0"},
      {:hammer, "~> 6.0"},
      {:httpoison, "~> 2.0"},
      {:indexer, in_umbrella: true, runtime: false},
      # JSON parser and generator
      {:jason, "~> 1.3"},
      {:junit_formatter, ">= 0.0.0", only: [:test], runtime: false},
      # Log errors and application output to separate files
      {:logger_file_backend, "~> 0.0.10"},
      {:math, "~> 0.7.0"},
      {:mock, "~> 0.3.0", only: [:test], runtime: false},
      {:number, "~> 1.0.1"},
      {:phoenix, "== 1.5.14"},
      {:phoenix_ecto, "~> 4.1"},
      {:phoenix_html, "== 3.0.4"},
      {:phoenix_live_reload, "~> 1.2", only: [:dev]},
      {:phoenix_pubsub, "~> 2.0"},
      {:prometheus_ex, git: "https://github.com/lanodan/prometheus.ex", branch: "fix/elixir-1.14", override: true},
      # use `:cowboy` for WebServer with `:plug`
      {:plug_cowboy, "~> 2.2"},
      # Waiting for the Pretty Print to be implemented at the Jason lib
      # https://github.com/michalmuskala/jason/issues/15
      {:poison, "~> 4.0.1"},
      {:postgrex, ">= 0.0.0"},
      # For compatibility with `prometheus_process_collector`, which hasn't been updated yet
      {:prometheus, "~> 4.0", override: true},
      # Gather methods for Phoenix requests
      {:prometheus_phoenix, "~> 1.2"},
      # Expose metrics from URL Prometheus server can scrape
      {:prometheus_plugs, "~> 1.1"},
      # OS process metrics for Prometheus
      {:prometheus_process_collector, "~> 1.3"},
      {:remote_ip, "~> 1.0"},
      {:qrcode, "~> 0.1.0"},
      {:sobelow, ">= 0.7.0", only: [:dev, :test], runtime: false},
      # Tracing
      {:spandex, "~> 3.0"},
      # `:spandex` integration with Datadog
      {:spandex_datadog, "~> 1.0"},
      # `:spandex` tracing of `:phoenix`
      {:spandex_phoenix, "~> 1.0"},
      {:timex, "~> 3.7.1"},
      {:wallaby, "~> 0.30", only: :test, runtime: false},
      # `:cowboy` `~> 2.0` and Phoenix 1.4 compatibility
      {:websocket_client, git: "https://github.com/blockscout/websocket_client.git", branch: "master", override: true},
      {:ex_json_schema, "~> 0.10.1"},
      {:ueberauth, "~> 0.7"},
      {:ueberauth_auth0, "~> 2.0"},
      {:bureaucrat, "~> 0.2.9", only: :test},
      {:logger_json, "~> 5.1"}
    ]
  end

  # Aliases are shortcuts or tasks specific to the current project.
  # For example, to create, migrate and run the seeds file at once:
  #
  #     $ mix ecto.setup
  #
  # See the documentation for `Mix` for more info on aliases.
  defp aliases do
    [
      compile: "compile --warnings-as-errors",
      "ecto.setup": ["ecto.create", "ecto.migrate", "run priv/repo/seeds.exs"],
      "ecto.reset": ["ecto.drop", "ecto.setup"],
      test: [
        "ecto.create --quiet",
        "ecto.migrate",
        # to match behavior of `mix test` from project root, which needs to not start applications for `indexer` to
        # prevent its supervision tree from starting, which is undesirable in test
        "test --no-start"
      ]
    ]
  end

  defp package do
    [
      maintainers: ["Blockscout"],
      licenses: ["GPL 3.0"],
      links: %{"GitHub" => "https://github.com/blockscout/blockscout"}
    ]
  end
end<|MERGE_RESOLUTION|>--- conflicted
+++ resolved
@@ -23,8 +23,7 @@
         dialyzer: :test
       ],
       start_permanent: Mix.env() == :prod,
-<<<<<<< HEAD
-      version: "6.2.1",
+      version: "6.2.2",
       xref: [
         exclude: [
           Explorer.Chain.PolygonZkevm.Reader,
@@ -34,10 +33,6 @@
           Explorer.Chain.OptimismWithdrawalEvent
         ]
       ]
-=======
-      version: "6.2.2",
-      xref: [exclude: [Explorer.Chain.PolygonZkevm.Reader, Explorer.Chain.Beacon.Reader]]
->>>>>>> ee826878
     ]
   end
 
